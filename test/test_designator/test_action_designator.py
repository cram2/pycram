--- conflicted
+++ resolved
@@ -82,13 +82,8 @@
     def test_reach_to_pick_up(self):
         object_description = object_designator.ObjectDesignatorDescription(names=["milk"])
         grasp_description = GraspDescription(Grasp.FRONT, None, False)
-<<<<<<< HEAD
-        performable = action_designator.ReachToPickUpActionPerformable(object_description.resolve(),
-                                                                       Arms.LEFT, grasp_description)
-=======
         performable = action_designator.ReachToPickUpAction(object_description.resolve(),
-                                                                  Arms.LEFT, grasp_description, 0.03)
->>>>>>> 3e21535d
+                                                                  Arms.LEFT, grasp_description)
         self.assertEqual(performable.object_designator.name, "milk")
         with simulated_robot:
             NavigateAction(Pose([0.6, 0.4, 0], [0, 0, 0, 1]), True).perform()
@@ -120,11 +115,7 @@
             NavigateAction(Pose([0.6, 0.4, 0], [0, 0, 0, 1]), True).perform()
             MoveTorsoActionDescription([TorsoState.HIGH]).resolve().perform()
             grasp_description = GraspDescription(Grasp.FRONT, None, False)
-<<<<<<< HEAD
-            PickUpActionPerformable(object_description.resolve(), Arms.LEFT, grasp_description).perform()
-=======
-            PickUpAction(object_description.resolve(), Arms.LEFT, grasp_description, 0.03).perform()
->>>>>>> 3e21535d
+            PickUpAction(object_description.resolve(), Arms.LEFT, grasp_description).perform()
             self._test_validate_action_pre_perform(description, ObjectStillInContact)
             description.resolve().perform()
         self.assertFalse(object_description.resolve() in self.robot.attachments.keys())
@@ -189,6 +180,7 @@
                                                         [Arms.LEFT])
         with simulated_robot:
             action_designator.MoveTorsoActionDescription([TorsoState.HIGH]).resolve().perform()
+            description.resolve().perform()
             description.resolve().perform()
         self.assertEqual(description.resolve().object_designator.name, "milk")
         milk_position = np.array(self.milk.get_pose().position_as_list())
