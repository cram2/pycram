--- conflicted
+++ resolved
@@ -27,12 +27,8 @@
     def test_move_torso(self):
         description = action_designator.MoveTorsoAction([TorsoState.HIGH])
         torso_joint = RobotDescription.current_robot_description.torso_joint
-<<<<<<< HEAD
         self.assertEqual(description.ground().torso_state, TorsoState.HIGH)
-=======
-        self.assertEqual(description.ground().joint_positions[torso_joint], 0.3)
         self._test_validate_action_pre_perform(description, TorsoGoalNotReached)
->>>>>>> 92fb22d2
         with simulated_robot:
             description.resolve().perform()
         self.assertEqual(self.world.robot.get_joint_position(torso_joint),
