--- conflicted
+++ resolved
@@ -14,13 +14,8 @@
 from pycram.robot_description import RobotDescription
 from pycram.process_module import simulated_robot
 from pycram.datastructures.pose import PoseStamped
-<<<<<<< HEAD
 from pycram.datastructures.enums import ObjectType, Arms, GripperState, Grasp, DetectionTechnique, TorsoState, \
     StaticJointState, ApproachDirection, VerticalAlignment
-=======
-from pycram.datastructures.enums import Arms, GripperState, Grasp, DetectionTechnique, TorsoState, \
-    StaticJointState
->>>>>>> 3342f40f
 from pycram.testing import  BulletWorldTestCase
 import numpy as np
 from pycrap.ontologies import Milk
@@ -74,13 +69,9 @@
 
     def test_reach_to_pick_up(self):
         object_description = object_designator.ObjectDesignatorDescription(names=["milk"])
-<<<<<<< HEAD
         grasp_description = GraspDescription(ApproachDirection.FRONT, VerticalAlignment.NoAlignment, False)
-        performable = action_designator.ReachToPickUpAction(object_description.resolve(),
-=======
-        grasp_description = GraspDescription(Grasp.FRONT, None, False)
         performable = ReachToPickUpAction(object_description.resolve(),
->>>>>>> 3342f40f
+
                                                                   Arms.LEFT, grasp_description)
         self.assertEqual(performable.object_designator.name, "milk")
         with simulated_robot:
@@ -93,13 +84,10 @@
 
     def test_pick_up(self):
         object_description = object_designator.ObjectDesignatorDescription(names=["milk"])
-<<<<<<< HEAD
+
         grasp_description = GraspDescription(ApproachDirection.FRONT, VerticalAlignment.NoAlignment, False)
-        description = action_designator.PickUpActionDescription(object_description, [Arms.LEFT], [grasp_description])
-=======
-        grasp_description = GraspDescription(Grasp.FRONT, None, False)
         description = PickUpActionDescription(object_description, [Arms.LEFT], [grasp_description])
->>>>>>> 3342f40f
+
         self.assertEqual(description.resolve().object_designator.name, "milk")
         with simulated_robot:
             NavigateAction(PoseStamped.from_list([0.6, 0.4, 0], [0, 0, 0, 1]), True).perform()
