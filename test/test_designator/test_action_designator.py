--- conflicted
+++ resolved
@@ -56,11 +56,7 @@
         with simulated_robot:
             description.resolve().perform()
         for joint, pose in RobotDescription.current_robot_description.get_static_joint_chain("right",
-<<<<<<< HEAD
                                                                                              StaticJointState.Park).items():
-=======
-                                                                                             "park").items():
->>>>>>> d95f0c8c
             joint_position = self.world.robot.get_joint_position(joint)
             self.assertEqual(joint_position, pose)
         for joint, pose in RobotDescription.current_robot_description.get_static_joint_chain("left",
