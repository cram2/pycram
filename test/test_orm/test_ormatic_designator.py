--- conflicted
+++ resolved
@@ -158,15 +158,9 @@
         with simulated_robot:
             action.perform()
         insert(action, self.session)
-<<<<<<< HEAD
         result = self.session.scalars(select(ResolvedActionNode)).all()
         self.assertEqual(result[0].action, NavigateAction)
         # self.assertEqual(result[1].action.dtype, MoveMotion.__name__)
-=======
-        result = self.session.scalars(select(ORMResolvedActionNode).where(ORMResolvedActionNode.designator_ref.isnot(None))).all()
-        print(result)
-        self.assertEqual(type(result[0].action), NavigateAction)
->>>>>>> faa15b86
 
     def test_inheritance(self):
         object_description = ObjectDesignatorDescription(names=["milk"])
