import os
import time
import unittest
import time

from anytree import RenderTree, AsciiStyle

import owlready2
from sqlalchemy import select
import sqlalchemy.orm
import pycram.orm.action_designator
import pycram.orm.base
import pycram.orm.motion_designator
import pycram.orm.object_designator
import pycram.orm.tasktree
import pycram.tasktree
from pycram.testing import BulletWorldTestCase
from pycram.datastructures.dataclasses import Color
from pycram.ros_utils.viz_marker_publisher import VizMarkerPublisher
from pycram.world_concepts.world_object import Object
from pycram.designators import action_designator, object_designator, motion_designator
from pycram.designators.action_designator import *
from pycram.designators.object_designator import BelieveObject, ObjectPart
from pycram.datastructures.enums import ObjectType, WorldMode
from pycram.datastructures.pose import Pose
from pycram.process_module import simulated_robot
from pycram.tasktree import with_tree, task_tree
from pycram.orm.views import PickUpWithContextView
from pycram.datastructures.enums import Arms, Grasp, GripperState, ObjectType
from pycram.worlds.bullet_world import BulletWorld
from pycrap.ontologies import Apartment, Robot, Milk


class DatabaseTestCaseMixin(BulletWorldTestCase):
    engine: sqlalchemy.engine
    session: sqlalchemy.orm.Session

    @classmethod
    def setUpClass(cls):
        super().setUpClass()
        cls.engine = sqlalchemy.create_engine("sqlite+pysqlite:///:memory:", echo=False)

    def setUp(self):
        super().setUp()
        pycram.orm.base.Base.metadata.create_all(self.engine)
        self.session = sqlalchemy.orm.Session(bind=self.engine)

    def tearDown(self):
        super().tearDown()
        pycram.orm.base.ProcessMetaData.reset()
        pycram.orm.base.Base.metadata.drop_all(self.engine)
        self.session.close()


class ORMTestSchemaTestCase(DatabaseTestCaseMixin, unittest.TestCase):
    def test_schema_creation(self):
        tables = list(pycram.orm.base.Base.metadata.tables.keys())
        self.assertTrue("Position" in tables)
        self.assertTrue("Quaternion" in tables)
        self.assertTrue("TaskTreeNode" in tables)
        self.assertTrue("Action" in tables)
        self.assertTrue("ParkArmsAction" in tables)
        self.assertTrue("NavigateAction" in tables)
        self.assertTrue("MoveTorsoAction" in tables)
        self.assertTrue("SetGripperAction" in tables)
        self.assertTrue("ReleaseAction" in tables)
        self.assertTrue("GripAction" in tables)
        self.assertTrue("PickUpAction" in tables)
        self.assertTrue("PlaceAction" in tables)
        self.assertTrue("TransportAction" in tables)
        self.assertTrue("LookAtAction" in tables)
        self.assertTrue("DetectAction" in tables)
        self.assertTrue("OpenAction" in tables)
        self.assertTrue("CloseAction" in tables)


class ORMTaskTreeTestCase(DatabaseTestCaseMixin):

    @with_tree
    def plan(self):
        object_description = object_designator.ObjectDesignatorDescription(names=["milk"])
        description = action_designator.PlaceActionDescription(object_description, [Pose([1.3, 1, 0.9], [0, 0, 0, 1])], [Arms.LEFT])
        torso_joint = RobotDescription.current_robot_description.torso_joint
        self.assertEqual(description.resolve().object_designator.name, "milk")
        with simulated_robot:
<<<<<<< HEAD
            NavigateAction(Pose([0.6, 0.4, 0], [0, 0, 0, 1]), True).perform()
            MoveTorsoAction(TorsoState.HIGH).perform()
            PickUpAction(object_description.resolve(), Arms.LEFT, Grasp.FRONT, 0.03).perform()
=======
            NavigateActionPerformable(Pose([0.6, 0.4, 0], [0, 0, 0, 1]), True).perform()
            MoveTorsoActionPerformable({torso_joint: 0.3}).perform()
            grasp = GraspDescription(Grasp.FRONT, None, False)
            PickUpActionPerformable(object_description.resolve(), Arms.LEFT, grasp, 0.03).perform()
>>>>>>> baeb0b8d
            description.resolve().perform()

    def test_node(self):
        """Test if the objects in the database is equal with the objects that got serialized."""
        self.plan()
        pycram.orm.base.ProcessMetaData().description = "Unittest"
        pycram.tasktree.task_tree.root.insert(self.session, )
        node_results = self.session.scalars(select(pycram.orm.tasktree.TaskTreeNode)).all()
        self.assertEqual(len(node_results), len(pycram.tasktree.task_tree.root))

        position_results = self.session.scalars(select(pycram.orm.base.Position)).all()
        self.assertEqual(16, len(position_results))

        quaternion_results = self.session.scalars(select(pycram.orm.base.Quaternion)).all()
        self.assertEqual(16, len(quaternion_results))

        park_arms_results = self.session.scalars(select(pycram.orm.action_designator.ParkArmsAction)).all()
        self.assertEqual(0, len(park_arms_results))

        navigate_results = self.session.scalars(select(pycram.orm.action_designator.NavigateAction)).all()
        self.assertEqual(1, len(navigate_results))

        action_results = self.session.scalars(select(pycram.orm.action_designator.Action)).all()
        self.assertEqual(5, len(action_results))

    def test_metadata_existence(self):
        pycram.orm.base.ProcessMetaData().description = "metadata_existence_test"
        self.plan()
        pycram.tasktree.task_tree.root.insert(self.session)
        result = self.session.scalars(select(pycram.orm.base.Pose)).all()
        self.assertTrue(all([r.process_metadata is not None for r in result]))

    def test_task_tree_node_parents(self):
        self.plan()
        pycram.orm.base.ProcessMetaData().description = "task_tree_node_parents_test"
        pycram.tasktree.task_tree.root.insert(self.session)
        result = self.session.scalars(select(pycram.orm.tasktree.TaskTreeNode)).all()
        self.assertTrue([result[i].parent == result[result[i].parent_id - 1] for i in range(len(result))
                         if result[i].parent_id is not None])

    def test_meta_data(self):
        self.plan()
        pycram.orm.base.ProcessMetaData().description = "Unittest"
        pycram.tasktree.task_tree.root.insert(self.session, )
        metadata_results = self.session.scalars(select(pycram.orm.base.ProcessMetaData)).all()
        self.assertEqual(1, len(metadata_results))

        action_results = self.session.scalars(select(pycram.orm.action_designator.Action)).all()
        self.assertTrue(all([a.process_metadata_id for a in action_results]))

        park_arms_results = self.session.scalars(select(pycram.orm.action_designator.ParkArmsAction)).all()
        self.assertTrue(all([a.process_metadata_id for a in park_arms_results]))

        object_results = self.session.scalars(select(pycram.orm.object_designator.Object)).all()
        self.assertTrue(all([o.process_metadata_id for o in object_results]))

    def test_meta_data_alternation(self):
        self.plan()
        pycram.orm.base.ProcessMetaData().description = "meta_data_alternation_test"
        pycram.tasktree.task_tree.root.insert(self.session, )
        metadata_result = self.session.scalars(select(pycram.orm.base.ProcessMetaData)).first()
        self.assertEqual(metadata_result.description, "meta_data_alternation_test")


class MixinTestCase(DatabaseTestCaseMixin):
    @with_tree
    def plan(self):
        object_description = object_designator.ObjectDesignatorDescription(names=["milk"])
        description = action_designator.PlaceActionDescription(object_description, [Pose([1.3, 1, 0.9], [0, 0, 0, 1])], [Arms.LEFT])
        torso_joint = RobotDescription.current_robot_description.torso_joint
        self.assertEqual(description.resolve().object_designator.name, "milk")
        with simulated_robot:
<<<<<<< HEAD
            NavigateAction(Pose([0.6, 0.4, 0], [0, 0, 0, 1]), True).perform()
            MoveTorsoAction(TorsoState.HIGH).perform()
            PickUpAction(object_description.resolve(), Arms.LEFT, Grasp.FRONT, 0.03).perform()
=======
            NavigateActionPerformable(Pose([0.6, 0.4, 0], [0, 0, 0, 1]), True).perform()
            MoveTorsoActionPerformable({torso_joint: 0.3}).perform()
            ParkArmsActionPerformable(Arms.BOTH).perform()
            grasp = GraspDescription(Grasp.FRONT, None, False)
            PickUpActionPerformable(object_description.resolve(), Arms.LEFT, grasp, 0.03).perform()
>>>>>>> baeb0b8d
            description.resolve().perform()

    def test_pose(self):
        self.plan()
        pycram.orm.base.ProcessMetaData().description = "pose_test"
        pycram.tasktree.task_tree.root.insert(self.session)
        result = self.session.scalars(select(pycram.orm.base.Pose)).all()
        self.assertTrue(all([r.position is not None and r.orientation is not None for r in result]))

    def test_pose_mixin(self):
        self.plan()
        pycram.orm.base.ProcessMetaData().description = "pose_mixin_test"
        pycram.tasktree.task_tree.root.insert(self.session)
        result = self.session.scalars(select(pycram.orm.base.RobotState)).all()
        self.assertTrue(all([r.pose is not None and r.pose_id == r.pose.id for r in result]))


class ORMObjectDesignatorTestCase(DatabaseTestCaseMixin):
    """Test ORM functionality with a plan including object designators. """

    def test_plan_serialization(self):
        object_description = object_designator.ObjectDesignatorDescription(names=["milk"])
        description = action_designator.PlaceActionDescription(object_description, [Pose([1.3, 1, 0.9], [0, 0, 0, 1])], [Arms.LEFT])
        self.assertEqual(description.resolve().object_designator.name, "milk")
        torso_joint = RobotDescription.current_robot_description.torso_joint
        with simulated_robot:
<<<<<<< HEAD
            NavigateAction(Pose([0.6, 0.4, 0], [0, 0, 0, 1]), True).perform()
            MoveTorsoAction(TorsoState.HIGH).perform()
            PickUpAction(object_description.resolve(), Arms.LEFT, Grasp.FRONT, 0.03).perform()
=======
            NavigateActionPerformable(Pose([0.6, 0.4, 0], [0, 0, 0, 1]), True).perform()
            MoveTorsoActionPerformable({torso_joint: 0.3}).perform()
            grasp = GraspDescription(Grasp.FRONT, None, False)
            PickUpActionPerformable(object_description.resolve(), Arms.LEFT, grasp, 0.03).perform()
>>>>>>> baeb0b8d
            description.resolve().perform()
        pycram.orm.base.ProcessMetaData().description = "Unittest"
        tt = pycram.tasktree.task_tree.root
        tt.insert(self.session)
        action_results = self.session.scalars(select(pycram.orm.action_designator.Action)).all()
        motion_results = self.session.scalars(select(pycram.orm.motion_designator.Motion)).all()
        self.assertEqual(len(tt) - 1, len(action_results) + len(motion_results))


class ORMActionDesignatorTestCase(DatabaseTestCaseMixin):

    def test_code_designator_type(self):
        action = NavigateAction(Pose([0.6, 0.4, 0], [0, 0, 0, 1]), True)
        with simulated_robot:
            action.perform()
        pycram.orm.base.ProcessMetaData().description = "code_designator_type_test"
        pycram.tasktree.task_tree.root.insert(self.session)
        result = self.session.scalars(select(pycram.orm.tasktree.TaskTreeNode).where(pycram.orm.tasktree.TaskTreeNode.
                                                                                 action_id.isnot(None))).all()
        self.assertEqual(result[0].action.dtype, action_designator.NavigateAction.__name__)
        self.assertEqual(result[1].action.dtype, motion_designator.MoveMotion.__name__)

    def test_parkArmsAction(self):
        action = ParkArmsAction(pycram.datastructures.enums.Arms.BOTH)
        with simulated_robot:
            action.perform()
        pycram.orm.base.ProcessMetaData().description = "parkArmsAction_test"
        pycram.tasktree.task_tree.root.insert(self.session)
        result = self.session.scalars(select(pycram.orm.action_designator.ParkArmsAction)).all()
        self.assertTrue(all([result[i + 1].dtype is not pycram.orm.action_designator.Action.dtype
                             if result[i].dtype is pycram.orm.action_designator.ParkArmsAction.dtype else None
                             for i in range(len(result) - 1)]))

    def test_transportAction(self):
        object_description = object_designator.ObjectDesignatorDescription(names=["milk"])
        action = TransportAction(object_description.resolve(),
                                            Pose([1.3, 0.9, 0.9], [0, 0, 0, 1]), Arms.LEFT, 0.03)
        with simulated_robot:
            action.perform()
        pycram.orm.base.ProcessMetaData().description = "transportAction_test"
        pycram.tasktree.task_tree.root.insert(self.session)
        result = self.session.scalars(select(pycram.orm.action_designator.TransportAction)).all()
        milk_object = self.session.scalars(select(pycram.orm.object_designator.Object)).first()
        self.assertEqual(milk_object.pose, result[0].object.pose)

    def test_pickUpAction(self):
        object_description = object_designator.ObjectDesignatorDescription(names=["milk"])
        previous_position = object_description.resolve().pose
        with simulated_robot:
<<<<<<< HEAD
            NavigateAction(Pose([0.6, 0.4, 0], [0, 0, 0, 1]), True).perform()
            ParkArmsAction(Arms.BOTH).perform()
            PickUpAction(object_description.resolve(), Arms.LEFT, Grasp.FRONT, 0.03).perform()
            NavigateAction(Pose([1.3, 1, 0.9], [0, 0, 0, 1]), True).perform()
            PlaceAction(object_description.resolve(), Pose([2.0, 1.6, 1.8], [0, 0, 0, 1]), Arms.LEFT).perform()
=======
            NavigateActionPerformable(Pose([0.6, 0.4, 0], [0, 0, 0, 1]), True).perform()
            ParkArmsActionPerformable(Arms.BOTH).perform()
            grasp = GraspDescription(Grasp.FRONT, None, False)
            PickUpActionPerformable(object_description.resolve(), Arms.LEFT, grasp, 0.03).perform()
            NavigateActionPerformable(Pose([1.3, 1, 0.9], [0, 0, 0, 1]), True).perform()
            PlaceActionPerformable(object_description.resolve(), Arms.LEFT, Pose([2.0, 1.6, 1.8], [0, 0, 0, 1])).perform()
>>>>>>> baeb0b8d
        pycram.orm.base.ProcessMetaData().description = "pickUpAction_test"
        pycram.tasktree.task_tree.root.insert(self.session)
        result = self.session.scalars(select(pycram.orm.base.Position)
                                      .join(pycram.orm.action_designator.PickUpAction.object)
                                      .join(pycram.orm.object_designator.Object.pose)
                                      .join(pycram.orm.base.Pose.position)).first()
        self.assertEqual(result.x, previous_position.position.x)
        self.assertEqual(result.y, previous_position.position.y)
        self.assertEqual(result.z, previous_position.position.z)

    # TODO: dicuss on how to change this
    @unittest.skip
    def test_lookAt_and_detectAction(self):
        object_description = ObjectDesignatorDescription(types=[Milk])
        action = DetectActionDescription(technique=DetectionTechnique.TYPES,
                                         state=DetectionState.START,
                                         object_designator_description=object_description,
                                         region=None).resolve()
        with simulated_robot:
            ParkArmsAction(pycram.datastructures.enums.Arms.BOTH).perform()
            NavigateAction(Pose([0, 1, 0], [0, 0, 0, 1]), True).perform()
            LookAtAction(object_description.resolve().pose).perform()
            action.perform()
        pycram.orm.base.ProcessMetaData().description = "detectAction_test"
        pycram.tasktree.task_tree.root.insert(self.session)
        result = self.session.scalars(select(pycram.orm.action_designator.DetectAction)).all()
        self.assertEqual(result[0].object.name, "milk")

    def test_setGripperAction(self):
        action = SetGripperAction(Arms.LEFT, GripperState.OPEN)
        with simulated_robot:
            action.perform()
        pycram.orm.base.ProcessMetaData().description = "setGripperAction_test"
        pycram.tasktree.task_tree.root.insert(self.session)
        result = self.session.scalars(select(pycram.orm.action_designator.SetGripperAction)).all()
        self.assertEqual(result[0].gripper, Arms.LEFT)
        self.assertEqual(result[0].motion, GripperState.OPEN)

    def test_open_and_closeAction(self):
        apartment = Object("apartment", Apartment, "apartment.urdf")
        apartment_desig = BelieveObject(names=["apartment"]).resolve()
        handle_desig = object_designator.ObjectPart(names=["handle_cab10_t"], part_of=apartment_desig).resolve()

        self.kitchen.set_pose(Pose([20, 20, 0], [0, 0, 0, 1]))

        with simulated_robot:
            ParkArmsAction(pycram.datastructures.enums.Arms.BOTH).perform()
            NavigateAction(Pose([1.81, 1.73, 0.0],
                                           [0.0, 0.0, 0.594, 0.804]), True).perform()
            OpenAction(handle_desig, arm=Arms.LEFT, grasping_prepose_distance=0.03).perform()
            CloseAction(handle_desig, arm=Arms.LEFT, grasping_prepose_distance=0.03).perform()

        pycram.orm.base.ProcessMetaData().description = "open_and_closeAction_test"
        pycram.tasktree.task_tree.root.insert(self.session)
        open_result = self.session.scalars(select(pycram.orm.action_designator.OpenAction)).all()
        close_result = self.session.scalars(select(pycram.orm.action_designator.CloseAction)).all()
        self.assertTrue(open_result is not None)
        self.assertEqual(open_result[0].object.name, "handle_cab10_t")
        self.assertTrue(close_result is not None)
        self.assertEqual(close_result[0].object.name, "handle_cab10_t")
        apartment.remove()


class BelieveObjectTestCase(unittest.TestCase):
    engine: sqlalchemy.engine
    session: sqlalchemy.orm.Session

    @classmethod
    def setUpClass(cls):
        cls.engine = sqlalchemy.create_engine("sqlite+pysqlite:///:memory:", echo=False)
        environment_path = "apartment.urdf"
        cls.world = BulletWorld(WorldMode.DIRECT)
        cls.robot = Object("pr2", Robot, path="pr2.urdf",  pose=Pose([1, 2, 0]))
        cls.apartment = Object(environment_path[:environment_path.find(".")], Apartment, environment_path)
        cls.milk = Object("milk", Milk, "milk.stl", pose=Pose([1, -1.78, 0.55], [1, 0, 0, 0]),
                           color=Color(1, 0, 0, 1))
        cls.viz_marker_publisher = VizMarkerPublisher()

    def setUp(self):
        self.world.reset_world()
        pycram.orm.base.Base.metadata.create_all(self.engine)
        self.session = sqlalchemy.orm.Session(bind=self.engine)

    def tearDown(self):
        pycram.tasktree.task_tree.reset_tree()
        time.sleep(0.05)
        pycram.orm.base.ProcessMetaData.reset()
        pycram.orm.base.Base.metadata.drop_all(self.engine)
        self.session.close()
        self.world.reset_world()

    @classmethod
    def tearDownClass(cls):
        cls.world.ontology.destroy_individuals()
        cls.viz_marker_publisher._stop_publishing()
        cls.world.exit()

    # TODO: Cant test this atm, bc insert for class concept does not work in ORM
    @unittest.skip
    def test_believe_object(self):
        # TODO: Find better way to separate BelieveObject no pose from Object pose

        with simulated_robot:
            ParkArmsActionDescription([Arms.BOTH]).resolve().perform()

            MoveTorsoActionDescription(TorsoState.HIGH).resolve().perform()
            NavigateActionDescription(target_location=[Pose([2, -1.89, 0])]).resolve().perform()

            LookAtActionDescription(target=[Pose([1, -1.78, 0.55])]).resolve().perform()

            object_dict = DetectActionDescription(technique=DetectionTechnique.TYPES,
                                        object_designator_description=BelieveObject(types=[Milk])).resolve().perform()
            object_desig = object_dict[0]
            TransportActionDescription(object_desig, [Pose([4.8, 3.55, 0.8])], [Arms.LEFT]).resolve().perform()

            ParkArmsActionDescription([Arms.BOTH]).resolve().perform()
            pycram.orm.base.ProcessMetaData().description = "BelieveObject_test"
            task_tree.root.insert(self.session)


class ViewsSchemaTest(DatabaseTestCaseMixin):

    def test_view_creation(self):
        pycram.orm.base.ProcessMetaData().description = "view_creation_test"
        pycram.tasktree.task_tree.root.insert(self.session)
        view = PickUpWithContextView
        self.assertEqual(len(view.__table__.columns), 14)
        self.assertEqual(view.__table__.name, "PickUpWithContextView")
        self.assertEqual(view.__table__.columns[0].name, "id")
        self.assertEqual(view.__table__.columns[1].name, "arm")
        self.assertEqual(view.__table__.columns[2].name, "approach_direction")
        self.assertEqual(view.__table__.columns[3].name, "vertical_alignment")
        self.assertEqual(view.__table__.columns[4].name, "rotate_gripper")
        self.assertEqual(view.__table__.columns[5].name, "torso_height")
        self.assertEqual(view.__table__.columns[6].name, "relative_x")
        self.assertEqual(view.__table__.columns[7].name, "relative_y")
        self.assertEqual(view.__table__.columns[8].name, "x")
        self.assertEqual(view.__table__.columns[9].name, "y")
        self.assertEqual(view.__table__.columns[10].name, "z")
        self.assertEqual(view.__table__.columns[11].name, "w")
        self.assertEqual(view.__table__.columns[12].name, "obj_type")
        self.assertEqual(view.__table__.columns[13].name, "status")

    def test_pickUpWithContextView(self):
        if self.engine.dialect.name == "sqlite":
            return
        object_description = object_designator.ObjectDesignatorDescription(names=["milk"])
        description = action_designator.PlaceActionDescription(object_description, [Pose([1.3, 1, 0.9], [0, 0, 0, 1])], [Arms.LEFT])
        torso_joint = RobotDescription.current_robot_description.torso_joint
        self.assertEqual(description.resolve().object_designator.name, "milk")
        with simulated_robot:
<<<<<<< HEAD
            NavigateAction(Pose([0.6, 0.4, 0], [0, 0, 0, 1])).perform()
            MoveTorsoAction(TorsoState.HIGH).perform()
            PickUpAction(object_description.resolve(), Arms.LEFT, Grasp.FRONT).perform()
=======
            NavigateActionPerformable(Pose([0.6, 0.4, 0], [0, 0, 0, 1])).perform()
            MoveTorsoActionPerformable({torso_joint: 0.3}).perform()
            grasp = GraspDescription(Grasp.FRONT, None, False)
            PickUpActionPerformable(object_description.resolve(), Arms.LEFT, grasp).perform()
>>>>>>> baeb0b8d
            description.resolve().perform()
        pycram.orm.base.ProcessMetaData().description = "pickUpWithContextView_test"
        pycram.tasktree.task_tree.root.insert(self.session)
        result = self.session.scalars(select(PickUpWithContextView)).first()
        self.assertEqual(result.arm, Arms.LEFT)
        self.assertEqual(result.grasp, grasp)
        self.assertEqual(result.torso_height, 0.3)
        self.assertAlmostEqual(result.relative_x, -0.7, 6)
        self.assertAlmostEqual(result.relative_y, -0.6, 6)
        self.assertEqual(result.quaternion_x, 0)
        self.assertEqual(result.quaternion_w, 1)

    def test_pickUpWithContextView_conditions(self):
        if self.engine.dialect.name == "sqlite":
            return
        object_description = object_designator.ObjectDesignatorDescription(names=["milk"])
        description = action_designator.PlaceAction(object_description, [Pose([1.3, 1, 0.9], [0, 0, 0, 1])], [Arms.LEFT])
        torso_joint = RobotDescription.current_robot_description.torso_joint
        self.assertEqual(description.resolve().object_designator.name, "milk")
        with simulated_robot:
<<<<<<< HEAD
            NavigateAction(Pose([0.6, 0.4, 0], [0, 0, 0, 1])).perform()
            MoveTorsoAction(TorsoState.HIGH).perform()
            PickUpAction(object_description.resolve(), Arms.LEFT, Grasp.FRONT).perform()
=======
            NavigateActionPerformable(Pose([0.6, 0.4, 0], [0, 0, 0, 1])).perform()
            MoveTorsoActionPerformable({torso_joint: 0.3}).perform()
            grasp = GraspDescription(Grasp.FRONT, None, False)
            PickUpActionPerformable(object_description.resolve(), Arms.LEFT, grasp).perform()
>>>>>>> baeb0b8d
            description.resolve().perform()
        pycram.orm.base.ProcessMetaData().description = "pickUpWithContextView_conditions_test"
        pycram.tasktree.task_tree.root.insert(self.session)
        result = self.session.scalars(select(PickUpWithContextView)
                                      .where(PickUpWithContextView.arm == Arms.RIGHT)).all()
        self.assertEqual(result, [])


if __name__ == '__main__':
    unittest.main()<|MERGE_RESOLUTION|>--- conflicted
+++ resolved
@@ -83,16 +83,10 @@
         torso_joint = RobotDescription.current_robot_description.torso_joint
         self.assertEqual(description.resolve().object_designator.name, "milk")
         with simulated_robot:
-<<<<<<< HEAD
             NavigateAction(Pose([0.6, 0.4, 0], [0, 0, 0, 1]), True).perform()
             MoveTorsoAction(TorsoState.HIGH).perform()
-            PickUpAction(object_description.resolve(), Arms.LEFT, Grasp.FRONT, 0.03).perform()
-=======
-            NavigateActionPerformable(Pose([0.6, 0.4, 0], [0, 0, 0, 1]), True).perform()
-            MoveTorsoActionPerformable({torso_joint: 0.3}).perform()
-            grasp = GraspDescription(Grasp.FRONT, None, False)
-            PickUpActionPerformable(object_description.resolve(), Arms.LEFT, grasp, 0.03).perform()
->>>>>>> baeb0b8d
+            grasp = GraspDescription(Grasp.FRONT, None, False)
+            PickUpAction(object_description.resolve(), Arms.LEFT, grasp, 0.03).perform()
             description.resolve().perform()
 
     def test_node(self):
@@ -165,17 +159,10 @@
         torso_joint = RobotDescription.current_robot_description.torso_joint
         self.assertEqual(description.resolve().object_designator.name, "milk")
         with simulated_robot:
-<<<<<<< HEAD
             NavigateAction(Pose([0.6, 0.4, 0], [0, 0, 0, 1]), True).perform()
             MoveTorsoAction(TorsoState.HIGH).perform()
-            PickUpAction(object_description.resolve(), Arms.LEFT, Grasp.FRONT, 0.03).perform()
-=======
-            NavigateActionPerformable(Pose([0.6, 0.4, 0], [0, 0, 0, 1]), True).perform()
-            MoveTorsoActionPerformable({torso_joint: 0.3}).perform()
-            ParkArmsActionPerformable(Arms.BOTH).perform()
-            grasp = GraspDescription(Grasp.FRONT, None, False)
-            PickUpActionPerformable(object_description.resolve(), Arms.LEFT, grasp, 0.03).perform()
->>>>>>> baeb0b8d
+            grasp = GraspDescription(Grasp.FRONT, None, False)
+            PickUpAction(object_description.resolve(), Arms.LEFT, grasp, 0.03).perform()
             description.resolve().perform()
 
     def test_pose(self):
@@ -202,16 +189,10 @@
         self.assertEqual(description.resolve().object_designator.name, "milk")
         torso_joint = RobotDescription.current_robot_description.torso_joint
         with simulated_robot:
-<<<<<<< HEAD
             NavigateAction(Pose([0.6, 0.4, 0], [0, 0, 0, 1]), True).perform()
             MoveTorsoAction(TorsoState.HIGH).perform()
-            PickUpAction(object_description.resolve(), Arms.LEFT, Grasp.FRONT, 0.03).perform()
-=======
-            NavigateActionPerformable(Pose([0.6, 0.4, 0], [0, 0, 0, 1]), True).perform()
-            MoveTorsoActionPerformable({torso_joint: 0.3}).perform()
-            grasp = GraspDescription(Grasp.FRONT, None, False)
-            PickUpActionPerformable(object_description.resolve(), Arms.LEFT, grasp, 0.03).perform()
->>>>>>> baeb0b8d
+            grasp = GraspDescription(Grasp.FRONT, None, False)
+            PickUpAction(object_description.resolve(), Arms.LEFT, grasp, 0.03).perform()
             description.resolve().perform()
         pycram.orm.base.ProcessMetaData().description = "Unittest"
         tt = pycram.tasktree.task_tree.root
@@ -261,20 +242,12 @@
         object_description = object_designator.ObjectDesignatorDescription(names=["milk"])
         previous_position = object_description.resolve().pose
         with simulated_robot:
-<<<<<<< HEAD
             NavigateAction(Pose([0.6, 0.4, 0], [0, 0, 0, 1]), True).perform()
             ParkArmsAction(Arms.BOTH).perform()
-            PickUpAction(object_description.resolve(), Arms.LEFT, Grasp.FRONT, 0.03).perform()
+            grasp = GraspDescription(Grasp.FRONT, None, False)
+            PickUpAction(object_description.resolve(), Arms.LEFT, grasp, 0.03).perform()
             NavigateAction(Pose([1.3, 1, 0.9], [0, 0, 0, 1]), True).perform()
             PlaceAction(object_description.resolve(), Pose([2.0, 1.6, 1.8], [0, 0, 0, 1]), Arms.LEFT).perform()
-=======
-            NavigateActionPerformable(Pose([0.6, 0.4, 0], [0, 0, 0, 1]), True).perform()
-            ParkArmsActionPerformable(Arms.BOTH).perform()
-            grasp = GraspDescription(Grasp.FRONT, None, False)
-            PickUpActionPerformable(object_description.resolve(), Arms.LEFT, grasp, 0.03).perform()
-            NavigateActionPerformable(Pose([1.3, 1, 0.9], [0, 0, 0, 1]), True).perform()
-            PlaceActionPerformable(object_description.resolve(), Arms.LEFT, Pose([2.0, 1.6, 1.8], [0, 0, 0, 1])).perform()
->>>>>>> baeb0b8d
         pycram.orm.base.ProcessMetaData().description = "pickUpAction_test"
         pycram.tasktree.task_tree.root.insert(self.session)
         result = self.session.scalars(select(pycram.orm.base.Position)
@@ -426,16 +399,10 @@
         torso_joint = RobotDescription.current_robot_description.torso_joint
         self.assertEqual(description.resolve().object_designator.name, "milk")
         with simulated_robot:
-<<<<<<< HEAD
             NavigateAction(Pose([0.6, 0.4, 0], [0, 0, 0, 1])).perform()
             MoveTorsoAction(TorsoState.HIGH).perform()
-            PickUpAction(object_description.resolve(), Arms.LEFT, Grasp.FRONT).perform()
-=======
-            NavigateActionPerformable(Pose([0.6, 0.4, 0], [0, 0, 0, 1])).perform()
-            MoveTorsoActionPerformable({torso_joint: 0.3}).perform()
-            grasp = GraspDescription(Grasp.FRONT, None, False)
-            PickUpActionPerformable(object_description.resolve(), Arms.LEFT, grasp).perform()
->>>>>>> baeb0b8d
+            grasp = GraspDescription(Grasp.FRONT, None, False)
+            PickUpAction(object_description.resolve(), Arms.LEFT, grasp).perform()
             description.resolve().perform()
         pycram.orm.base.ProcessMetaData().description = "pickUpWithContextView_test"
         pycram.tasktree.task_tree.root.insert(self.session)
@@ -452,20 +419,14 @@
         if self.engine.dialect.name == "sqlite":
             return
         object_description = object_designator.ObjectDesignatorDescription(names=["milk"])
-        description = action_designator.PlaceAction(object_description, [Pose([1.3, 1, 0.9], [0, 0, 0, 1])], [Arms.LEFT])
+        description = action_designator.PlaceActionDescription(object_description, [Pose([1.3, 1, 0.9], [0, 0, 0, 1])], [Arms.LEFT])
         torso_joint = RobotDescription.current_robot_description.torso_joint
         self.assertEqual(description.resolve().object_designator.name, "milk")
         with simulated_robot:
-<<<<<<< HEAD
             NavigateAction(Pose([0.6, 0.4, 0], [0, 0, 0, 1])).perform()
             MoveTorsoAction(TorsoState.HIGH).perform()
-            PickUpAction(object_description.resolve(), Arms.LEFT, Grasp.FRONT).perform()
-=======
-            NavigateActionPerformable(Pose([0.6, 0.4, 0], [0, 0, 0, 1])).perform()
-            MoveTorsoActionPerformable({torso_joint: 0.3}).perform()
-            grasp = GraspDescription(Grasp.FRONT, None, False)
-            PickUpActionPerformable(object_description.resolve(), Arms.LEFT, grasp).perform()
->>>>>>> baeb0b8d
+            grasp = GraspDescription(Grasp.FRONT, None, False)
+            PickUpAction(object_description.resolve(), Arms.LEFT, grasp).perform()
             description.resolve().perform()
         pycram.orm.base.ProcessMetaData().description = "pickUpWithContextView_conditions_test"
         pycram.tasktree.task_tree.root.insert(self.session)
