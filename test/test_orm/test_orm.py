--- conflicted
+++ resolved
@@ -86,11 +86,7 @@
             NavigateAction(Pose([0.6, 0.4, 0], [0, 0, 0, 1]), True).perform()
             MoveTorsoAction(TorsoState.HIGH).perform()
             grasp = GraspDescription(Grasp.FRONT, None, False)
-<<<<<<< HEAD
-            PickUpActionPerformable(object_description.resolve(), Arms.LEFT, grasp).perform()
-=======
-            PickUpAction(object_description.resolve(), Arms.LEFT, grasp, 0.03).perform()
->>>>>>> 3e21535d
+            PickUpAction(object_description.resolve(), Arms.LEFT, grasp).perform()
             description.resolve().perform()
 
     def test_node(self):
@@ -166,11 +162,7 @@
             NavigateAction(Pose([0.6, 0.4, 0], [0, 0, 0, 1]), True).perform()
             MoveTorsoAction(TorsoState.HIGH).perform()
             grasp = GraspDescription(Grasp.FRONT, None, False)
-<<<<<<< HEAD
-            PickUpActionPerformable(object_description.resolve(), Arms.LEFT, grasp).perform()
-=======
-            PickUpAction(object_description.resolve(), Arms.LEFT, grasp, 0.03).perform()
->>>>>>> 3e21535d
+            PickUpAction(object_description.resolve(), Arms.LEFT, grasp).perform()
             description.resolve().perform()
 
     def test_pose(self):
@@ -200,11 +192,7 @@
             NavigateAction(Pose([0.6, 0.4, 0], [0, 0, 0, 1]), True).perform()
             MoveTorsoAction(TorsoState.HIGH).perform()
             grasp = GraspDescription(Grasp.FRONT, None, False)
-<<<<<<< HEAD
-            PickUpActionPerformable(object_description.resolve(), Arms.LEFT, grasp).perform()
-=======
-            PickUpAction(object_description.resolve(), Arms.LEFT, grasp, 0.03).perform()
->>>>>>> 3e21535d
+            PickUpAction(object_description.resolve(), Arms.LEFT, grasp).perform()
             description.resolve().perform()
         pycram.orm.base.ProcessMetaData().description = "Unittest"
         tt = pycram.tasktree.task_tree.root
@@ -240,13 +228,8 @@
 
     def test_transportAction(self):
         object_description = object_designator.ObjectDesignatorDescription(names=["milk"])
-<<<<<<< HEAD
-        action = TransportActionPerformable(object_description.resolve(),
+        action = TransportAction(object_description.resolve(),
                                             Pose([1.3, 0.9, 0.9], [0, 0, 0, 1]), Arms.LEFT)
-=======
-        action = TransportAction(object_description.resolve(),
-                                            Pose([1.3, 0.9, 0.9], [0, 0, 0, 1]), Arms.LEFT, 0.03)
->>>>>>> 3e21535d
         with simulated_robot:
             action.perform()
         pycram.orm.base.ProcessMetaData().description = "transportAction_test"
@@ -262,15 +245,9 @@
             NavigateAction(Pose([0.6, 0.4, 0], [0, 0, 0, 1]), True).perform()
             ParkArmsAction(Arms.BOTH).perform()
             grasp = GraspDescription(Grasp.FRONT, None, False)
-<<<<<<< HEAD
-            PickUpActionPerformable(object_description.resolve(), Arms.LEFT, grasp).perform()
-            NavigateActionPerformable(Pose([1.3, 1, 0.9], [0, 0, 0, 1]), True).perform()
-            PlaceActionPerformable(object_description.resolve(), Arms.LEFT, Pose([2.0, 1.6, 1.8], [0, 0, 0, 1])).perform()
-=======
-            PickUpAction(object_description.resolve(), Arms.LEFT, grasp, 0.03).perform()
+            PickUpAction(object_description.resolve(), Arms.LEFT, grasp).perform()
             NavigateAction(Pose([1.3, 1, 0.9], [0, 0, 0, 1]), True).perform()
             PlaceAction(object_description.resolve(), Pose([2.0, 1.6, 1.8], [0, 0, 0, 1]), Arms.LEFT).perform()
->>>>>>> 3e21535d
         pycram.orm.base.ProcessMetaData().description = "pickUpAction_test"
         pycram.tasktree.task_tree.root.insert(self.session)
         result = self.session.scalars(select(pycram.orm.base.Position)
