--- conflicted
+++ resolved
@@ -2,32 +2,17 @@
 from pathlib import Path
 
 from bullet_world_testcase import BulletWorldTestCase
-<<<<<<< HEAD
-from pycram.datastructures.enums import ObjectType
-from pycram.world_concepts.world_object import Object
-=======
 from pycram.object_descriptors.urdf import ObjectDescription as URDFObject
 from pycram.config import world_conf as conf
->>>>>>> 09b634dc
 
 
 class TestCacheManager(BulletWorldTestCase):
 
     def test_generate_description_and_write_to_cache(self):
         cache_manager = self.world.cache_manager
-<<<<<<< HEAD
-        path = os.path.join(self.world.resources_path, "objects/apartment.urdf")
-        extension = Path(path).suffix
-        cache_path = os.path.join(self.world.cache_dir, "apartment.urdf")
-        apartment = Object("apartment", ObjectType.ENVIRONMENT, path)
-        cache_manager.generate_description_and_write_to_cache(path, apartment.name, extension, cache_path,
-                                                              apartment.description)
-        self.assertTrue(cache_manager.is_cached(path, apartment.description))
-=======
         path = os.path.join(self.world.conf.resources_path, "objects/apartment.urdf")
         extension = Path(path).suffix
         cache_path = os.path.join(self.world.conf.cache_dir, "apartment.urdf")
         apartment = URDFObject(path)
         apartment.generate_description_from_file(path, "apartment", extension, cache_path)
-        self.assertTrue(cache_manager.is_cached(path, apartment))
->>>>>>> 09b634dc
+        self.assertTrue(cache_manager.is_cached(path, apartment))