from pycram.datastructures.pose import GraspDescription
from pycram.designators.action_designator import MoveTorsoAction, PickUpAction, \
    NavigateAction
from pycram.datastructures.pose import Pose
from pycram.datastructures.enums import Arms, Grasp, GripperState, TorsoState
from pycram.process_module import simulated_robot
import pycram.tasktree
from pycram.tasktree import with_tree
import unittest
import anytree
from pycram.testing import BulletWorldTestCase
import pycram.failures
from pycram.designators import object_designator, action_designator
from pycram.designators.action_designator import MoveTorsoActionDescription


class TaskTreeTestCase(BulletWorldTestCase):

    @with_tree
    def plan(self):
        object_description = object_designator.ObjectDesignatorDescription(names=["milk"])
        description = action_designator.PlaceActionDescription(object_description, [Pose([1.3, 1, 0.9], [0, 0, 0, 1])], [Arms.LEFT])
        self.assertEqual(description.resolve().object_designator.name, "milk")
        with simulated_robot:
            NavigateAction(Pose([0.6, 0.4, 0], [0, 0, 0, 1]), True).perform()
            MoveTorsoActionDescription([TorsoState.HIGH]).resolve().perform()
            grasp_description = GraspDescription(Grasp.FRONT, None, False)
<<<<<<< HEAD
            PickUpActionPerformable(object_description.resolve(), Arms.LEFT, grasp_description).perform()
=======
            PickUpAction(object_description.resolve(), Arms.LEFT, grasp_description, 0.03).perform()
>>>>>>> 3e21535d
            description.resolve().perform()

    def test_tree_creation(self):
        """Test the creation and content of a task tree."""
        self.plan()
        # self.tearDownBulletWorld()
        tt = pycram.tasktree.task_tree

        self.assertEqual(16, len(tt.root))
        self.assertEqual(10, len(tt.root.leaves))

        # check that all nodes succeeded
        for node in anytree.PreOrderIter(tt.root):
            if not isinstance(node.action, pycram.tasktree.NoOperation):
                self.assertEqual(node.status, pycram.tasktree.TaskStatus.SUCCEEDED)

    def test_exception(self):
        """Test the tree with failing plans."""

        @with_tree
        def failing_plan():
            raise pycram.failures.PlanFailure("PlanFailure for UnitTesting")

        pycram.tasktree.task_tree.reset_tree()

        self.assertRaises(pycram.failures.PlanFailure, failing_plan)

        tt = pycram.tasktree.task_tree

        for node in anytree.PreOrderIter(tt.root):
            if not isinstance(node.action, pycram.tasktree.NoOperation):
                self.assertEqual(node.status, pycram.tasktree.TaskStatus.FAILED)
                self.assertEqual(pycram.plan_failures.PlanFailure, type(node.reason))

    def test_execution(self):
        self.plan()
        self.world.reset_world()
        tt = pycram.tasktree.task_tree
        # self.setUpBulletWorld(False)
        with simulated_robot:
            [node.action.perform() for node in tt.root.leaves]

    def test_simulated_tree(self):
        with pycram.tasktree.SimulatedTaskTree() as st:
            self.plan()
            tt = pycram.tasktree.task_tree

            self.assertEqual(16, len(tt.root))
            self.assertEqual(10, len(tt.root.leaves))

        self.assertEqual(len(pycram.tasktree.task_tree), 1)

    def test_to_sql(self):
        self.plan()
        tt = pycram.tasktree.task_tree
        result = tt.root.to_sql()
        self.assertIsNotNone(result)

    def test_task_tree_singleton(self):
        # Instantiate one TaskTree object
        tree1 = pycram.tasktree.TaskTree()

        # Fill the tree
        self.plan()

        # Instantiate another TaskTree object
        tree2 = pycram.tasktree.TaskTree()

        # Check if both instances point to the same object and contain the same number of elements
        self.assertEqual(len(tree1.root), len(tree2.root))
        self.assertIs(tree1, tree2)

if __name__ == '__main__':
    unittest.main()

<|MERGE_RESOLUTION|>--- conflicted
+++ resolved
@@ -1,8 +1,7 @@
 from pycram.datastructures.pose import GraspDescription
-from pycram.designators.action_designator import MoveTorsoAction, PickUpAction, \
-    NavigateAction
+from pycram.designators.action_designator import PickUpAction, NavigateAction
 from pycram.datastructures.pose import Pose
-from pycram.datastructures.enums import Arms, Grasp, GripperState, TorsoState
+from pycram.datastructures.enums import Arms, Grasp, TorsoState
 from pycram.process_module import simulated_robot
 import pycram.tasktree
 from pycram.tasktree import with_tree
@@ -25,11 +24,7 @@
             NavigateAction(Pose([0.6, 0.4, 0], [0, 0, 0, 1]), True).perform()
             MoveTorsoActionDescription([TorsoState.HIGH]).resolve().perform()
             grasp_description = GraspDescription(Grasp.FRONT, None, False)
-<<<<<<< HEAD
-            PickUpActionPerformable(object_description.resolve(), Arms.LEFT, grasp_description).perform()
-=======
-            PickUpAction(object_description.resolve(), Arms.LEFT, grasp_description, 0.03).perform()
->>>>>>> 3e21535d
+            PickUpAction(object_description.resolve(), Arms.LEFT, grasp_description).perform()
             description.resolve().perform()
 
     def test_tree_creation(self):
