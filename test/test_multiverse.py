--- conflicted
+++ resolved
@@ -7,14 +7,9 @@
 from tf.transformations import quaternion_from_euler, quaternion_multiply
 from typing_extensions import Optional, List
 
-<<<<<<< HEAD
-from pycram.datastructures.dataclasses import ContactPointsList, ContactPoint, AxisAlignedBoundingBox, Color
-from pycram.datastructures.enums import ObjectType, Arms, JointType
-=======
 import pycrap
 from pycram.datastructures.dataclasses import ContactPointsList, ContactPoint, AxisAlignedBoundingBox, Color
 from pycram.datastructures.enums import Arms, JointType
->>>>>>> 4416938d
 from pycram.datastructures.pose import Pose
 from pycram.robot_description import RobotDescriptionManager
 from pycram.world_concepts.world_object import Object
@@ -63,11 +58,7 @@
     def test_load_generic_object(self):
         obj_desc = GenericObjectDescription('test_cube', [0, 0, 0], [0.1, 0.1, 0.1],
                                             color=Color(1, 0, 0, 1))
-<<<<<<< HEAD
-        obj = Object(obj_desc.name, ObjectType.GENERIC_OBJECT, description=obj_desc)
-=======
         obj = Object(obj_desc.name, pycrap.PhysicalObject, description=obj_desc)
->>>>>>> 4416938d
         self.assertIsInstance(obj, Object)
         self.assertTrue(obj in self.multiverse.objects)
         obj.set_position([1, 1, 0.1])
@@ -77,25 +68,11 @@
     def test_save_and_restore_state(self):
         milk = self.spawn_milk([1, 1, 0.1])
         robot = self.spawn_robot()
-<<<<<<< HEAD
-        cup = self.spawn_cup([1, 2, 0.1])
-        if "apartment" not in self.multiverse.get_object_names():
-            apartment = Object("apartment", ObjectType.ENVIRONMENT, f"apartment.urdf")
-        else:
-            apartment = self.multiverse.get_object_by_name("apartment")
-        apartment.set_joint_position("cabinet10_drawer1_joint", 0.1)
-        robot.attach(milk)
-        milk.attach(cup)
-        all_object_attachments = {obj: obj.attachments.copy() for obj in self.multiverse.objects}
-        state_id = self.multiverse.save_state()
-        milk.detach(cup)
-=======
         apartment = self.spawn_apartment()
         apartment.set_joint_position("cabinet10_drawer1_joint", 0.1)
         robot.attach(milk)
         all_object_attachments = {obj: obj.attachments.copy() for obj in self.multiverse.objects}
         state_id = self.multiverse.save_state()
->>>>>>> 4416938d
         robot_link = robot.root_link
         milk_link = milk.root_link
         cid = robot_link.constraint_ids[milk_link]
@@ -329,11 +306,7 @@
 
     def test_get_environment_pose(self):
         if "apartment" not in self.multiverse.get_object_names():
-<<<<<<< HEAD
-            apartment = Object("apartment", ObjectType.ENVIRONMENT, f"apartment.urdf")
-=======
             apartment = Object("apartment", pycrap.Apartment, f"apartment.urdf")
->>>>>>> 4416938d
         else:
             apartment = self.multiverse.get_object_by_name("apartment")
         pose = apartment.get_pose()
@@ -377,30 +350,18 @@
                                       self.multiverse.conf.position_tolerance)
             self.tearDown()
 
-    def test_attach_with_robot_with_coincide(self):
-        self.generic_attach_with_robot(True)
-
-    def test_attach_with_robot_without_coincide(self):
-        self.generic_attach_with_robot(False)
-
-    def generic_attach_with_robot(self, coincide: bool):
-        milk = self.spawn_milk([-1, -1, 2])
+    def test_attach_with_robot(self):
+        milk = self.spawn_milk([-1, -1, 0.1])
         robot = self.spawn_robot()
-        joint_name = "arm_right_2_joint"
-        robot.set_joint_position(joint_name, 0)
         ee_link = self.multiverse.get_arm_tool_frame_link(Arms.RIGHT)
         # Get position of milk relative to robot end effector
-<<<<<<< HEAD
-        robot.attach(milk, ee_link.name, coincide_the_objects=coincide)
-=======
         robot.attach(milk, ee_link.name)
->>>>>>> 4416938d
         self.assertTrue(robot in milk.attachments)
         milk_initial_pose = milk.root_link.get_pose_wrt_link(ee_link)
-        for joint_pos in [0, 0.5, 1]:
-            robot.set_joint_position(joint_name, joint_pos)
-            milk_pose = milk.root_link.get_pose_wrt_link(ee_link)
-            self.assert_poses_are_equal(milk_initial_pose, milk_pose)
+        robot_position = 1.57
+        robot.set_joint_position("arm_right_2_joint", robot_position)
+        milk_pose = milk.root_link.get_pose_wrt_link(ee_link)
+        self.assert_poses_are_equal(milk_initial_pose, milk_pose)
 
     def test_get_object_contact_points(self):
         for i in range(3):
@@ -409,11 +370,7 @@
             self.assertIsInstance(contact_points, ContactPointsList)
             self.assertTrue(len(contact_points) >= 1)
             self.assertIsInstance(contact_points[0], ContactPoint)
-<<<<<<< HEAD
-            self.assertTrue(contact_points[0].link_b.object, self.multiverse.floor)
-=======
             self.assertTrue(contact_points[0].body_b.object, self.multiverse.floor)
->>>>>>> 4416938d
             cup = self.spawn_cup([1, 1, 0.12])
             # This is needed because the cup is spawned in the air, so it needs to fall
             # to get in contact with the milk
@@ -440,11 +397,7 @@
             # This is needed because the cup is spawned in the air so it needs to fall
             # to get in contact with the milk
             self.multiverse.simulate(0.4)
-<<<<<<< HEAD
-            contact_points = self.multiverse.get_contact_points_between_two_objects(milk, cup)
-=======
             contact_points = self.multiverse.get_contact_points_between_two_bodies(milk, cup)
->>>>>>> 4416938d
             self.assertIsInstance(contact_points, ContactPointsList)
             self.assertTrue(len(contact_points) >= 1)
             self.assertIsInstance(contact_points[0], ContactPoint)
@@ -507,11 +460,7 @@
 
     @staticmethod
     def spawn_cup(position: List) -> Object:
-<<<<<<< HEAD
-        cup = Object("cup", ObjectType.GENERIC_OBJECT, "cup.xml",
-=======
         cup = Object("cup", pycrap.Cup, "cup.xml",
->>>>>>> 4416938d
                      pose=Pose(position, [0, 0, 0, 1]))
         return cup
 
