--- conflicted
+++ resolved
@@ -16,13 +16,8 @@
 from pycram.object_descriptors.urdf import ObjectDescription
 from pycram.robot_description import RobotDescriptionManager
 from pycram.world_concepts.world_object import Object
-<<<<<<< HEAD
-from pycram.worlds.multiverse_extras.error_checkers import calculate_angle_between_quaternions
-from pycram.worlds.multiverse_extras.helpers import parse_mjcf_actuators, get_robot_mjcf_path
+from pycram.validation.error_checkers import calculate_angle_between_quaternions
 from pycram.process_module import simulated_robot, with_simulated_robot
-=======
-from pycram.validation.error_checkers import calculate_angle_between_quaternions
->>>>>>> c32ee17f
 
 multiverse_installed = True
 try:
@@ -183,13 +178,9 @@
             original_joint_position = robot.get_joint_position(joint)
             robot.set_joint_position(joint, original_joint_position + step)
             joint_position = robot.get_joint_position(joint)
-<<<<<<< HEAD
             delta = self.multiverse.acceptable_position_error if joint_type == JointType.PRISMATIC \
                 else self.multiverse.acceptable_orientation_error
             self.assertAlmostEqual(joint_position, original_joint_position + step, delta=delta)
-=======
-            self.assertAlmostEqual(joint_position, original_joint_position + step, delta=0.05)
->>>>>>> c32ee17f
 
     def test_spawn_robot(self):
         if self.multiverse.robot is not None:
@@ -249,12 +240,8 @@
         estimated_cup_position[0] += 1
         milk.set_position(milk_position)
         new_cup_position = cup.get_position_as_list()
-<<<<<<< HEAD
         self.assert_list_is_equal(new_cup_position[:2], estimated_cup_position[:2],
                                   self.multiverse.acceptable_position_error)
-=======
-        self.assert_list_is_equal(new_cup_position[:2], estimated_cup_position[:2], 0.06)
->>>>>>> c32ee17f
 
     def test_detach_object(self):
         for i in range(2):
@@ -271,15 +258,10 @@
             milk.set_position(milk_position)
             new_milk_position = milk.get_position_as_list()
             new_cup_position = cup.get_position_as_list()
-<<<<<<< HEAD
             self.assert_list_is_equal(new_milk_position[:2], milk_position[:2],
                                       self.multiverse.acceptable_position_error)
             self.assert_list_is_equal(new_cup_position[:2], estimated_cup_position[:2],
                                       self.multiverse.acceptable_position_error)
-=======
-            self.assert_list_is_equal(new_milk_position[:2], milk_position[:2], 0.02)
-            self.assert_list_is_equal(new_cup_position[:2], estimated_cup_position[:2], 0.02)
->>>>>>> c32ee17f
             self.tearDown()
 
     def test_attach_with_robot(self):
