#!/usr/bin/env python3
import os
import unittest

import numpy as np
import psutil
from tf.transformations import quaternion_from_euler, quaternion_multiply
from typing_extensions import Optional, List

from pycram.datastructures.dataclasses import ContactPointsList, ContactPoint, AxisAlignedBoundingBox
from pycram.datastructures.enums import ObjectType, Arms, JointType
from pycram.datastructures.pose import Pose
from pycram.robot_description import RobotDescriptionManager
from pycram.world_concepts.world_object import Object
from pycram.validation.error_checkers import calculate_angle_between_quaternions
from pycram.helper import get_robot_mjcf_path, parse_mjcf_actuators

multiverse_installed = True
try:
    from pycram.worlds.multiverse import Multiverse
except ImportError:
    multiverse_installed = False

processes = psutil.process_iter()
process_names = [p.name() for p in processes]
multiverse_running = True
mujoco_running = True
if 'multiverse_server' not in process_names:
    multiverse_running = False
if 'mujoco' not in process_names:
    mujoco_running = False


@unittest.skipIf(not multiverse_installed, "Multiverse is not installed.")
@unittest.skipIf(not multiverse_running, "Multiverse server is not running.")
@unittest.skipIf(not mujoco_running, "Mujoco is not running.")
class MultiversePyCRAMTestCase(unittest.TestCase):
    if multiverse_installed:
        multiverse: Multiverse
    big_bowl: Optional[Object] = None

    @classmethod
    def setUpClass(cls):
        if not multiverse_installed:
            return
        cls.multiverse = Multiverse()

    @classmethod
    def tearDownClass(cls):
        cls.multiverse.exit(remove_saved_states=True)
        cls.multiverse.remove_multiverse_resources()

    def tearDown(self):
        self.multiverse.remove_all_objects()

<<<<<<< HEAD
    def test_spawn_xml_object(self):
        bread = Object("bread_1", ObjectType.GENERIC_OBJECT, "bread_1.xml", pose=Pose([1, 1, 0.1]))
        self.assert_poses_are_equal(bread.get_pose(), Pose([1, 1, 0.1]))
=======
    def test_get_axis_aligned_bounding_box_for_one_link_object(self):
        position = [1, 1, 0.1]
        milk = Object("milk", ObjectType.MILK, "milk.stl", pose=Pose([1, 1, 0.1],
                                                                     quaternion_from_euler(np.pi/4, 0, 0).tolist()))
        aabb = milk.get_axis_aligned_bounding_box()
        self.assertIsInstance(aabb, AxisAlignedBoundingBox)
        min_p_1, max_p_1 = aabb.get_min_max()
        width = max_p_1[0] - min_p_1[0]
        length = max_p_1[1] - min_p_1[1]
        height = max_p_1[2] - min_p_1[2]
        self.assertTrue(width > 0)
        self.assertTrue(length > 0)
        self.assertTrue(height > 0)
        # Move the object and check if the bounding box is updated correctly
        position_shift = 1
        milk.set_position([position[0] + position_shift, position[1] + position_shift, 0.1])
        aabb = milk.get_axis_aligned_bounding_box()
        min_p_2, max_p_2 = aabb.get_min_max()
        width_2 = max_p_2[0] - min_p_2[0]
        length_2 = max_p_2[1] - min_p_2[1]
        height_2 = max_p_2[2] - min_p_2[2]
        self.assertAlmostEqual(width, width_2, delta=0.001)
        self.assertAlmostEqual(length, length_2, delta=0.001)
        self.assertAlmostEqual(height, height_2, delta=0.001)
        for i in range(3):
            self.assertAlmostEqual(min_p_1[0] + position_shift, min_p_2[0], delta=0.001)
            self.assertAlmostEqual(max_p_1[0] + position_shift, max_p_2[0], delta=0.001)
>>>>>>> 0db8e9df

    def test_spawn_mesh_object(self):
        milk = Object("milk", ObjectType.MILK, "milk.stl", pose=Pose([1, 1, 0.1]))
        self.assert_poses_are_equal(milk.get_pose(), Pose([1, 1, 0.1]))
        self.multiverse.simulate(0.2)
        contact_points = milk.contact_points()
        self.assertTrue(len(contact_points) > 0)

    def test_parse_mjcf_actuators(self):
        mjcf_file = get_robot_mjcf_path("pal_robotics", "tiago_dual")
        self.assertTrue(os.path.exists(mjcf_file))
        joint_actuators = parse_mjcf_actuators(mjcf_file)
        self.assertIsInstance(joint_actuators, dict)
        self.assertTrue(len(joint_actuators) > 0)
        self.assertTrue("arm_left_1_joint" in joint_actuators)
        self.assertTrue("arm_right_1_joint" in joint_actuators)
        self.assertTrue(joint_actuators["arm_right_1_joint"] == "arm_right_1_actuator")

    def test_get_actuator_for_joint(self):
        robot = self.spawn_robot()
        joint_name = "arm_right_1_joint"
        actuator_name = robot.get_actuator_for_joint(robot.joints[joint_name])
        self.assertEqual(actuator_name, "arm_right_1_actuator")

    def test_get_images_for_target(self):
        robot = self.spawn_robot(robot_name='pr2')
        camera_description = self.multiverse.robot_description.get_default_camera()
        camera_link_name = camera_description.link_name
        camera_pose = robot.get_link_pose(camera_link_name)
        camera_frame = self.multiverse.robot_description.get_camera_frame()
        camera_front_facing_axis = camera_description.front_facing_axis
        milk_spawn_position = np.array(camera_front_facing_axis) * 0.5
        orientation = camera_pose.to_transform(camera_frame).invert().rotation_as_list()
        milk = self.spawn_milk(milk_spawn_position.tolist(), orientation, frame=camera_frame)
        _, depth, segmentation_mask = self.multiverse.get_images_for_target(milk.pose, camera_pose, plot=False)
        self.assertIsInstance(depth, np.ndarray)
        self.assertIsInstance(segmentation_mask, np.ndarray)
        self.assertTrue(depth.shape == (256, 256))
        self.assertTrue(segmentation_mask.shape == (256, 256))
        self.assertTrue(milk.id in np.unique(segmentation_mask).flatten().tolist())
        avg_depth_of_milk = np.mean(depth[segmentation_mask == milk.id])
        self.assertAlmostEqual(avg_depth_of_milk, 0.5, delta=0.1)

    def test_reset_world(self):
        set_position = [1, 1, 0.1]
        milk = self.spawn_milk(set_position)
        milk.set_position(set_position)
        milk_position = milk.get_position_as_list()
        self.assert_list_is_equal(milk_position[:2], set_position[:2], delta=self.multiverse.conf.position_tolerance)
        self.multiverse.reset_world()
        milk_pose = milk.get_pose()
        self.assert_list_is_equal(milk_pose.position_as_list()[:2],
                                  milk.original_pose.position_as_list()[:2],
                                  delta=self.multiverse.conf.position_tolerance)
        self.assert_orientation_is_equal(milk_pose.orientation_as_list(), milk.original_pose.orientation_as_list())

    def test_spawn_robot_with_actuators_directly_from_multiverse(self):
        if self.multiverse.conf.use_controller:
            robot_name = "tiago_dual"
            rdm = RobotDescriptionManager()
            rdm.load_description(robot_name)
            self.multiverse.spawn_robot_with_controller(robot_name, Pose([-2, -2, 0.001]))

    def test_spawn_object(self):
        milk = self.spawn_milk([1, 1, 0.1])
        self.assertIsInstance(milk, Object)
        milk_pose = milk.get_pose()
        self.assert_list_is_equal(milk_pose.position_as_list()[:2], [1, 1],
                                  delta=self.multiverse.conf.position_tolerance)
        self.assert_orientation_is_equal(milk_pose.orientation_as_list(), milk.original_pose.orientation_as_list())

    def test_remove_object(self):
        milk = self.spawn_milk([1, 1, 0.1])
        milk.remove()
        self.assertTrue(milk not in self.multiverse.objects)
        self.assertFalse(self.multiverse.check_object_exists(milk))

    def test_check_object_exists(self):
        milk = self.spawn_milk([1, 1, 0.1])
        self.assertTrue(self.multiverse.check_object_exists(milk))

    def test_set_position(self):
        milk = self.spawn_milk([1, 1, 0.1])
        original_milk_position = milk.get_position_as_list()
        original_milk_position[0] += 1
        milk.set_position(original_milk_position)
        milk_position = milk.get_position_as_list()
        self.assert_list_is_equal(milk_position[:2], original_milk_position[:2],
                                  delta=self.multiverse.conf.position_tolerance)

    def test_update_position(self):
        milk = self.spawn_milk([1, 1, 0.1])
        milk.update_pose()
        milk_position = milk.get_position_as_list()
        self.assert_list_is_equal(milk_position[:2], [1, 1], delta=self.multiverse.conf.position_tolerance)

    def test_set_joint_position(self):
        if self.multiverse.robot is None:
            robot = self.spawn_robot()
        else:
            robot = self.multiverse.robot
        step = 0.2
        for joint in ['torso_lift_joint']:
            joint_type = robot.joints[joint].type
            original_joint_position = robot.get_joint_position(joint)
            robot.set_joint_position(joint, original_joint_position + step)
            joint_position = robot.get_joint_position(joint)
            if not self.multiverse.conf.use_controller:
                delta = self.multiverse.conf.prismatic_joint_position_tolerance if joint_type == JointType.PRISMATIC \
                    else self.multiverse.conf.revolute_joint_position_tolerance
            else:
                delta = 0.18
            self.assertAlmostEqual(joint_position, original_joint_position + step, delta=delta)

    def test_spawn_robot(self):
        if self.multiverse.robot is not None:
            robot = self.multiverse.robot
        else:
            robot = self.spawn_robot(robot_name="pr2")
        self.assertIsInstance(robot, Object)
        self.assertTrue(robot in self.multiverse.objects)
        self.assertTrue(self.multiverse.robot.name == robot.name)

    def test_destroy_robot(self):
        if self.multiverse.robot is None:
            self.spawn_robot()
        self.assertTrue(self.multiverse.robot in self.multiverse.objects)
        self.multiverse.robot.remove()
        self.assertTrue(self.multiverse.robot not in self.multiverse.objects)

    def test_respawn_robot(self):
        self.spawn_robot()
        self.assertTrue(self.multiverse.robot in self.multiverse.objects)
        self.multiverse.robot.remove()
        self.assertTrue(self.multiverse.robot not in self.multiverse.objects)
        self.spawn_robot()
        self.assertTrue(self.multiverse.robot in self.multiverse.objects)

    def test_set_robot_position(self):
        step = -1
        for i in range(3):
            self.spawn_robot()
            new_position = [-3 + step * i, -3 + step * i, 0.001]
            self.multiverse.robot.set_position(new_position)
            robot_position = self.multiverse.robot.get_position_as_list()
            self.assert_list_is_equal(robot_position[:2], new_position[:2],
                                      delta=self.multiverse.conf.position_tolerance)
            self.tearDown()

    def test_set_robot_orientation(self):
        self.spawn_robot()
        for i in range(3):
            current_quaternion = self.multiverse.robot.get_orientation_as_list()
            # rotate by 45 degrees without using euler angles
            rotation_quaternion = quaternion_from_euler(0, 0, np.pi / 4)
            new_quaternion = quaternion_multiply(current_quaternion, rotation_quaternion)
            self.multiverse.robot.set_orientation(new_quaternion)
            robot_orientation = self.multiverse.robot.get_orientation_as_list()
            quaternion_difference = calculate_angle_between_quaternions(new_quaternion, robot_orientation)
            self.assertAlmostEqual(quaternion_difference, 0, delta=self.multiverse.conf.orientation_tolerance)

    def test_set_robot_pose(self):
        self.spawn_robot(orientation=quaternion_from_euler(0, 0, np.pi / 4))
        position_step = -1
        angle_step = np.pi / 4
        num_steps = 10
        self.step_robot_pose(self.multiverse.robot, position_step, angle_step, num_steps)
        position_step = 1
        angle_step = -np.pi / 4
        self.step_robot_pose(self.multiverse.robot, position_step, angle_step, num_steps)

    def step_robot_pose(self, robot, position_step, angle_step, num_steps):
        original_position = robot.get_position_as_list()
        original_orientation = robot.get_orientation_as_list()
        for i in range(num_steps):
            new_position = [original_position[0] + position_step * (i + 1),
                            original_position[1] + position_step * (i + 1), original_position[2]]
            rotation_quaternion = quaternion_from_euler(0, 0, angle_step * (i + 1))
            new_quaternion = quaternion_multiply(original_orientation, rotation_quaternion)
            new_pose = Pose(new_position, new_quaternion)
            self.multiverse.robot.set_pose(new_pose)
            robot_pose = self.multiverse.robot.get_pose()
            self.assert_poses_are_equal(new_pose, robot_pose,
                                        position_delta=self.multiverse.conf.position_tolerance,
                                        orientation_delta=self.multiverse.conf.orientation_tolerance)

    def test_get_environment_pose(self):
        apartment = Object("apartment", ObjectType.ENVIRONMENT, f"apartment.urdf")
        pose = apartment.get_pose()
        self.assertIsInstance(pose, Pose)

    def test_attach_object(self):
        for _ in range(3):
            milk = self.spawn_milk([1, 0.1, 0.1])
            cup = self.spawn_cup([1, 1.1, 0.1])
            milk.attach(cup)
            self.assertTrue(cup in milk.attachments)
            milk_position = milk.get_position_as_list()
            milk_position[0] += 1
            cup_position = cup.get_position_as_list()
            estimated_cup_position = cup_position.copy()
            estimated_cup_position[0] += 1
            milk.set_position(milk_position)
            new_cup_position = cup.get_position_as_list()
            self.assert_list_is_equal(new_cup_position[:2], estimated_cup_position[:2],
                                      self.multiverse.conf.position_tolerance)
            self.tearDown()

    def test_detach_object(self):
        for i in range(2):
            milk = self.spawn_milk([1, 0, 0.1])
            cup = self.spawn_cup([1, 1, 0.1])
            milk.attach(cup)
            self.assertTrue(cup in milk.attachments)
            milk.detach(cup)
            self.assertTrue(cup not in milk.attachments)
            milk_position = milk.get_position_as_list()
            milk_position[0] += 1
            cup_position = cup.get_position_as_list()
            estimated_cup_position = cup_position.copy()
            milk.set_position(milk_position)
            new_milk_position = milk.get_position_as_list()
            new_cup_position = cup.get_position_as_list()
            self.assert_list_is_equal(new_milk_position[:2], milk_position[:2],
                                      self.multiverse.conf.position_tolerance)
            self.assert_list_is_equal(new_cup_position[:2], estimated_cup_position[:2],
                                      self.multiverse.conf.position_tolerance)
            self.tearDown()

    def test_attach_with_robot(self):
        milk = self.spawn_milk([-1, -1, 0.1])
        robot = self.spawn_robot()
        ee_link = self.multiverse.get_arm_tool_frame_link(Arms.RIGHT)
        # Get position of milk relative to robot end effector
        robot.attach(milk, ee_link.name, coincide_the_objects=False)
        self.assertTrue(robot in milk.attachments)
        milk_initial_pose = milk.root_link.get_pose_wrt_link(ee_link)
        robot_position = 1.57
        robot.set_joint_position("arm_right_2_joint", robot_position)
        milk_pose = milk.root_link.get_pose_wrt_link(ee_link)
        self.assert_poses_are_equal(milk_initial_pose, milk_pose)

    def test_get_object_contact_points(self):
        for i in range(10):
            milk = self.spawn_milk([1, 1, 0.01], [0, -0.707, 0, 0.707])
            contact_points = self.multiverse.get_object_contact_points(milk)
            self.assertIsInstance(contact_points, ContactPointsList)
            self.assertEqual(len(contact_points), 1)
            self.assertIsInstance(contact_points[0], ContactPoint)
            self.assertTrue(contact_points[0].link_b.object, self.multiverse.floor)
            cup = self.spawn_cup([1, 1, 0.2])
            # This is needed because the cup is spawned in the air, so it needs to fall
            # to get in contact with the milk
            self.multiverse.simulate(0.3)
            contact_points = self.multiverse.get_object_contact_points(cup)
            self.assertIsInstance(contact_points, ContactPointsList)
            self.assertEqual(len(contact_points), 1)
            self.assertIsInstance(contact_points[0], ContactPoint)
            self.assertTrue(contact_points[0].link_b.object, milk)
            self.tearDown()

    def test_get_contact_points_between_two_objects(self):
        for i in range(3):
            milk = self.spawn_milk([1, 1, 0.01], [0, -0.707, 0, 0.707])
            cup = self.spawn_cup([1, 1, 0.2])
            # This is needed because the cup is spawned in the air so it needs to fall
            # to get in contact with the milk
            self.multiverse.simulate(0.3)
            contact_points = self.multiverse.get_contact_points_between_two_objects(milk, cup)
            self.assertIsInstance(contact_points, ContactPointsList)
            self.assertEqual(len(contact_points), 1)
            self.assertIsInstance(contact_points[0], ContactPoint)
            self.assertTrue(contact_points[0].link_a.object, milk)
            self.assertTrue(contact_points[0].link_b.object, cup)
            self.tearDown()

    def test_get_one_ray(self):
        milk = self.spawn_milk([1, 1, 0.1])
        intersected_object = self.multiverse.ray_test([1, 2, 0.1], [1, 1.5, 0.1])
        self.assertTrue(intersected_object is None)
        intersected_object = self.multiverse.ray_test([1, 2, 0.1], [1, 1, 0.1])
        self.assertTrue(intersected_object == milk.id)

    def test_get_rays(self):
        milk = self.spawn_milk([1, 1, 0.1])
        intersected_objects = self.multiverse.ray_test_batch([[1, 2, 0.1], [1, 2, 0.1]],
                                                             [[1, 1.5, 0.1], [1, 1, 0.1]])
        self.assertTrue(intersected_objects[0][0] == -1)
        self.assertTrue(intersected_objects[1][0] == milk.id)

    @staticmethod
    def spawn_big_bowl() -> Object:
        big_bowl = Object("big_bowl", ObjectType.GENERIC_OBJECT, "BigBowl.obj",
                          pose=Pose([2, 2, 0.1], [0, 0, 0, 1]))
        return big_bowl

    @staticmethod
    def spawn_milk(position: List, orientation: Optional[List] = None, frame="map") -> Object:
        if orientation is None:
            orientation = [0, 0, 0, 1]
        milk = Object("milk_box", ObjectType.MILK, "milk_box.xml",
                      pose=Pose(position, orientation, frame=frame))
        return milk

    def spawn_robot(self, position: Optional[List[float]] = None,
                    orientation: Optional[List[float]] = None,
                    robot_name: Optional[str] = 'tiago_dual',
                    replace: Optional[bool] = True) -> Object:
        if position is None:
            position = [-2, -2, 0.001]
        if orientation is None:
            orientation = [0, 0, 0, 1]
        if self.multiverse.robot is None or replace:
            if self.multiverse.robot is not None:
                self.multiverse.robot.remove()
            robot = Object(robot_name, ObjectType.ROBOT, f"{robot_name}.urdf",
                           pose=Pose(position, [0, 0, 0, 1]))
        else:
            robot = self.multiverse.robot
            robot.set_position(position)
        return robot

    @staticmethod
    def spawn_cup(position: List) -> Object:
        cup = Object("cup", ObjectType.GENERIC_OBJECT, "Cup.obj",
                     pose=Pose(position, [0, 0, 0, 1]))
        return cup

    def assert_poses_are_equal(self, pose1: Pose, pose2: Pose,
                               position_delta: Optional[float] = None, orientation_delta: Optional[float] = None):
        if position_delta is None:
            position_delta = self.multiverse.conf.position_tolerance
        if orientation_delta is None:
            orientation_delta = self.multiverse.conf.orientation_tolerance
        self.assert_position_is_equal(pose1.position_as_list(), pose2.position_as_list(), delta=position_delta)
        self.assert_orientation_is_equal(pose1.orientation_as_list(), pose2.orientation_as_list(),
                                         delta=orientation_delta)

    def assert_position_is_equal(self, position1: List[float], position2: List[float], delta: Optional[float] = None):
        if delta is None:
            delta = self.multiverse.conf.position_tolerance
        self.assert_list_is_equal(position1, position2, delta=delta)

    def assert_orientation_is_equal(self, orientation1: List[float], orientation2: List[float],
                                    delta: Optional[float] = None):
        if delta is None:
            delta = self.multiverse.conf.orientation_tolerance
        self.assertAlmostEqual(calculate_angle_between_quaternions(orientation1, orientation2), 0, delta=delta)

    def assert_list_is_equal(self, list1: List, list2: List, delta: float):
        for i in range(len(list1)):
            self.assertAlmostEqual(list1[i], list2[i], delta=delta)<|MERGE_RESOLUTION|>--- conflicted
+++ resolved
@@ -53,11 +53,6 @@
     def tearDown(self):
         self.multiverse.remove_all_objects()
 
-<<<<<<< HEAD
-    def test_spawn_xml_object(self):
-        bread = Object("bread_1", ObjectType.GENERIC_OBJECT, "bread_1.xml", pose=Pose([1, 1, 0.1]))
-        self.assert_poses_are_equal(bread.get_pose(), Pose([1, 1, 0.1]))
-=======
     def test_get_axis_aligned_bounding_box_for_one_link_object(self):
         position = [1, 1, 0.1]
         milk = Object("milk", ObjectType.MILK, "milk.stl", pose=Pose([1, 1, 0.1],
@@ -85,7 +80,10 @@
         for i in range(3):
             self.assertAlmostEqual(min_p_1[0] + position_shift, min_p_2[0], delta=0.001)
             self.assertAlmostEqual(max_p_1[0] + position_shift, max_p_2[0], delta=0.001)
->>>>>>> 0db8e9df
+
+    def test_spawn_xml_object(self):
+        bread = Object("bread_1", ObjectType.GENERIC_OBJECT, "bread_1.xml", pose=Pose([1, 1, 0.1]))
+        self.assert_poses_are_equal(bread.get_pose(), Pose([1, 1, 0.1]))
 
     def test_spawn_mesh_object(self):
         milk = Object("milk", ObjectType.MILK, "milk.stl", pose=Pose([1, 1, 0.1]))
