--- conflicted
+++ resolved
@@ -1,17 +1,11 @@
 import math
 import os
 
-<<<<<<< HEAD
 import yaml
 from typing_extensions import Tuple, Type, Dict
-from pycram.description import ObjectDescription
-from pycram.object_descriptors.urdf import ObjectDescription as URDF
-from pycram.utils import classproperty
-=======
-from typing_extensions import Tuple, Type
 from ..description import ObjectDescription
 from ..object_descriptors.urdf import ObjectDescription as URDF
->>>>>>> aaf7fb1c
+from ..utils import classproperty
 
 
 class WorldConfig:
