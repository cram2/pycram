"""Implementation of TaskTrees using anytree."""

# used for delayed evaluation of typing until python 3.11 becomes mainstream
from __future__ import annotations

from typing_extensions import TYPE_CHECKING

import datetime
import inspect
import json
import logging
from typing_extensions import List, Dict, Optional, Callable

import anytree
import sqlalchemy.orm.session
import tqdm

<<<<<<< HEAD
from .bullet_world import BulletWorld
from .orm.task import TaskTreeNode as ORMTaskTreeNode
from .orm.base import ProcessMetaData
from .plan_failures import PlanFailure
from .enums import TaskStatus
=======
from pycram.world import World
from .orm.task import (Code as ORMCode, TaskTreeNode as ORMTaskTreeNode)
from .orm.base import ProcessMetaData
from .plan_failures import PlanFailure
from .language import Code
from pycram.datastructures.enums import TaskStatus
from pycram.datastructures.dataclasses import Color
>>>>>>> fd11496b

if TYPE_CHECKING:
    from .designators.actions import Action


class NoOperation:

    def perform(self):
        ...

    def __repr__(self):
        return "NoOperation"


class TaskTreeNode(anytree.NodeMixin):
    """
    TaskTreeNode represents one function that was called during a pycram plan.
    Additionally, meta information is stored.
    """

    action: Optional[Action]
    """
    The action and that is performed or None if nothing was performed
    """

    status: TaskStatus
    """
    The status of the node from the TaskStatus enum.
    """

    start_time: Optional[datetime.datetime]
    """
    The starting time of the function, optional
    """

    end_time: Optional[datetime.datetime]
    """
    The ending time of the function, optional
    """

    """
    The reason why this task failed, optional
    """

    def __init__(self, action: Optional[Action] = NoOperation(), parent: Optional[TaskTreeNode] = None,
                 children: Optional[List[TaskTreeNode]] = None, reason: Optional[Exception] = None):
        """
        Create a TaskTreeNode

        :param action: The action and that is performed, defaults to None
        :param parent: The parent function of this function. None if this the parent, optional
        :param children: An iterable of TaskTreeNode with the ordered children, optional
        """
        super().__init__()

        if action is None:
            action = NoOperation()

        self.action = action
        self.status = TaskStatus.CREATED
        self.start_time = None
        self.end_time = None
        self.parent = parent
        self.reason: Optional[Exception] = reason

        if children:
            self.children = children

    @property
    def name(self):
        return str(self)

    def __str__(self):
        return "Code: %s \n " \
               "Status: %s \n " \
               "start_time: %s \n " \
               "end_time: %s \n " \
               "" % (str(self.action), self.start_time, self.status, self.end_time)

    def __repr__(self):
        return str(self.action.__class__.__name__)

    def __len__(self):
        """Get the number of nodes that are in this subtree."""
        return 1 + sum([len(child) for child in self.children])

    def to_sql(self) -> ORMTaskTreeNode:
        """Convert this object to the corresponding object in the pycram.orm package.

        :returns:  corresponding pycram.orm.task.TaskTreeNode object
        """

        if self.reason:
            reason = type(self.reason).__name__
        else:
            reason = None

        return ORMTaskTreeNode(self.start_time, self.end_time, self.status.name, reason)

    def insert(self, session: sqlalchemy.orm.session.Session, recursive: bool = True,
               parent: Optional[TaskTreeNode] = None, use_progress_bar: bool = True,
               progress_bar: Optional[tqdm.tqdm] = None) -> ORMTaskTreeNode:
        """
        Insert this node into the database.

        :param session: The current session with the database.
        :param recursive: Rather if the entire tree should be inserted or just this node, defaults to True
        :param parent: The parent node, defaults to None
        :param use_progress_bar: Rather to use a progressbar or not
        :param progress_bar: The progressbar to update. If a progress bar is desired and this is None, a new one will be
            created.

        :return: The ORM object that got inserted
        """
        if use_progress_bar:
            if not progress_bar:
                progress_bar = tqdm.tqdm(desc="Inserting TaskTree into database", leave=True, position=0,
                                         total=len(self) if recursive else 1)

        # convert self to orm object
        node = self.to_sql()

        # insert action if possible
        if getattr(self.action, "insert", None):
            action = self.action.insert(session)
            node.action = action
        else:
            action = None
            node.action = None

        # get and set metadata
        metadata = ProcessMetaData().insert(session)
        node.process_metadata = metadata

        # set node parent
        node.parent = parent

        # add the node to the session; note that the instance is not yet committed to the db, but rather in a
        # pending state
        session.add(node)

        if progress_bar:
            progress_bar.update()

        # if recursive, insert all children
        if recursive:
            [child.insert(session, parent=node, use_progress_bar=use_progress_bar, progress_bar=progress_bar)
             for child in self.children]

        # once recursion is done and the root node is reached again, commit the session to the database
        if self.parent is None:
            session.commit()

        return node


class SimulatedTaskTree:
    """TaskTree for execution in a 'new' simulation."""

    def __enter__(self):
        """At the beginning of a with statement the current task tree and world will be suspended and remembered.
        Fresh structures are then available inside the with statement."""
        global task_tree

        self.suspended_tree = task_tree
<<<<<<< HEAD
        self.world_state, self.objects2attached = BulletWorld.current_bullet_world.save_state()
        self.simulated_root = TaskTreeNode()
=======
        self.world_state = World.current_world.save_state()
        self.simulated_root = TaskTreeNode(code=TaskCode(simulation))
>>>>>>> fd11496b
        task_tree = self.simulated_root
        World.current_world.add_text("Simulating...", [0, 0, 1.75], color=Color.from_rgb([0, 0, 0]),
                                     parent_object_id=1)
        return self

    def __exit__(self, exc_type, exc_val, exc_tb):
        """
        Restore the old state at the end of a with block.
        """
        global task_tree
        task_tree = self.suspended_tree
        World.current_world.restore_state(self.world_state)
        World.current_world.remove_text()


task_tree: Optional[TaskTreeNode] = None
"""Current TaskTreeNode"""


def reset_tree() -> None:
    """
    Reset the current task tree to an empty root (NoOperation) node.
    """
    global task_tree
    task_tree = TaskTreeNode()
    task_tree.start_time = datetime.datetime.now()
    task_tree.status = TaskStatus.RUNNING


reset_tree()


def with_tree(fun: Callable) -> Callable:
    """
    Decorator that records the function name, arguments and execution metadata in the task tree.

    :param fun: The function to record the data from.
    """

    def handle_tree(*args, **kwargs):

        # get the task tree
        global task_tree

        # parse keyword arguments
        keyword_arguments = inspect.getcallargs(fun, *args, **kwargs)

        # try to get self object since this represents the action object
        action = keyword_arguments.get("self", None)

        # create the task tree node
        task_tree = TaskTreeNode(action, parent=task_tree)

        # Try to execute the task
        try:
            task_tree.status = TaskStatus.CREATED
            task_tree.start_time = datetime.datetime.now()
            result = fun(*args, **kwargs)

            # if it succeeded set the flag
            task_tree.status = TaskStatus.SUCCEEDED

        # iff a PlanFailure occurs
        except PlanFailure as e:

            # log the error and set the flag
            logging.exception("Task execution failed at %s. Reason %s" % (repr(task_tree), e))
            task_tree.reason = e
            task_tree.status = TaskStatus.FAILED
            raise e
        finally:
            # set and time and update current node pointer
            task_tree.end_time = datetime.datetime.now()
            task_tree = task_tree.parent
        return result

    return handle_tree<|MERGE_RESOLUTION|>--- conflicted
+++ resolved
@@ -15,21 +15,12 @@
 import sqlalchemy.orm.session
 import tqdm
 
-<<<<<<< HEAD
-from .bullet_world import BulletWorld
+from ..world import World
 from .orm.task import TaskTreeNode as ORMTaskTreeNode
 from .orm.base import ProcessMetaData
 from .plan_failures import PlanFailure
-from .enums import TaskStatus
-=======
-from pycram.world import World
-from .orm.task import (Code as ORMCode, TaskTreeNode as ORMTaskTreeNode)
-from .orm.base import ProcessMetaData
-from .plan_failures import PlanFailure
-from .language import Code
-from pycram.datastructures.enums import TaskStatus
-from pycram.datastructures.dataclasses import Color
->>>>>>> fd11496b
+from .datastructures.enums import TaskStatus
+from .datastructures.dataclasses import Color
 
 if TYPE_CHECKING:
     from .designators.actions import Action
@@ -195,13 +186,8 @@
         global task_tree
 
         self.suspended_tree = task_tree
-<<<<<<< HEAD
-        self.world_state, self.objects2attached = BulletWorld.current_bullet_world.save_state()
+        self.world_state = World.current_world.save_state()
         self.simulated_root = TaskTreeNode()
-=======
-        self.world_state = World.current_world.save_state()
-        self.simulated_root = TaskTreeNode(code=TaskCode(simulation))
->>>>>>> fd11496b
         task_tree = self.simulated_root
         World.current_world.add_text("Simulating...", [0, 0, 1.75], color=Color.from_rgb([0, 0, 0]),
                                      parent_object_id=1)
