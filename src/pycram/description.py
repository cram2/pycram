--- conflicted
+++ resolved
@@ -10,14 +10,9 @@
 from trimesh.parent import Geometry3D
 from typing_extensions import Tuple, Union, Any, List, Optional, Dict, TYPE_CHECKING, Sequence, Self, Type
 
-<<<<<<< HEAD
-import pycrap.ontologies
-from pycrap.ontologies import PhysicalObject
-=======
 import pycrap
 import pycrap.ontologies
 from pycrap.ontologies import Base
->>>>>>> d95f0c8c
 from .datastructures.dataclasses import JointState, AxisAlignedBoundingBox, Color, LinkState, VisualShape, \
     MeshVisualShape, RotatedBoundingBox
 from .datastructures.enums import JointType
@@ -202,20 +197,11 @@
     """
 
     def __init__(self, _id: int, link_description: LinkDescription, obj: Object,
-<<<<<<< HEAD
-                 concept: Optional[Type[PhysicalObject]] = pycrap.ontologies.Link):
-        self.description = link_description
-        PhysicalBody.__init__(self, _id, obj.world, concept)
-        ObjectEntity.__init__(self, obj)
-        LinkDescription.__init__(self, link_description.parsed_description, link_description.mesh_dir)
-
-=======
                  concept: Type[Base] = pycrap.ontologies.Link, parse_name: bool = True):
         self.description = link_description
         PhysicalBody.__init__(self, _id, obj.world, concept=concept, parse_name=parse_name)
         ObjectEntity.__init__(self, obj)
         LinkDescription.__init__(self, link_description.parsed_description, link_description.mesh_dir)
->>>>>>> d95f0c8c
         self.local_transformer: LocalTransformer = LocalTransformer()
         self.constraint_ids: Dict[Link, int] = {}
 
@@ -496,17 +482,11 @@
     """
 
     def __init__(self, obj: Object):
-<<<<<<< HEAD
-        Link.__init__(self, obj.get_root_link_id(), obj.get_root_link_description(), obj, concept=None)
-        self.ontology_concept = obj.ontology_concept
-        self.ontology_individual = obj.ontology_individual
-=======
         Link.__init__(self, obj.get_root_link_id(), obj.get_root_link_description(), obj,
                       concept=pycrap.ontologies.RootLink, parse_name=False)
 
         if not self.world.is_prospection_world:
             self.ontology_individual.is_part_of = [obj.ontology_individual]
->>>>>>> d95f0c8c
 
     @property
     def tf_frame(self) -> str:
