from __future__ import annotations

import logging
import os
import pathlib
from abc import ABC, abstractmethod

import trimesh
from geometry_msgs.msg import Point
from trimesh.parent import Geometry3D
from typing_extensions import Tuple, Union, Any, List, Optional, Dict, TYPE_CHECKING, Sequence, Self, Type

import pycrap
import pycrap.ontologies
from pycrap.ontologies import Base, has_child_link, has_parent_link
from .datastructures.dataclasses import JointState, AxisAlignedBoundingBox, Color, LinkState, VisualShape, \
    MeshVisualShape, RotatedBoundingBox
from .datastructures.enums import JointType
from .datastructures.pose import Pose, Transform
from .datastructures.world_entity import WorldEntity, PhysicalBody
from .failures import ObjectDescriptionNotFound, LinkHasNoGeometry, LinkGeometryHasNoMesh
from .local_transformer import LocalTransformer
<<<<<<< HEAD
from .ros.logging import logwarn_once, logwarn
=======
from .ros import  logwarn_once
>>>>>>> b58b4fb9

if TYPE_CHECKING:
    from .world_concepts.world_object import Object


class EntityDescription(ABC):
    """
    A description of an entity. This can be a link, joint or object description.
    """

    def __init__(self, parsed_description: Optional[Any] = None):
        """
        :param parsed_description: The parsed description (most likely from a description file) of the entity.
        """
        self.parsed_description = parsed_description

    @property
    @abstractmethod
    def origin(self) -> Pose:
        """
        :return: the origin of this entity.
        """
        pass

    @property
    @abstractmethod
    def name(self) -> str:
        """
        :return: the name of this entity.
        """
        pass


class LinkDescription(EntityDescription):
    """
    A link description of an object.
    """

    def __init__(self, parsed_link_description: Any, mesh_dir: Optional[str] = None):
        super().__init__(parsed_link_description)
        self.mesh_dir = mesh_dir

    @property
    @abstractmethod
    def geometry(self) -> Union[List[VisualShape], VisualShape, None]:
        """
        The geometry type of the collision element of this link.
        """
        pass


class JointDescription(EntityDescription):
    """
    A class that represents the description of a joint.
    """

    def __init__(self, parsed_joint_description: Optional[Any] = None, is_virtual: bool = False):
        """
        :param parsed_joint_description: The parsed description of the joint (e.g. from urdf or mjcf file).
        :param is_virtual: True if the joint is virtual (i.e. not a physically existing joint), False otherwise.
        """
        super().__init__(parsed_joint_description)
        self.is_virtual: Optional[bool] = is_virtual

    @property
    @abstractmethod
    def type(self) -> JointType:
        """
        :return: The type of this joint.
        """
        pass

    @property
    @abstractmethod
    def axis(self) -> Point:
        """
        :return: The axis of this joint, for example the rotation axis for a revolute joint.
        """
        pass

    @property
    @abstractmethod
    def has_limits(self) -> bool:
        """
        :return: True if the joint has limits, False otherwise.
        """
        pass

    @property
    def limits(self) -> Tuple[float, float]:
        """
        :return: The lower and upper limits of this joint.
        """
        lower, upper = self.lower_limit, self.upper_limit
        if lower > upper:
            lower, upper = upper, lower
        return lower, upper

    @property
    @abstractmethod
    def lower_limit(self) -> Union[float, None]:
        """
        :return: The lower limit of this joint, or None if the joint has no limits.
        """
        pass

    @property
    @abstractmethod
    def upper_limit(self) -> Union[float, None]:
        """
        :return: The upper limit of this joint, or None if the joint has no limits.
        """
        pass

    @property
    @abstractmethod
    def parent(self) -> str:
        """
        :return: The name of the parent link of this joint.
        """
        pass

    @property
    @abstractmethod
    def child(self) -> str:
        """
        :return: The name of the child link of this joint.
        """
        pass

    @property
    def damping(self) -> float:
        """
        :return: The damping of this joint.
        """
        raise NotImplementedError

    @property
    def friction(self) -> float:
        """
        :return: The friction of this joint.
        """
        raise NotImplementedError


class ObjectEntity:
    """
    An abstract base class that represents a part of an Object.
    This can be a link or a joint of an Object.
    """

    def __init__(self, obj: Object):
        self.object: Object = obj

    @property
    def object_name(self) -> str:
        """
        The name of the object to which this joint belongs.
        """
        return self.object.name

    @property
    def object_id(self) -> int:
        """
        :return: the id of the object to which this entity belongs.
        """
        return self.object.id


class Link(PhysicalBody, ObjectEntity, LinkDescription, ABC):
    """
    A link of an Object in the World.
    """

    def __init__(self, _id: int, link_description: LinkDescription, obj: Object,
                 concept: Type[Base] = pycrap.ontologies.Link, parse_name: bool = True):
        self.description = link_description
        PhysicalBody.__init__(self, _id, obj.world, concept=concept, parse_name=parse_name)
        ObjectEntity.__init__(self, obj)
        LinkDescription.__init__(self, link_description.parsed_description, link_description.mesh_dir)
        self.local_transformer: LocalTransformer = LocalTransformer()
        self.constraint_ids: Dict[Link, int] = {}

    @property
    def parent_entity(self) -> Object:
        """
        :return: The parent of this link, which is the object.
        """
        return self.object

    @property
    def name(self) -> str:
        """
        :return: The name of this link.
        """
        return self.description.name

    def get_axis_aligned_bounding_box(self, shift_to_link_position: bool = True) -> AxisAlignedBoundingBox:
        """
        :param shift_to_link_position: If True, return the bounding box transformed to the link pose.
        :return: The axis-aligned bounding box of a link. First try to get it from the simulator, if not,
         then calculate it depending on the type of the link geometry.
        """
        try:
            return self.world.get_link_axis_aligned_bounding_box(self)
        except NotImplementedError:
            bounding_box = self.get_axis_aligned_bounding_box_from_geometry()
            if shift_to_link_position:
                return bounding_box.shift_by(self.pose.position)
            else:
                return bounding_box

    def get_rotated_bounding_box(self) -> RotatedBoundingBox:
        """
        :return: The rotated bounding box of a link. First try to get it from the simulator, if not,
         then calculate it depending on the type of the link geometry.
        """
        try:
            return self.world.get_link_rotated_bounding_box(self)
        except NotImplementedError:
            return self.get_axis_aligned_bounding_box_from_geometry().get_rotated_box(self.transform)

    def get_axis_aligned_bounding_box_from_geometry(self) -> AxisAlignedBoundingBox:
        if isinstance(self.geometry, List):
            all_boxes = [geom.get_axis_aligned_bounding_box(self.get_mesh_path(geom))
                         if isinstance(geom, MeshVisualShape) else geom.get_axis_aligned_bounding_box()
                         for geom in self.geometry
                         ]
            bounding_box = AxisAlignedBoundingBox.from_multiple_bounding_boxes(all_boxes)
        else:
            geom = self.geometry
            bounding_box = geom.get_axis_aligned_bounding_box(self.get_mesh_path(geom)) \
                if isinstance(geom, MeshVisualShape) else geom.get_axis_aligned_bounding_box()
        return bounding_box

    def get_convex_hull(self) -> Geometry3D:
        """
        :return: The convex hull of the link geometry.
        """
        try:
            return self.world.get_body_convex_hull(self)
        except NotImplementedError:
            if isinstance(self.geometry, MeshVisualShape):
                mesh_path = self.get_mesh_path(self.geometry)
                mesh = trimesh.load(mesh_path)
                return trimesh.convex.convex_hull(mesh).apply_transform(self.transform.get_homogeneous_matrix())
            else:
                raise LinkGeometryHasNoMesh(self.name, type(self.geometry).__name__)

    def _plot_convex_hull(self):
        """
        Plot the convex hull of the link geometry.
        """
        hull = self.get_convex_hull()
        hull.show()

    def get_mesh_path(self, geometry: MeshVisualShape) -> str:
        """
        :param geometry: The geometry for which the mesh path should be returned.
        :return: The path of the mesh file of this link if the geometry is a mesh.
        """
        return self.get_mesh_filename(geometry)

    def get_mesh_filename(self, geometry: MeshVisualShape) -> str:
        """
        :return: The mesh file name of this link if the geometry is a mesh, otherwise raise a LinkGeometryHasNoMesh.
        :raises LinkHasNoGeometry: If the link has no geometry.
        :raises LinkGeometryHasNoMesh: If the geometry is not a mesh.
        """
        if geometry is None:
            raise LinkHasNoGeometry(self.name)
        if isinstance(geometry, MeshVisualShape):
            return geometry.file_name
        else:
            raise LinkGeometryHasNoMesh(self.name, type(geometry).__name__)

    def set_object_pose_given_link_pose(self, pose: Pose) -> None:
        """
        Set the pose of this link to the given pose.
        NOTE: This will move the entire object such that the link is at the given pose, it will not consider any joints
        that can allow the link to be at the given pose.

        :param pose: The target pose for this link.
        """
        self.object.set_pose(self.get_object_pose_given_link_pose(pose))

    def get_object_pose_given_link_pose(self, pose):
        """
        Get the object pose given the link pose, which could be a hypothetical link pose to see what would be the object
        pose in that case (assuming that the object itself moved not the joints).

        :param pose: The link pose.
        """
        return (pose.to_transform(self.tf_frame) * self.get_transform_to_root_link()).to_pose()

    def get_pose_given_object_pose(self, pose):
        """
        Get the link pose given the object pose, which could be a hypothetical object pose to see what would be the link
        pose in that case (assuming that the object itself moved not the joints).

        :param pose: The object pose.
        """
        return (pose.to_transform(self.object.tf_frame) * self.get_transform_from_root_link()).to_pose()

    def get_transform_from_root_link(self) -> Transform:
        """
        Return the transformation from the root link of the object to this link.
        """
        return self.get_transform_from_link(self.object.root_link)

    def get_transform_to_root_link(self) -> Transform:
        """
        Return the transformation from this link to the root link of the object.
        """
        return self.get_transform_to_link(self.object.root_link)

    @property
    def current_state(self) -> LinkState:
        return LinkState(self.body_state, self.constraint_ids.copy())

    @current_state.setter
    def current_state(self, link_state: LinkState) -> None:
        if self.current_state != link_state:
            if not self.all_constraint_links_belong_to_same_world(link_state):
                raise ValueError("All constraint links must belong to the same world, since the constraint ids"
                                 "are unique to the world and cannot be transferred between worlds.")
            self.body_state = link_state.body_state
            self.constraint_ids = link_state.constraint_ids

    def all_constraint_links_belong_to_same_world(self, other: LinkState) -> bool:
        """
        Check if all links belong to the same world as the links in the other link state.

        :param other: The state of the other link.
        :return: True if all links belong to the same world, False otherwise.
        """
        return all([link.world == other_link.world for link, other_link in zip(self.constraint_ids.keys(),
                                                                               other.constraint_ids.keys())])

    def add_fixed_constraint_with_link(self, child_link: Link,
                                       child_to_parent_transform: Optional[Transform] = None) -> int:
        """
        Add a fixed constraint between this link and the given link, to create attachments for example.

        :param child_link: The child link to which a fixed constraint should be added.
        :param child_to_parent_transform: The transformation between the two links.
        :return: The unique id of the constraint.
        """
        if child_to_parent_transform is None:
            child_to_parent_transform = child_link.get_transform_to_link(self)
        constraint_id = self.world.add_fixed_constraint(self, child_link, child_to_parent_transform)
        self.constraint_ids[child_link] = constraint_id
        child_link.constraint_ids[self] = constraint_id
        return constraint_id

    def remove_constraint_with_link(self, child_link: 'Link') -> None:
        """
        Remove the constraint between this link and the given link.

        :param child_link: The child link of the constraint that should be removed.
        """
        self.world.remove_constraint(self.constraint_ids[child_link])
        del self.constraint_ids[child_link]
        if self in child_link.constraint_ids.keys():
            del child_link.constraint_ids[self]

    @property
    def is_only_link(self) -> bool:
        """
        :return: True if this link is the only link, False otherwise.
        """
        return self.object.has_one_link

    @property
    def is_root(self) -> bool:
        """
        :return: True if this link is the root link, False otherwise.
        """
        return self.object.get_root_link_id() == self.id

    def get_transform_to_link(self, link: 'Link') -> Transform:
        """
        :param link: The link to which the transformation should be returned.
        :return: A Transform object with the transformation from this link to the given link.
        """
        return link.get_transform_from_link(self)

    def get_transform_from_link(self, link: 'Link') -> Transform:
        """
        :param link: The link from which the transformation should be returned.
        :return: A Transform object with the transformation from the given link to this link.
        """
        return self.get_pose_wrt_link(link).to_transform(self.tf_frame)

    def get_pose_wrt_link(self, link: 'Link') -> Pose:
        """
        :param link: The link with respect to which the pose should be returned.
        :return: A Pose object with the pose of this link with respect to the given link.
        """
        return self.local_transformer.transform_pose(self.pose, link.tf_frame)

    def get_origin_transform(self) -> Transform:
        """
        :return: the transformation between the link frame and the origin frame of this link.
        """
        return self.origin.to_transform(self.tf_frame)

    @property
    def pose(self) -> Pose:
        """
        :return: The pose of this link.
        """
        return self.world.get_link_pose(self)

    @pose.setter
    def pose(self, pose: Pose) -> None:
        logwarn_once("Setting the pose of a link is not allowed,"
                     " change object pose and/or joint position to affect the link pose.")

    @property
    def color(self) -> Color:
        """
        :return: A Color object containing the rgba_color of this link.
        """
        return self.world.get_link_color(self)

    @color.setter
    def color(self, color: Color) -> None:
        """
        Set the color of this link, could be rgb or rgba.

        :param color: The color as a list of floats, either rgb or rgba.
        """
        self.world.set_link_color(self, color)

    @property
    def tf_frame(self) -> str:
        """
        The name of the tf frame of this link.
        """
        return f"{self.object.tf_frame}/{self.name}"

    @property
    def origin_transform(self) -> Transform:
        """
        The transformation between the link frame and the origin frame of this link.
        """
        return self.origin.to_transform(self.tf_frame)

    def __copy__(self):
        return Link(self.id, self.description, self.object)


class RootLink(Link, ABC):
    """
    The root link of an Object in the World.
    This differs from the normal AbstractLink class in that the pose and the tf_frame is the same as that of the object.
    """

    def __init__(self, obj: Object):
        Link.__init__(self, obj.get_root_link_id(), obj.get_root_link_description(), obj,
                      concept=pycrap.ontologies.RootLink, parse_name=False)

        if not self.world.is_prospection_world:
            self.ontology_individual.is_part_of = [obj.ontology_individual]

    @property
    def tf_frame(self) -> str:
        """
        :return: the tf frame of the root link, which is the same as the tf frame of the object.
        """
        return self.object.tf_frame

    @property
    def pose(self) -> Pose:
        """
        :return: The pose of the root link, which is the same as the pose of the object.
        """
        return self.object.pose

    @pose.setter
    def pose(self, pose: Pose) -> None:
        """
        Set the pose of the root link to the given pose by setting the pose of the object.
        """
        self.object.pose = pose

    def __copy__(self):
        return RootLink(self.object)


class Joint(WorldEntity, ObjectEntity, JointDescription, ABC):
    """
    Represent a joint of an Object in the World.
    """

    def __init__(self, _id: int,
                 joint_description: JointDescription,
                 obj: Object, is_virtual: Optional[bool] = False,
                 concept: Type[Base] = pycrap.ontologies.Joint):
        self.description = joint_description
        WorldEntity.__init__(self, _id, obj.world, concept=concept, parse_name=False)
        ObjectEntity.__init__(self, obj)
        JointDescription.__init__(self, joint_description.parsed_description, is_virtual)

        self.acceptable_error = (self.world.conf.revolute_joint_position_tolerance if self.type == JointType.REVOLUTE
                                 else self.world.conf.prismatic_joint_position_tolerance)
        self._update_position()
        self._update_ontology_data()

    def _update_ontology_data(self):
        """
        Update the ontology data of this joint and its parent and child links.
        """
        if self.world.is_prospection_world:
            return
        self.ontology_individual.is_a = [has_child_link.some(self.child_link.ontology_individual)]
        if self.parent_link.ontology_individual:
            self.ontology_individual.is_a = [has_parent_link.some(self.parent_link.ontology_individual)]
            self.child_link.ontology_individual.is_part_of = [self.parent_link.ontology_individual]

    @property
    def name(self) -> str:
        """
        :return: The name of this joint.
        """
        return self.description.name

    @property
    def parent_entity(self) -> Link:
        """
        :return: The parent of this joint, which is the object.
        """
        return self.parent_link

    @property
    def tf_frame(self) -> str:
        """
        The tf frame of a joint is the tf frame of the child link.
        """
        return self.child_link.tf_frame

    @property
    def pose(self) -> Pose:
        """
        :return: The pose of this joint. The pose is the pose of the child link of this joint.
        """
        return self.child_link.pose

    def _update_position(self) -> None:
        """
        Update the current position of the joint from the physics simulator.
        """
        self._current_position = self.world.get_joint_position(self)

    @property
    def parent_link(self) -> Link:
        """
        :return: The parent link as a AbstractLink object.
        """
        return self.object.get_link(self.parent)

    @property
    def child_link(self) -> Link:
        """
        :return: The child link as a AbstractLink object.
        """
        return self.object.get_link(self.child)

    @property
    def position(self) -> float:
        if self.world.conf.update_poses_from_sim_on_get:
            self._update_position()
        return self._current_position

    def reset_position(self, position: float) -> None:
        self.world.reset_joint_position(self, position)
        self._update_position()

    def get_object_id(self) -> int:
        """
        :return: The integer id of the object to which this joint belongs.
        """
        return self.object.id

    @position.setter
    def position(self, joint_position: float) -> None:
        """
        Set the position of the given joint to the given joint pose. If the pose is outside the joint limits,
         issue a warning. However, set the joint either way.

        :param joint_position: The target pose for this joint
        """
        # TODO Limits for rotational (infinite) joints are 0 and 1, they should be considered separately
        if self.has_limits:
            low_lim, up_lim = self.limits
            if not low_lim <= joint_position <= up_lim:
                logwarn(
                    f"The joint position has to be within the limits of the joint. The joint limits for {self.name}"
                    f" are {low_lim} and {up_lim}")
                logwarn(f"The given joint position was: {joint_position}")
                # Temporarily disabled because kdl outputs values exciting joint limits
                # return
        self.reset_position(joint_position)

    def enable_force_torque_sensor(self) -> None:
        self.world.enable_joint_force_torque_sensor(self.object, self.id)

    def disable_force_torque_sensor(self) -> None:
        self.world.disable_joint_force_torque_sensor(self.object, self.id)

    def get_reaction_force_torque(self) -> List[float]:
        return self.world.get_joint_reaction_force_torque(self.object, self.id)

    def get_applied_motor_torque(self) -> float:
        return self.world.get_applied_joint_motor_torque(self.object, self.id)

    @property
    def current_state(self) -> JointState:
        return JointState(self.position, self.acceptable_error)

    @current_state.setter
    def current_state(self, joint_state: JointState) -> None:
        """
        Update the current state of this joint from the given joint state if the position is different.

        :param joint_state: The joint state to update from.
        """
        if self.current_state != joint_state:
            self.position = joint_state.position

    def __copy__(self):
        return Joint(self.id, self.description, self.object, self.is_virtual)


class ObjectDescription(EntityDescription):
    """
    A class that represents the description of an object.
    """

    mesh_extensions: Tuple[str] = (".obj", ".stl", ".dae", ".ply")
    """
    The file extensions of the mesh files that can be used to generate a description file.
    """

    class Link(Link, ABC):
        ...

    class RootLink(RootLink, ABC):
        ...

    class Joint(Joint, ABC):
        ...

    def __init__(self, path: Optional[str] = None):
        """
        :param path: The path of the file to update the description data from.
        """
        super().__init__(None)
        self._links: Optional[List[LinkDescription]] = None
        self._joints: Optional[List[JointDescription]] = None
        self._link_map: Optional[Dict[str, Any]] = None
        self._joint_map: Optional[Dict[str, Any]] = None
        self.original_path: Optional[str] = path
        if path:
            self.xml_path = path if path.endswith((".xml", ".urdf", ".xml")) else None
            self.update_description_from_file(path)
        else:
            self._parsed_description = None

        self.virtual_joint_names: List[str] = []

    @property
    @abstractmethod
    def child_map(self) -> Dict[str, List[Tuple[str, str]]]:
        """
        :return: A dictionary mapping the name of a link to its children which are represented as a tuple of the child
            joint name and the link name.
        """
        pass

    @property
    @abstractmethod
    def parent_map(self) -> Dict[str, Tuple[str, str]]:
        """
        :return: A dictionary mapping the name of a link to its parent joint and link as a tuple.
        """
        pass

    @property
    @abstractmethod
    def link_map(self) -> Dict[str, LinkDescription]:
        """
        :return: A dictionary mapping the name of a link to its description.
        """
        pass

    @property
    @abstractmethod
    def joint_map(self) -> Dict[str, JointDescription]:
        """
        :return: A dictionary mapping the name of a joint to its description.
        """
        pass

    def is_joint_virtual(self, name: str) -> bool:
        """
        :param name: The name of the joint.
        :return: True if the joint is virtual, False otherwise.
        """
        return name in self.virtual_joint_names

    @abstractmethod
    def add_joint(self, name: str, child: str, joint_type: JointType,
                  axis: Point, parent: Optional[str] = None, origin: Optional[Pose] = None,
                  lower_limit: Optional[float] = None, upper_limit: Optional[float] = None,
                  is_virtual: Optional[bool] = False) -> None:
        """
        Add a joint to this object.

        :param name: The name of the joint.
        :param child: The name of the child link.
        :param joint_type: The type of the joint.
        :param axis: The axis of the joint.
        :param parent: The name of the parent link.
        :param origin: The origin of the joint.
        :param lower_limit: The lower limit of the joint.
        :param upper_limit: The upper limit of the joint.
        :param is_virtual: True if the joint is virtual, False otherwise.
        """
        pass

    @abstractmethod
    def merge_description(self, other: ObjectDescription, parent_link: Optional[str] = None,
                          child_link: Optional[str] = None,
                          joint_type: JointType = JointType.FIXED,
                          axis: Optional[Point] = None,
                          lower_limit: Optional[float] = None, upper_limit: Optional[float] = None,
                          child_pose_wrt_parent: Optional[Pose] = None,
                          in_place: bool = False,
                          new_description_file: Optional[str] = None) -> Union[ObjectDescription, Self]:
        """
        Merge the description of this object with the description of the other object.

        :param other: The object description to merge with this one.
        :param parent_link: The name of the parent link of the joint connecting the two objects.
        :param child_link: The name of the child link of the joint connecting the two objects.
        :param joint_type: The type of the joint connecting the two objects.
        :param axis: The axis of the joint connecting the two objects.
        :param lower_limit: The lower limit of the joint connecting the two objects.
        :param upper_limit: The upper limit of the joint connecting the two objects.
        :param child_pose_wrt_parent: The pose of the child link with respect to the parent link.
        :param in_place: True if the merge should be done in place, False otherwise.
        :param new_description_file: If given, the new description will be saved to this file, otherwise the new
            description will be saved in place of the original file.
        :return: The merged object description, could be a new object description if in_place is False else self.
        """
        pass

    def update_description_from_file(self, path: str) -> None:
        """
        Update the description of this object from the file at the given path.

        :param path: The path of the file to update from.
        """
        self.xml_path = path
        self._parsed_description = self.load_description(path)

    def update_description_from_string(self, description_string: str) -> None:
        """
        Update the description of this object from the given description string.

        :param description_string: The description string to update from.
        """
        self._parsed_description = self.load_description_from_string(description_string)

    def load_description_from_string(self, description_string: str) -> Any:
        """
        Load the description from the given string.

        :param description_string: The description string to load from.
        """
        raise NotImplementedError

    @property
    def parsed_description(self) -> Any:
        """
        :return: The object parsed from the description file.
        """
        return self._parsed_description

    @parsed_description.setter
    def parsed_description(self, parsed_description: Any):
        """
        :param parsed_description: The parsed description object (depends on the description file type).
        """
        self._parsed_description = parsed_description

    @abstractmethod
    def load_description(self, path: str) -> Any:
        """
        Load the description from the file at the given path.

        :param path: The path to the source file, if only a filename is provided then the resources directories will be
         searched.
        """
        pass

    def generate_description_from_file(self, path: str, name: str, extension: str, save_path: str,
                                       scale_mesh: Optional[float] = None,
                                       mesh_transform: Optional[Transform] = None,
                                       color: Optional[Color] = None) -> None:
        """
        Generate and preprocess the description from the file at the given path and save the preprocessed
        description. The generated description will be saved at the given save path.

        :param path: The path of the file to preprocess.
        :param name: The name of the object.
        :param extension: The file extension of the file to preprocess.
        :param save_path: The path to save the generated description file.
        :param scale_mesh: The scale of the mesh.
        :param mesh_transform: The transformation matrix to apply to the mesh.
        :param color: The color of the object.
        :raises ObjectDescriptionNotFound: If the description file could not be found/read.
        """

        if extension in self.mesh_extensions:
            if extension == ".ply":
                mesh = trimesh.load(path)
                if scale_mesh is not None:
                    mesh.apply_scale(scale_mesh)
                if mesh_transform is not None:
                    transform = mesh_transform.get_homogeneous_matrix()
                    mesh.apply_transform(transform)
                path = path.replace(extension, ".obj")
                mesh.export(path)
            self.generate_from_mesh_file(path, name, save_path=save_path, color=color)
        elif extension == self.get_file_extension():
            self.generate_from_description_file(path, save_path=save_path)
        else:
            try:
                # Using the description from the parameter server
                self.generate_from_parameter_server(path, save_path=save_path)
            except KeyError:
                logging.warning(f"Couldn't find file data in the ROS parameter server")

        if not self.check_description_file_exists_and_can_be_read(save_path):
            raise ObjectDescriptionNotFound(name, path, extension)

    @staticmethod
    def check_description_file_exists_and_can_be_read(path: str) -> bool:
        """
        Check if the description file exists at the given path.

        :param path: The path to the description file.
        :return: True if the file exists, False otherwise.
        """
        exists = os.path.exists(path)
        if exists:
            with open(path, "r") as file:
                exists = bool(file.read())
        return exists

    @staticmethod
    def write_description_to_file(description_string: str, save_path: str) -> None:
        """
        Write the description string to the file at the given path.

        :param description_string: The description string to write.
        :param save_path: The path of the file to write to.
        """
        with open(save_path, "w") as file:
            file.write(description_string)

    def get_file_name(self, path_object: pathlib.Path, extension: str, object_name: str) -> str:
        """
        :param path_object: The path object of the description file or the mesh file.
        :param extension: The file extension of the description file or the mesh file.
        :param object_name: The name of the object.
        :return: The file name of the description file.
        """
        if extension in self.mesh_extensions:
            file_name = path_object.stem + self.get_file_extension()
        elif extension == self.get_file_extension():
            file_name = path_object.name
        else:
            file_name = object_name + self.get_file_extension()

        return file_name

    @classmethod
    @abstractmethod
    def generate_from_mesh_file(cls, path: str, name: str, save_path: str, color: Color) -> None:
        """
        Generate a description file from one of the mesh types defined in the mesh_extensions and
        return the path of the generated file. The generated file will be saved at the given save_path.

        :param path: The path to the .obj file.
        :param name: The name of the object.
        :param save_path: The path to save the generated description file.
        :param color: The color of the object.
        """
        pass

    @classmethod
    @abstractmethod
    def generate_from_description_file(cls, path: str, save_path: str, make_mesh_paths_absolute: bool = True) -> None:
        """
        Preprocess the given file and return the preprocessed description string. The preprocessed description will be
        saved at the given save_path.

        :param path: The path of the file to preprocess.
        :param save_path: The path to save the preprocessed description file.
        :param make_mesh_paths_absolute: Whether to make the mesh paths absolute.
        """
        pass

    @classmethod
    @abstractmethod
    def generate_from_parameter_server(cls, name: str, save_path: str) -> None:
        """
        Preprocess the description from the ROS parameter server and return the preprocessed description string.
        The preprocessed description will be saved at the given save_path.

        :param name: The name of the description on the parameter server.
        :param save_path: The path to save the preprocessed description file.
        """
        pass

    @property
    @abstractmethod
    def links(self) -> List[LinkDescription]:
        """
        :return: A list of links descriptions of this object.
        """
        pass

    def get_link_by_name(self, link_name: str) -> LinkDescription:
        """
        :return: The link description with the given name.
        """
        return self.link_map[link_name]

    @property
    @abstractmethod
    def joints(self) -> List[JointDescription]:
        """
        :return: A list of joints descriptions of this object.
        """
        pass

    def get_joint_by_name(self, joint_name: str) -> JointDescription:
        """
        :return: The joint description with the given name.
        """
        return self.joint_map[joint_name]

    @abstractmethod
    def get_root(self) -> str:
        """
        :return: the name of the root link of this object.
        """
        pass

    def get_tip(self) -> str:
        """
        :return: the name of the tip link of this object.
        """
        raise NotImplementedError

    @abstractmethod
    def get_chain(self, start_link_name: str, end_link_name: str, joints: Optional[bool] = True,
                  links: Optional[bool] = True, fixed: Optional[bool] = True) -> List[str]:
        """
        :return: the chain of links from 'start_link_name' to 'end_link_name'.
        """
        pass

    @staticmethod
    @abstractmethod
    def get_file_extension() -> str:
        """
        :return: The file extension of the description file.
        """
        pass<|MERGE_RESOLUTION|>--- conflicted
+++ resolved
@@ -20,11 +20,7 @@
 from .datastructures.world_entity import WorldEntity, PhysicalBody
 from .failures import ObjectDescriptionNotFound, LinkHasNoGeometry, LinkGeometryHasNoMesh
 from .local_transformer import LocalTransformer
-<<<<<<< HEAD
-from .ros.logging import logwarn_once, logwarn
-=======
-from .ros import  logwarn_once
->>>>>>> b58b4fb9
+from .ros import logwarn_once, logwarn
 
 if TYPE_CHECKING:
     from .world_concepts.world_object import Object
