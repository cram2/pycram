from __future__ import annotations

import os
from pathlib import Path

import numpy as np
from deprecated import deprecated
from trimesh.parent import Geometry3D
from typing_extensions import Type, Optional, Dict, Tuple, List, Union

from ..datastructures.dataclasses import (Color, ObjectState, LinkState, JointState,
                                          AxisAlignedBoundingBox, VisualShape, ClosestPointsList,
                                          ContactPointsList, RotatedBoundingBox, VirtualJoint, FrozenObject, FrozenLink, FrozenJoint)
from ..datastructures.enums import ObjectType, JointType
from ..datastructures.pose import PoseStamped, TransformStamped, Point, Quaternion, Vector3
from ..datastructures.world import World
from ..datastructures.world_entity import PhysicalBody
from ..description import ObjectDescription, LinkDescription, Joint
from ..failures import ObjectAlreadyExists, WorldMismatchErrorBetweenAttachedObjects, UnsupportedFileExtension, \
    ObjectDescriptionUndefined
from ..local_transformer import LocalTransformer
from ..object_descriptors.generic import ObjectDescription as GenericObjectDescription
from ..object_descriptors.urdf import ObjectDescription as URDF
from ..ros import logwarn, logerr, Time

try:
    from ..object_descriptors.mjcf import ObjectDescription as MJCF
except ImportError:
    MJCF = None
from ..robot_description import RobotDescriptionManager, RobotDescription
from ..world_concepts.constraints import Attachment
from pycrap.ontologies import PhysicalObject, Joint, \
    Robot, Floor, Location, Bowl, Spoon, Cereal

Link = ObjectDescription.Link


class Object(PhysicalBody):
    """
    Represents a spawned Object in the World.
    """

    tf_prospection_world_prefix: str = "prospection/"
    """
    The prefix for the tf frame of objects in the prospection world.
    """

    extension_to_description_type: Dict[str, Type[ObjectDescription]] = {URDF.get_file_extension(): URDF}
    """
    A dictionary that maps the file extension to the corresponding ObjectDescription type.
    """

    ontology_concept: Type[PhysicalObject] = PhysicalObject

    def __init__(self, name: str, concept: Type[PhysicalObject], path: Optional[str] = None,
                 description: Optional[ObjectDescription] = None,
                 pose: Optional[PoseStamped] = None,
                 world: Optional[World] = None,
                 color: Optional[Color] = None,
                 ignore_cached_files: bool = False,
                 scale_mesh: Optional[float] = None,
                 mesh_transform: Optional[TransformStamped] = None):
        """
        The constructor loads the description file into the given World, if no World is specified the
        :py:attr:`~World.current_world` will be used. It is also possible to load .obj and .stl file into the World.
        The rgba_color parameter is only used when loading .stl or .obj files,
        for URDFs :func:`~Object.set_color` can be used.

        :param name: The name of the object
        :param concept: The type of the object as ontological concept from PyCRAP
        :param path: The path to the source file, if only a filename is provided then the resources directories will be
         searched, it could be None in some cases when for example it is a generic object.
        :param description: The ObjectDescription of the object, this contains the joints and links of the object.
        :param pose: The pose at which the Object should be spawned
        :param world: The World in which the object should be spawned, if no world is specified the
         :py:attr:`~World.current_world` will be used.
        :param color: The rgba_color with which the object should be spawned.
        :param ignore_cached_files: If true the file will be spawned while ignoring cached files.
        :param scale_mesh: The scale of the mesh.
        """

        self.world = world if world is not None else World.current_world
        self.name: str = name
        super().__init__(-1, self.world, concept=concept)

        pose = PoseStamped() if pose is None else pose

        self.path: Optional[str] = path

        self._resolve_description(path, description)
        self.cache_manager = self.world.cache_manager

        self.local_transformer = LocalTransformer()
        self.original_pose = self.local_transformer.transform_pose(pose, "map")
        self._current_pose = self.original_pose
        self.scale_mesh = scale_mesh if scale_mesh is not None else 1.0
        color = Color() if color is None else color

        if path is not None:
            self.path = self.world.preprocess_object_file_and_get_its_cache_path(path, ignore_cached_files,
                                                                                 self.description, self.name,
                                                                                 scale_mesh=self.scale_mesh,
                                                                                 mesh_transform=mesh_transform,
                                                                                 color=color)

            self.description.update_description_from_file(self.path)
        # if the object is an agent in the belief state
        if self.is_a_robot and not self.world.is_prospection_world:
            self._update_world_robot_and_description()

        self.id = self._spawn_object_and_get_id()

        self._init_joint_name_and_id_map()
        self._init_link_name_and_id_map()

        self._init_links_and_update_transforms()

        if color is not None:
            self.color: Color = color

        self._init_joints()

        self.attachments: Dict[Object, Attachment] = {}

        self.world.add_object(self)

    @property
    def parts(self) -> Dict[str, PhysicalBody]:
        return self.links

    @property
    def tf_frame(self) -> str:
        """
        The tf frame of the object.
        """
        return (self.tf_prospection_world_prefix if self.world.is_prospection_world else "") + self.name

    @property
    def color(self) -> Union[Color, Dict[str, Color]]:
        """
        Return the rgba_color of this object. The return is either:

            1. A Color object with RGBA values, this is the case if the object only has one link (this
                happens for example if the object is spawned from a .obj or .stl file)
            2. A dict with the link name as key and the rgba_color as value. The rgba_color is given as a Color Object.
                Please keep in mind that not every link may have a rgba_color. This is dependent on the URDF from which
                 the object is spawned.

        :return: The rgba_color as Color object with RGBA values between 0 and 1 or a dict with the link name as key and
         the rgba_color as value.
        """
        link_to_color_dict = self.links_colors

        if len(link_to_color_dict) == 1:
            return list(link_to_color_dict.values())[0]
        else:
            return link_to_color_dict

    @color.setter
    def color(self, rgba_color: Union[Color, Dict[str, Color]]) -> None:
        """
        Change the color of this object.

        :param rgba_color: The color as Color object with RGBA values between 0 and 1
        """
        # Check if there is only one link, this is the case for primitive
        # forms or if loaded from an .stl or .obj file
        if self.has_one_link:
            self.root_link.color = rgba_color
        else:
            if isinstance(rgba_color, Color):
                for link in self.links.values():
                    link.color = rgba_color
            else:
                for link_name, color in rgba_color.items():
                    self.links[link_name].color = color

    def get_mesh_path(self) -> List[str]:
        """
        Get the path to the mesh file of the object.

        :return: The path(s) to the mesh file(s).
        """
        if self.has_one_link:
            return self.root_link.get_mesh_path()
        else:
            raise ValueError("The object has more than one link, therefore the mesh path cannot be determined.")

    def _resolve_description(self, path: Optional[str] = None, description: Optional[ObjectDescription] = None) -> None:
        """
        Find the correct description type of the object and initialize it and set the description of this object to it.

        :param path: The path to the source file.
        :param description: The ObjectDescription of the object.
        """
        if description is not None:
            self.description = description
            return
        if path is None:
            raise ObjectDescriptionUndefined(self.name)
        extension = Path(path).suffix
        if extension in self.extension_to_description_type:
            self.description = self.extension_to_description_type[extension]()
        elif extension in ObjectDescription.mesh_extensions:
            self.description = self.world.conf.default_description_type()
        else:
            raise UnsupportedFileExtension(self.name, path)

    def set_mobile_robot_pose(self, pose: PoseStamped) -> None:
        """
        Set the goal for the mobile base joints of a mobile robot to reach a target pose. This is used for example when
        the simulator does not support setting the pose of the robot directly (e.g. MuJoCo).

        :param pose: The target pose.
        """
        goal = self.get_mobile_base_joint_goal(pose)
        goal = {vj.name: pos for vj, pos in goal.items()}
        self.set_multiple_joint_positions(goal)

    def get_mobile_base_joint_goal(self, pose: PoseStamped) -> Dict[VirtualJoint, float]:
        """
        Get the goal for the mobile base joints of a mobile robot to reach a target pose.

        :param pose: The target pose.
        :return: The goal for the mobile base joints.
        """
        # target_translation, target_angle = self.get_mobile_base_pose_difference(pose)
        # Get the joints of the base link
        mobile_base_joints = self.world.get_robot_mobile_base_joints()
        return {mobile_base_joints.translation_x: pose.position.x,
                mobile_base_joints.translation_y: pose.position.y,
                mobile_base_joints.angular_z: pose.z_angle}

    def get_mobile_base_pose_difference(self, pose: PoseStamped) -> Tuple[Point, float]:
        """
        Get the difference between the current and the target pose of the mobile base.

        :param pose: The target pose.
        :return: The difference between the current and the target pose of the mobile base.
        """
        return self.original_pose.get_position_diff(pose), self.original_pose.get_z_angle_difference(pose)

    @property
    def joint_actuators(self) -> Optional[Dict[str, str]]:
        """
        The joint actuators of the robot.
        """
        if self.obj_type == ObjectType.ROBOT:
            return self.robot_description.joint_actuators
        return None

    @property
    def has_actuators(self) -> bool:
        """
        True if the object has actuators, otherwise False.
        """
        return self.robot_description.has_actuators

    @property
    def robot_description(self) -> RobotDescription:
        """
        The current robot description.
        """
        return self.world.robot_description

    def get_actuator_for_joint(self, joint: Joint) -> Optional[str]:
        """
        Get the actuator name for a joint.

        :param joint: The joint object for which to get the actuator.
        :return: The name of the actuator.
        """
        return self.robot_description.get_actuator_for_joint(joint.name)

    def get_multiple_link_positions(self, links: List[Link]) -> Dict[str, List[float]]:
        """
        Get the positions of multiple links of the object.

        :param links: The link objects of which to get the positions.
        :return: The positions of the links.
        """
        return self.world.get_multiple_link_positions(links)

    def get_multiple_link_orientations(self, links: List[Link]) -> Dict[str, List[float]]:
        """
        Get the orientations of multiple links of the object.

        :param links: The link objects of which to get the orientations.
        :return: The orientations of the links.
        """
        return self.world.get_multiple_link_orientations(links)

    def get_multiple_link_poses(self, links: List[Link]) -> Dict[str, PoseStamped]:
        """
        Get the poses of multiple links of the object.

        :param links: The link objects of which to get the poses.
        :return: The poses of the links.
        """
        return self.world.get_multiple_link_poses(links)

    def get_poses_of_attached_objects(self) -> Dict[Object, PoseStamped]:
        """
        Get the poses of the attached objects.

        :return: The poses of the attached objects
        """
        return {child_object: attachment.get_child_object_pose()
                for child_object, attachment in self.attachments.items() if not attachment.loose}

    def get_target_poses_of_attached_objects_given_parent(self, pose: PoseStamped) -> Dict[Object, PoseStamped]:
        """
        Get the target poses of the attached objects of an object. Given the pose of the parent object. (i.e. the poses
         to which the attached objects will move when the parent object is at the given pose)

        :param pose: The pose of the parent object.
        :return: The target poses of the attached objects
        """
        return {child_object: attachment.get_child_object_pose_given_parent(pose) for child_object, attachment
                in self.attachments.items() if not attachment.loose}

    @property
    def name(self):
        """
        The name of the object.
        """
        return self._name

    @name.setter
    def name(self, name: str):
        """
        Set the name of the object.
        """
        self._name = name
        if name in [obj.name for obj in self.world.objects]:
            raise ObjectAlreadyExists(self)

    @property
    def pose(self):
        """
        The current pose of the object.
        """
        return self.world.get_object_pose(self)

    @pose.setter
    def pose(self, pose: PoseStamped):
        """
        Set the pose of the object.
        """
        self.set_pose(pose)

    @property
    def transform(self):
        """
        The current transform of the object.
        """
        return self.get_pose().to_transform_stamped(self.tf_frame)

    @property
    def obj_type(self) -> Type[PhysicalObject]:
        return self.ontology_concept

    def _spawn_object_and_get_id(self) -> int:
        """
        Loads an object to the given World with the given position and orientation. The rgba_color will only be
        used when an .obj or .stl file is given.
        If a .obj or .stl file is given, before spawning, an urdf file with the .obj or .stl as mesh will be created
        and this URDf file will be loaded instead.
        When spawning a URDf file a new file will be created in the cache directory, if there exists none.
        This new file will have resolved mesh file paths, meaning there will be no references
        to ROS packages instead there will be absolute file paths.

        :return: The unique id of the object and the path of the file that was loaded.
        """
        if isinstance(self.description, GenericObjectDescription):
            return self.world.load_generic_object_and_get_id(self.description, pose=self._current_pose)

        path = self.path if self.world.conf.let_pycram_handle_spawning else self.name

        try:
            obj_id = self.world.load_object_and_get_id(path, self._current_pose, self.obj_type)
            return obj_id

        except Exception as e:
            logerr(
                f"The caught error: {e}, The File could not be loaded. Please note that the path has to be either"
                f" a URDF, stl or obj file or the name of an URDF string on the parameter server.")
            os.remove(path)
            raise e

    def _update_world_robot_and_description(self):
        """
        Initialize the robot description of the object, load the description from the RobotDescriptionManager and set
        the robot as the current robot in the World. Also add the virtual mobile base joints to the robot.
        """
        rdm = RobotDescriptionManager()
        rdm.load_description(self.description.name)
        World.robot = self
        self._add_virtual_move_base_joints()

    def _add_virtual_move_base_joints(self):
        """
        Add the virtual mobile base joints to the robot description.
        """
        virtual_joints = self.robot_description.virtual_mobile_base_joints
        if virtual_joints is None:
            return
        child_link = self.description.get_root()
        axes = virtual_joints.get_axes()
        for joint_name, joint_type in virtual_joints.get_types().items():
            self.description.add_joint(joint_name, child_link, joint_type, axes[joint_name], is_virtual=True)

    def _init_joint_name_and_id_map(self) -> None:
        """
        Create a dictionary which maps the joint names to their unique ids and vice versa.
        """
        n_joints = len(self.joint_names)
        self.joint_name_to_id = dict(zip(self.joint_names, range(n_joints)))
        self.joint_id_to_name = dict(zip(self.joint_name_to_id.values(), self.joint_name_to_id.keys()))

    def _init_link_name_and_id_map(self) -> None:
        """
        Create a dictionary which maps the link names to their unique ids and vice versa.
        """
        n_links = len(self.link_names)
        self.link_name_to_id: Dict[str, int] = dict(zip(self.link_names, range(n_links)))
        self.link_name_to_id[self.description.get_root()] = -1
        self.link_id_to_name: Dict[int, str] = dict(zip(self.link_name_to_id.values(), self.link_name_to_id.keys()))

    def _init_links_and_update_transforms(self) -> None:
        """
        Initialize the link objects from the URDF file and creates a dictionary which maps the link names to the
        corresponding link objects.
        """
        self.links = {}
        for link_name, link_id in self.link_name_to_id.items():
            link_description = self.description.get_link_by_name(link_name)
            if link_name == self.description.get_root():
                self.links[link_name] = self.description.RootLink(self)
            else:
                self.links[link_name] = self.description.Link(link_id, link_description, self)

        self.update_link_transforms()

    def _init_joints(self):
        """
        Initialize the joint objects from the URDF file and creates a dictionary which mas the joint names to the
        corresponding joint objects
        """
        self.joints = {}
        for joint_name, joint_id in self.joint_name_to_id.items():
            parsed_joint_description = self.description.get_joint_by_name(joint_name)
            is_virtual = self.is_joint_virtual(joint_name)
            self.joints[joint_name] = self.description.Joint(joint_id, parsed_joint_description, self,
                                                             is_virtual=is_virtual)

    def is_joint_virtual(self, name: str):
        """
        Check if a joint is virtual.
        """
        return self.description.is_joint_virtual(name)

    @property
    def virtual_joint_names(self):
        """
        The names of the virtual joints.
        """
        return self.description.virtual_joint_names

    @property
    def virtual_joints(self):
        """
        The virtual joints as a list.
        """
        return [joint for joint in self.joints.values() if joint.is_virtual]

    @property
    def has_one_link(self) -> bool:
        """
        True if the object has only one link, otherwise False.
        """
        return len(self.links) == 1

    @property
    def link_names(self) -> List[str]:
        """
        The names of the links as a list.
        """
        return self.world.get_object_link_names(self)

    @property
    def joint_names(self) -> List[str]:
        """
        The names of the joints as a list.
        """
        joint_names = self.world.get_object_joint_names(self)
        return joint_names

    def get_link(self, link_name: str) -> ObjectDescription.Link:
        """
        Return the link object with the given name.

        :param link_name: The name of the link.
        :return: The link object.
        """
        return self.links[link_name]

    def get_link_pose(self, link_name: str) -> PoseStamped:
        """
        Return the pose of the link with the given name.

        :param link_name: The name of the link.
        :return: The pose of the link.
        """
        return self.links[link_name].pose

    def get_link_position(self, link_name: str) -> Point:
        """
        Return the position of the link with the given name.

        :param link_name: The name of the link.
        :return: The position of the link.
        """
        return self.links[link_name].position

    def get_link_position_as_list(self, link_name: str) -> List[float]:
        """
        Return the position of the link with the given name.

        :param link_name: The name of the link.
        :return: The position of the link.
        """
        return self.links[link_name].position.to_list()

    def get_link_orientation(self, link_name: str) -> Quaternion:
        """
        Return the orientation of the link with the given name.

        :param link_name: The name of the link.
        :return: The orientation of the link.
        """
        return self.links[link_name].orientation

    def get_link_orientation_as_list(self, link_name: str) -> List[float]:
        """
        Return the orientation of the link with the given name.

        :param link_name: The name of the link.
        :return: The orientation of the link.
        """
        return self.links[link_name].orientation.to_list()

    def get_link_tf_frame(self, link_name: str) -> str:
        """
        Return the tf frame of the link with the given name.

        :param link_name: The name of the link.
        :return: The tf frame of the link.
        """
        return self.links[link_name].tf_frame

    def get_link_axis_aligned_bounding_box(self, link_name: str,
                                           transform_to_link_pose: bool = True) -> AxisAlignedBoundingBox:
        """
        Return the axis aligned bounding box of the link with the given name.

        :param link_name: The name of the link.
        :param transform_to_link_pose: If True, the bounding box will be transformed to fit link pose.
        :return: The axis aligned bounding box of the link.
        """
        return self.links[link_name].get_axis_aligned_bounding_box(transform_to_link_pose)

    def get_transform_between_links(self, from_link: str, to_link: str) -> TransformStamped:
        """
        Return the transform between two links.

        :param from_link: The name of the link from which the transform should be calculated.
        :param to_link: The name of the link to which the transform should be calculated.
        """
        return self.links[from_link].get_transform_to_link(self.links[to_link])

    def get_link_color(self, link_name: str) -> Color:
        """
        Return the color of the link with the given name.

        :param link_name: The name of the link.
        :return: The color of the link.
        """
        return self.links[link_name].color

    def set_link_color(self, link_name: str, color: List[float]) -> None:
        """
        Set the color of the link with the given name.

        :param link_name: The name of the link.
        :param color: The new color of the link.
        """
        self.links[link_name].color = Color.from_list(color)

    def get_link_geometry(self, link_name: str) -> List[VisualShape]:
        """
        Return the collision geometry of the link with the given name.

        :param link_name: The name of the link.
        :return: List of the collision geometry of the link.
        """
        return self.links[link_name].geometry

<<<<<<< HEAD
    def get_link_transform(self, link_name: str) -> TransformStamped:
=======
    def get_link_visual_geometry(self, link_name: str) -> List[VisualShape]:
        """
        Return the visual geometry of the link with the given name.

        :param link_name: The name of the link.
        :return: The visual geometry of the link.
        """
        return self.links[link_name].visual_geometry

    def get_link_transform(self, link_name: str) -> Transform:
>>>>>>> 99c5a9ea
        """
        Return the transform of the link with the given name.

        :param link_name: The name of the link.
        :return: The transform of the link.
        """
        return self.links[link_name].transform

    def get_link_origin(self, link_name: str) -> PoseStamped:
        """
        Return the origin of the link with the given name.

        :param link_name: The name of the link.
        :return: The origin of the link as a 'Pose'.
        """
        return self.links[link_name].origin

    def get_link_origin_transform(self, link_name: str) -> TransformStamped:
        """
        Return the origin transform of the link with the given name.

        :param link_name: The name of the link.
        :return: The origin transform of the link.
        """
        return self.links[link_name].origin_transform

    @property
    def base_origin_shift(self) -> np.ndarray:
        """
        The shift between the base of the object and the origin of the object.

        :return: A numpy array with the shift between the base of the object and the origin of the object.
        """
        return np.array(self.get_position_as_list()) - np.array(self.get_base_position_as_list())

    def __repr__(self):
        return self.__class__.__qualname__ + (f"(name={self.name}, object_type={self.obj_type.name},"
                                              f" file_path={self.path}, pose={self.pose}, world={self.world})")

    def remove(self) -> None:
        """
        Remove this object from the World it currently resides in.
        For the object to be removed it has to be detached from all objects it
        is currently attached to. Then remove this Object from the simulation/world.
        """
        self.world.remove_object(self)

    def reset(self, remove_saved_states=False) -> None:
        """
        Reset the Object to the state it was first spawned in.
        All attached objects will be detached, all joints will be set to the
        default position of 0 and the object will be set to the position and
        orientation in which it was spawned.

        :param remove_saved_states: If True the saved states will be removed.
        """
        self.reset_concepts()
        self.detach_all()
        self.reset_all_links()
        self.reset_all_joints()
        self.set_pose(self.original_pose)
        if remove_saved_states:
            self.remove_saved_states()

    def reset_all_joints(self) -> None:
        """
        Reset all joints of the object.
        """
        for joint in self.joints.values():
            joint.reset_concepts()
        self.reset_all_joints_positions()

    def reset_all_links(self) -> None:
        """
        Reset all links of the object.
        """
        for link in self.links.values():
            link.reset()

    @property
    def is_an_environment(self) -> bool:
        """
        Check if the object is of type environment.

        :return: True if the object is of type environment, False otherwise.
        """
        return issubclass(self.obj_type, Location) or issubclass(self.obj_type, Floor)

    @property
    def is_a_robot(self) -> bool:
        """
        Check if the object is a robot.
        TODO: Check if this is a the correct filter
        :return: True if the object is a robot, False otherwise.
        """
        return issubclass(self.obj_type, Robot)

    def merge(self, other: Object, name: Optional[str] = None, pose: Optional[PoseStamped] = None,
              new_description_file: Optional[str] = None) -> Object:
        """
        Merge the object with another object. This is done by merging the descriptions of the objects,
        removing the original objects creating a new merged object.

        :param other: The object to merge with.
        :param name: The name of the merged object.
        :param pose: The pose of the merged object.
        :param new_description_file: The new description file of the merged object.
        :return: The merged object.
        """
        pose = self.pose if pose is None else pose
        child_pose = self.local_transformer.transform_pose(other.pose, self.tf_frame)
        description = self.description.merge_description(other.description, child_pose_wrt_parent=child_pose,
                                                         new_description_file=new_description_file)
        name = self.name if name is None else name
        color = self.color if isinstance(self.color, Color) else self.color[self.root_link.name]
        other.remove()
        self.remove()
        return Object(name, self.obj_type, description.xml_path, description=description, pose=pose, world=self.world,
                      color=color)

    def attach(self,
               child_object: Object,
               parent_link: Optional[str] = None,
               child_link: Optional[str] = None,
               bidirectional: bool = True,
               coincide_the_objects: bool = False,
               parent_to_child_transform: Optional[TransformStamped] = None) -> None:
        """
        Attach another object to this object. This is done by
        saving the transformation between the given link, if there is one, and
        the base pose of the other object. Additionally, the name of the link, to
        which the object is attached, will be saved.
        Furthermore, a simulator constraint will be created so the attachment
        also works while simulation.
        Loose attachments means that the attachment will only be one-directional. For example, if this object moves the
        other, attached, object will also move but not the other way around.

        :param child_object: The other object that should be attached.
        :param parent_link: The link name of this object.
        :param child_link: The link name of the other object.
        :param bidirectional: If the attachment should be a loose attachment.
        :param coincide_the_objects: If True the object frames will be coincided.
        :param parent_to_child_transform: The transform from the parent to the child object.
        """
        parent_link = self.links[parent_link] if parent_link else self.root_link
        child_link = child_object.links[child_link] if child_link else child_object.root_link

        if coincide_the_objects and parent_to_child_transform is None:
            parent_to_child_transform = TransformStamped.from_list()
        attachment = Attachment(parent_link, child_link, bidirectional, parent_to_child_transform)

        self.attachments[child_object] = attachment
        child_object.attachments[self] = attachment.get_inverse()

        self.world.attachment_event(self, [self, child_object])

    def detach(self, child_object: Object) -> None:
        """
        Detache another object from this object. This is done by
        deleting the attachment from the attachments dictionary of both objects
        and deleting the constraint of the simulator.
        Afterward the detachment event of the corresponding World will be fired.

        :param child_object: The object which should be detached
        """
        del self.attachments[child_object]
        del child_object.attachments[self]

        self.world.detachment_event(self, [self, child_object])

    def detach_all(self) -> None:
        """
        Detach all objects attached to this object.
        """
        attachments = self.attachments.copy()
        for att in attachments.keys():
            self.detach(att)

    def update_attachment_with_object(self, child_object: Object):
        self.attachments[child_object].update_transform_and_constraint()

    def get_position(self) -> Point:
        """
        Return the position of this Object as a list of xyz.

        :return: The current position of this object
        """
        return self.get_pose().position

    def get_orientation(self) -> PoseStamped.orientation:
        """
        Return the orientation of this object as a list of xyzw, representing a quaternion.

        :return: A list of xyzw
        """
        return self.get_pose().orientation

    def get_position_as_list(self) -> List[float]:
        """
        Return the position of this Object as a list of xyz.

        :return: The current position of this object
        """
        return self.get_pose().position.to_list()

    def get_base_position_as_list(self) -> List[float]:
        """
        Return the position of this Object as a list of xyz.

        :return: The current position of this object
        """
        return self.get_base_origin().position.to_list()

    def get_orientation_as_list(self) -> List[float]:
        """
        Return the orientation of this object as a list of xyzw, representing a quaternion.

        :return: A list of xyzw
        """
        return self.get_pose().orientation.to_list()

    def get_pose(self) -> PoseStamped:
        """
        Return the position of this object as a list of xyz. Alias for :func:`~Object.get_position`.

        :return: The current pose of this object
        """
        return self.pose

    def set_pose(self, pose: PoseStamped, base: bool = False, set_attachments: bool = True) -> None:
        """
        Set the Pose of the object.

        :param pose: New Pose for the object
        :param base: If True places the object base instead of origin at the specified position and orientation
        :param set_attachments: Whether to set the poses of the attached objects to this object or not.
        """
        pose_in_map = self.local_transformer.transform_pose(pose, "map")
        if base:
            pose_in_map.position = Vector3.from_list(np.array(pose_in_map.position.to_list()) + self.base_origin_shift)

        self.reset_base_pose(pose_in_map)

        if set_attachments:
            self._set_attached_objects_poses()

    def reset_base_pose(self, pose: PoseStamped) -> bool:
        return self.world.reset_object_base_pose(self, pose)

    def move_base_to_origin_pose(self) -> None:
        """
        Move the object such that its base will be at the current origin position.
        This is useful when placing objects on surfaces where you want the object base in contact with the surface.
        """
        self.set_pose(self.get_pose(), base=True)

    def save_state(self, state_id: int, save_dir: Optional[str] = None) -> None:
        """
        Save the state of this object by saving the state of all links and attachments.

        :param state_id: The unique id of the state.
        :param save_dir: The directory in which to save the state.
        """
        self.save_links_states(state_id)
        self.save_joints_states(state_id)
        super().save_state(state_id, save_dir)

    def save_links_states(self, state_id: int) -> None:
        """
        Save the state of all links of this object.

        :param state_id: The unique id of the state.
        """
        for link in self.links.values():
            link.save_state(state_id)

    def save_joints_states(self, state_id: int) -> None:
        """
        Save the state of all joints of this object.

        :param state_id: The unique id of the state.
        """
        for joint in self.joints.values():
            joint.save_state(state_id)

    @property
    def current_state(self) -> ObjectState:
        """
        The current state of this object as an ObjectState.
        """
        return ObjectState(self.body_state, self.attachments.copy(), self.link_states.copy(),
                           self.joint_states.copy())

    @current_state.setter
    def current_state(self, state: ObjectState) -> None:
        """
        Set the current state of this object to the given state.
        """
        if self.current_state != state:
            self.body_state = state.body_state
            self.set_attachments(state.attachments)
            self.link_states = state.link_states
            self.joint_states = state.joint_states

    def set_attachments(self, attachments: Dict[Object, Attachment]) -> None:
        """
        Set the attachments of this object to the given attachments.

        :param attachments: A dictionary with the object as key and the attachment as value.
        """
        self.detach_objects_not_in_attachments(attachments)
        self.attach_objects_in_attachments(attachments)

    def detach_objects_not_in_attachments(self, attachments: Dict[Object, Attachment]) -> None:
        """
        Detach objects that are not in the attachments list and are in the current attachments list.

        :param attachments: A dictionary with the object as key and the attachment as value.
        """
        copy_of_attachments = self.attachments.copy()
        for obj, attachment in copy_of_attachments.items():
            original_obj = obj
            if self.world.is_prospection_world and len(attachments) > 0 \
                    and not list(attachments.keys())[0].world.is_prospection_world:
                obj = self.world.get_object_for_prospection_object(obj)
            if obj not in attachments:
                if attachment.is_inverse:
                    original_obj.detach(self)
                else:
                    self.detach(original_obj)

    def attach_objects_in_attachments(self, attachments: Dict[Object, Attachment]) -> None:
        """
        Attach objects that are in the given attachments list but not in the current attachments list.

        :param attachments: A dictionary with the object as key and the attachment as value.
        """
        for obj, attachment in attachments.items():
            is_prospection = self.world.is_prospection_world and not obj.world.is_prospection_world
            if is_prospection:
                obj = self.world.get_prospection_object_for_object(obj)
            if obj in self.attachments:
                if self.attachments[obj] != attachment:
                    if attachment.is_inverse:
                        obj.detach(self)
                    else:
                        self.detach(obj)
                else:
                    continue
            self.mimic_attachment_with_object(attachment, obj)

    def mimic_attachment_with_object(self, attachment: Attachment, child_object: Object) -> None:
        """
        Mimic the given attachment for this and the given child objects.

        :param attachment: The attachment to mimic.
        :param child_object: The child object.
        """
        att_transform = self.get_attachment_transform_with_object(attachment, child_object)
        if attachment.is_inverse:
            child_object.attach(self, attachment.child_link.name, attachment.parent_link.name,
                                attachment.bidirectional,
                                parent_to_child_transform=~att_transform)
        else:
            self.attach(child_object, attachment.parent_link.name, attachment.child_link.name,
                        attachment.bidirectional, parent_to_child_transform=att_transform)

    def get_attachment_transform_with_object(self, attachment: Attachment, child_object: Object) -> TransformStamped:
        """
        Return the attachment transform for the given parent and child objects, taking into account the prospection
        world.

        :param attachment: The attachment.
        :param child_object: The child object.
        :return: The attachment transform.
        """
        if self.world != child_object.world:
            raise WorldMismatchErrorBetweenAttachedObjects(self, child_object)
        att_transform = attachment.parent_to_child_transform.copy()
        if self.world.is_prospection_world and not attachment.parent_object.world.is_prospection_world:
            att_transform.frame_id = self.tf_prospection_world_prefix + att_transform.frame_id
            att_transform.child_frame_id = self.tf_prospection_world_prefix + att_transform.child_frame_id
        return att_transform

    @property
    def link_states(self) -> Dict[int, LinkState]:
        """
        The current state of all links of this object.

        :return: A dictionary with the link id as key and the current state of the link as value.
        """
        return {link.id: link.current_state for link in self.links.values()}

    @link_states.setter
    def link_states(self, link_states: Dict[int, LinkState]) -> None:
        """
        Set the current state of all links of this object.

        :param link_states: A dictionary with the link id as key and the current state of the link as value.
        """
        for link in self.links.values():
            link.current_state = link_states[link.id]

    @property
    def joint_states(self) -> Dict[int, JointState]:
        """
        The current state of all joints of this object.

        :return: A dictionary with the joint id as key and the current state of the joint as value.
        """
        return {joint.id: joint.current_state for joint in self.joints.values()}

    @joint_states.setter
    def joint_states(self, joint_states: Dict[int, JointState]) -> None:
        """
        Set the current state of all joints of this object.

        :param joint_states: A dictionary with the joint id as key and the current state of the joint as value.
        """
        for joint in self.joints.values():
            if joint.name not in self.robot_virtual_move_base_joints_names():
                joint.current_state = joint_states[joint.id]

    def robot_virtual_move_base_joints_names(self):
        if self.robot_description.virtual_mobile_base_joints is None:
            return []
        return self.robot_description.virtual_mobile_base_joints.names

    def remove_saved_states(self) -> None:
        """
        Remove all saved states of this object.
        """
        super().remove_saved_states()
        self.remove_links_saved_states()
        self.remove_joints_saved_states()

    def remove_links_saved_states(self) -> None:
        """
        Remove all saved states of the links of this object.
        """
        for link in self.links.values():
            link.remove_saved_states()

    def remove_joints_saved_states(self) -> None:
        """
        Remove all saved states of the joints of this object.
        """
        for joint in self.joints.values():
            joint.remove_saved_states()

    def _set_attached_objects_poses(self, already_moved_objects: Optional[List[Object]] = None) -> None:
        """
        Update the positions of all attached objects. This is done
        by calculating the new pose in world coordinate frame and setting the
        base pose of the attached objects to this new pose.
        After this call _set_attached_objects method for all attached objects.

        :param already_moved_objects: A list of Objects that were already moved, these will be excluded to prevent loops
         in the update.
        """
        if not self.world.conf.let_pycram_move_attached_objects:
            return

        if already_moved_objects is None:
            already_moved_objects = []

        for child in self.attachments:

            if child in already_moved_objects:
                continue

            attachment = self.attachments[child]
            if attachment.loose:
                self.update_attachment_with_object(child)
                child.update_attachment_with_object(self)

            else:
                child.set_pose(attachment.get_child_link_target_pose(), set_attachments=False)
                child._set_attached_objects_poses(already_moved_objects + [self])

    def set_position(self, position: Union[PoseStamped, Point, List], base=False) -> None:
        """
        Set this Object to the given position, if base is true, place the bottom of the Object at the position
        instead of the origin in the center of the Object. The given position can either be a Pose,
        in this case only the position is used or a geometry_msgs.msg/Point which is the position part of a Pose.

        :param position: Target position as xyz.
        :param base: If the bottom of the Object should be placed or the origin in the center.
        """
        pose = PoseStamped()
        if isinstance(position, PoseStamped):
            target_position = position.position
            pose.frame_id = position.frame_id
        elif isinstance(position, Point):
            target_position = position
        elif isinstance(position, (List, np.ndarray, tuple)):
            if len(position) == 3:
                target_position = Point(**dict(zip(["x", "y", "z"], position)))
            else:
                raise ValueError("The given position has to be a sequence of 3 values.")
        else:
            raise TypeError("The given position has to be a Pose, Point or a sequence of xyz values.")

        pose.position = target_position
        pose.orientation = self.get_orientation()
        self.set_pose(pose, base=base)

    def set_orientation(self, orientation: Union[PoseStamped, Quaternion, List, Tuple, np.ndarray]) -> None:
        """
        Set the orientation of the Object to the given orientation. Orientation can either be a Pose, in this case only
        the orientation of this pose is used or a geometry_msgs.msg/Quaternion which is the orientation of a Pose.

        :param orientation: Target orientation given as a list of xyzw.
        """
        pose = PoseStamped()
        if isinstance(orientation, PoseStamped):
            target_orientation = orientation.orientation
            pose.frame_id = orientation.frame_id
        elif isinstance(orientation, Quaternion):
            target_orientation = orientation
        elif (isinstance(orientation, list) or isinstance(orientation, np.ndarray) or isinstance(orientation, tuple)) \
                and len(orientation) == 4:
            target_orientation = Quaternion(**dict(zip(["x", "y", "z", "w"], orientation)))
        else:
            raise TypeError("The given orientation has to be a Pose, Quaternion or one of list/tuple/ndarray of xyzw.")

        pose.pose.position = self.get_position()
        pose.pose.orientation = target_orientation
        self.set_pose(pose)

    def get_joint_id(self, name: str) -> int:
        """
        Return the unique id for a joint name. As used by the world/simulator.

        :param name: The joint name
        :return: The unique id
        """
        return self.joint_name_to_id[name]

    def get_root_link_description(self) -> LinkDescription:
        """
        Return the root link of the URDF of this object.

        :return: The root link as defined in the URDF of this object.
        """
        for link_description in self.description.links:
            if link_description.name == self.description.get_root():
                return link_description

    @property
    def root_link(self) -> ObjectDescription.Link:
        """
        The root link of this object.

        :return: The root link of this object.
        """
        return self.links[self.description.get_root()]

    @property
    def tip_link(self) -> ObjectDescription.Link:
        """
        The tip link of this object.

        :return: The tip link of this object.
        """
        return self.links[self.description.get_tip()]

    def get_root_link_id(self) -> int:
        """
        Return the unique id of the root link of this object.

        :return: The unique id of the root link of this object.
        """
        return self.get_link_id(self.description.get_root())

    def get_link_id(self, link_name: str) -> int:
        """
        Return a unique id for a link name.

        :param link_name: The name of the link.
        :return: The unique id of the link.
        """
        return self.link_name_to_id[link_name]

    def get_link_by_id(self, link_id: int) -> ObjectDescription.Link:
        """
        Return the link for a given unique link id

        :param link_id: The unique id of the link.
        :return: The link object.
        """
        return self.links[self.link_id_to_name[link_id]]

    def reset_all_joints_positions(self) -> None:
        """
        Set the current position of all joints to 0. This is useful if the joints should be reset to their default
        """
        joint_names = [joint.name for joint in self.joints.values()]
        if len(joint_names) == 0:
            return
        joint_positions = [0] * len(joint_names)
        self.set_multiple_joint_positions(dict(zip(joint_names, joint_positions)))

    def set_joint_position(self, joint_name: str, joint_position: float) -> None:
        """
        Set the position of the given joint to the given joint pose and updates the poses of all attached objects.

        :param joint_name: The name of the joint
        :param joint_position: The target pose for this joint
        """
        self.clip_joint_positions_to_limits({joint_name: joint_position})
        if self.world.reset_joint_position(self.joints[joint_name], joint_position):
            self._set_attached_objects_poses()

    @deprecated("Use set_multiple_joint_positions instead")
    def set_joint_positions(self, joint_positions: Dict[str, float]) -> None:
        self.set_multiple_joint_positions(joint_positions)

    def set_multiple_joint_positions(self, joint_positions: Dict[str, float]) -> None:
        """
        Set the current position of multiple joints at once, this method should be preferred when setting
        multiple joints at once instead of running :func:`~Object.set_joint_position` in a loop.

        :param joint_positions: A dictionary with the joint names as keys and the target positions as values.
        """
        joint_positions = {self.joints[joint_name]: joint_position
                           for joint_name, joint_position in joint_positions.items()}
        if self.world.set_multiple_joint_positions(joint_positions):
            self._set_attached_objects_poses()

    def clip_joint_positions_to_limits(self, joint_positions: Dict[str, float]) -> Dict[str, float]:
        """
        Clip the given joint positions to the joint limits.

        :param joint_positions: A dictionary with the joint names as keys and the target positions as values.
        :return: A dictionary with the joint names as keys and the clipped positions as values.
        """
        return {joint_name: np.clip(joint_position, self.joints[joint_name].lower_limit,
                                    self.joints[joint_name].upper_limit)
        if self.joints[joint_name].has_limits else joint_position
                for joint_name, joint_position in joint_positions.items()}

    def get_joint_position(self, joint_name: str) -> float:
        """
        Return the current position of the given joint.

        :param joint_name: The name of the joint
        :return: The current position of the given joint
        """
        return self.joints[joint_name].position

    def get_joint_damping(self, joint_name: str) -> float:
        """
        Return the damping of the given joint (friction).

        :param joint_name: The name of the joint
        :return: The damping of the given joint
        """
        return self.joints[joint_name].damping

    def get_joint_upper_limit(self, joint_name: str) -> float:
        """
        Return the upper limit of the given joint.

        :param joint_name: The name of the joint
        :return: The upper limit of the given joint
        """
        return self.joints[joint_name].upper_limit

    def get_joint_lower_limit(self, joint_name: str) -> float:
        """
        Return the lower limit of the given joint.

        :param joint_name: The name of the joint
        :return: The lower limit of the given joint
        """
        return self.joints[joint_name].lower_limit

    def get_joint_axis(self, joint_name: str) -> Point:
        """
        Return the axis of the given joint.

        :param joint_name: The name of the joint
        :return: The axis of the given joint
        """
        return self.joints[joint_name].axis

    def get_joint_type(self, joint_name: str) -> JointType:
        """
        Return the type of the given joint.

        :param joint_name: The name of the joint
        :return: The type of the given joint
        """
        return self.joints[joint_name].type

    def get_joint_limits(self, joint_name: str) -> Tuple[float, float]:
        """
        Return the lower and upper limits of the given joint.

        :param joint_name: The name of the joint
        :return: The lower and upper limits of the given joint
        """
        return self.joints[joint_name].limits

    def get_joint_child_link(self, joint_name: str) -> ObjectDescription.Link:
        """
        Return the child link of the given joint.

        :param joint_name: The name of the joint
        :return: The child link of the given joint
        """
        return self.joints[joint_name].child_link

    def get_joint_parent_link(self, joint_name: str) -> ObjectDescription.Link:
        """
        Return the parent link of the given joint.

        :param joint_name: The name of the joint
        :return: The parent link of the given joint
        """
        return self.joints[joint_name].parent_link

    def find_joint_above_link(self, link_name: str, joint_type: Optional[JointType] = None) -> Optional[str]:
        """
        Traverses the chain from 'link' to the URDF origin and returns the first joint that is of type 'joint_type'.
        If no joint type is given, the first joint that is not FIXED is returned.

        :param link_name: AbstractLink name above which the joint should be found
        :param joint_type: Joint type that should be searched for
        :return: Name of the first joint which has the given type
        """
        chain = self.description.get_chain(self.description.get_root(), link_name)
        reversed_chain = reversed(chain)
        for element in reversed_chain:
            if element not in self.joint_name_to_id:
                continue

            element_joint_type = self.get_joint_type(element)
            if joint_type is not None and element_joint_type == joint_type:
                return element

            if joint_type is None and element_joint_type != JointType.FIXED:
                return element

        logwarn(f"No joint of type {joint_type} found above link {link_name}")
        return None

    def get_multiple_joint_positions(self, joint_names: List[str]) -> Dict[str, float]:
        """
        Return the positions of multiple joints at once.

        :param joint_names: A list of joint names.
        :return: A dictionary with the joint names as keys and the joint positions as values.
        """
        return self.world.get_multiple_joint_positions([self.joints[joint_name] for joint_name in joint_names])

    def get_positions_of_controllable_joints(self) -> Dict[str, float]:
        """
        Return a list of all controllable joints of this object.

        :return: A list of all controllable joints.
        """
        return {j.name: j.position for j in self.joints.values()
                if j.type != JointType.FIXED and not j.is_virtual}

    def get_positions_of_all_joints(self) -> Dict[str, float]:
        """
        Return the positions of all joints of the object as a dictionary of joint names and joint positions.

        :return: A dictionary with all joints positions'.
        """
        return {j.name: j.position for j in self.joints.values()}

    def update_link_transforms(self, transform_time: Optional[Time] = None) -> None:
        """
        Update the transforms of all links of this object using time 'transform_time' or the current ros time.

        :param transform_time: The time to use for the transform update.
        """
        for link in self.links.values():
            link.update_transform(transform_time)

    @property
    def contact_points(self) -> ContactPointsList:
        """
        Return a list of contact points of this Object with other Objects.

        :return: A list of all contact points with other objects
        """
        return self.world.get_object_contact_points(self)

    def contact_points_simulated(self) -> ContactPointsList:
        """
        Return a list of all contact points between this Object and other Objects after stepping the simulation once.

        :return: A list of contact points between this Object and other Objects
        """
        state_id = self.world.save_state()
        self.world.step()
        contact_points = self.contact_points
        self.world.restore_state(state_id)
        return contact_points

    def closest_points(self, max_distance: float) -> ClosestPointsList:
        """
        Return a list of closest points between this Object and other Objects.

        :param max_distance: The maximum distance between the closest points
        :return: A list of closest points between this Object and other Objects
        """
        return self.world.get_body_closest_points(self, max_distance)

    def closest_points_with_obj(self, other_object: Object, max_distance: float) -> ClosestPointsList:
        """
        Return a list of closest points between this Object and another Object.

        :param other_object: The other object
        :param max_distance: The maximum distance between the closest points
        :return: A list of closest points between this Object and the other Object
        """
        return self.world.get_closest_points_between_two_bodies(self, other_object, max_distance)

    def set_color(self, rgba_color: Color) -> None:
        self.color = rgba_color

    def get_color(self) -> Union[Color, Dict[str, Color]]:
        return self.color

    @property
    def links_colors(self) -> Dict[str, Color]:
        """
        The color of each link as a dictionary with link names as keys and RGBA colors as values.
        """
        return self.world.get_colors_of_object_links(self)

    def get_axis_aligned_bounding_box(self, shift_to_object_position: bool = True) -> AxisAlignedBoundingBox:
        """
        Return the axis aligned bounding box of this object.

        :param shift_to_object_position: If True, the bounding box will be shifted to the object position.
        :return: The axis aligned bounding box of this object.
        """
        if self.has_one_link:
            return self.root_link.get_axis_aligned_bounding_box(shift_to_object_position)
        else:
            return self.world.get_object_axis_aligned_bounding_box(self)

    def get_rotated_bounding_box(self) -> RotatedBoundingBox:
        """
        Return the rotated bounding box of this object.

        :return: The rotated bounding box of this object.
        """
        if self.has_one_link:
            return self.root_link.get_rotated_bounding_box()
        else:
            return self.world.get_object_rotated_bounding_box(self)

    def get_convex_hull(self) -> Geometry3D:
        """
        Return the convex hull of this object.

        :return: The convex hull of this object.
        """
        if self.has_one_link:
            return self.root_link.get_convex_hull()
        else:
            return self.world.get_body_convex_hull(self)

    def get_base_origin(self) -> PoseStamped:
        """
        Return the origin of the base/bottom of this object.

        :return: the origin of the base/bottom of this object.
        """
        aabb = self.get_axis_aligned_bounding_box()
        base_width = np.absolute(aabb.min_x - aabb.max_x)
        base_length = np.absolute(aabb.min_y - aabb.max_y)
        return PoseStamped.from_list([aabb.min_x + base_width / 2, aabb.min_y + base_length / 2, aabb.min_z],
                           self.get_orientation_as_list())

    def get_joint_by_id(self, joint_id: int) -> Joint:
        """
        Return the joint object with the given id.

        :param joint_id: The unique id of the joint.
        :return: The joint object.
        """
        return dict([(joint.id, joint) for joint in self.joints.values()])[joint_id]

    def get_link_for_attached_objects(self) -> Dict[Object, ObjectDescription.Link]:
        """
        Return a dictionary which maps attached object to the link of this object to which the given object is attached.

        :return: The link of this object to which the given object is attached.
        """
        return {obj: attachment.parent_link for obj, attachment in self.attachments.items()}

    def copy_to_prospection(self) -> Object:
        """
        Copy this object to the prospection world.

        :return: The copied object in the prospection world.
        """
        return self.copy_to_world(self.world.prospection_world)

    def copy_to_world(self, world: World) -> Object:
        """
        Copy this object to the given world.

        :param world: The world to which the object should be copied.
        :return: The copied object in the given world.
        """
        obj = Object(self.name, self.obj_type, self.path, self.description, self.original_pose,
                     world, self.color)
        return obj

    def parent_entity(self) -> World:
        """
        :return: The parent of this object which is the world.
        """
        return self.world

    def frozen_copy(self) -> FrozenObject:
        """
        Creates a copied version of this object which contains the information of this object but can not be interacted
        with.

        :return FrozenObject: The copied forzen object.
        """
        frozen_links = {l_name: FrozenLink(l.name, l.pose, l.geometry) for l_name, l in self.links.items()}
        frozen_joints = {j_name: FrozenJoint(j.name, j.type, [j.child], j.parent, j.current_state.position) for j_name, j in self.joints.items()}

        return FrozenObject(self.name, self.obj_type, self.path, self.description, self.pose,
                            frozen_links, frozen_joints)<|MERGE_RESOLUTION|>--- conflicted
+++ resolved
@@ -606,9 +606,6 @@
         """
         return self.links[link_name].geometry
 
-<<<<<<< HEAD
-    def get_link_transform(self, link_name: str) -> TransformStamped:
-=======
     def get_link_visual_geometry(self, link_name: str) -> List[VisualShape]:
         """
         Return the visual geometry of the link with the given name.
@@ -618,8 +615,7 @@
         """
         return self.links[link_name].visual_geometry
 
-    def get_link_transform(self, link_name: str) -> Transform:
->>>>>>> 99c5a9ea
+    def get_link_transform(self, link_name: str) -> TransformStamped:
         """
         Return the transform of the link with the given name.
 
