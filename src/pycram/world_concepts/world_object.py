--- conflicted
+++ resolved
@@ -695,9 +695,6 @@
         for link in self.links.values():
             link.reset()
 
-<<<<<<< HEAD
-    def merge(self, other: Object, name: Optional[str] = None, pose: Optional[Pose] = None,
-=======
     @property
     def is_an_environment(self) -> bool:
         """
@@ -717,7 +714,6 @@
         return issubclass(self.obj_type, Robot)
 
     def merge(self, other: Object, name: Optional[str] = None, pose: Optional[PoseStamped] = None,
->>>>>>> 353a51ba
               new_description_file: Optional[str] = None) -> Object:
         """
         Merge the object with another object. This is done by merging the descriptions of the objects,
