--- conflicted
+++ resolved
@@ -1523,7 +1523,6 @@
         """
         :return: The parent of this object which is the world.
         """
-<<<<<<< HEAD
         return self.world
 
     def frozen_copy(self) -> FrozenObject:
@@ -1541,6 +1540,3 @@
 
     def insert(self, session):
         pass
-=======
-        return self.world
->>>>>>> baeb0b8d
