from __future__ import annotations

import logging
import os
from functools import cached_property
from pathlib import Path

import numpy as np
import owlready2
from deprecated import deprecated
from geometry_msgs.msg import Point, Quaternion
from trimesh.parent import Geometry3D
from typing_extensions import Type, Optional, Dict, Tuple, List, Union

import pycrap
from ..datastructures.dataclasses import (Color, ObjectState, LinkState, JointState,
                                          AxisAlignedBoundingBox, VisualShape, ClosestPointsList,
<<<<<<< HEAD
                                          ContactPointsList, RotatedBoundingBox)
=======
                                          ContactPointsList, RotatedBoundingBox, VirtualJoint)
>>>>>>> 4416938d
from ..datastructures.enums import ObjectType, JointType
from ..datastructures.pose import Pose, Transform
from ..datastructures.world import World
from ..datastructures.world_entity import PhysicalBody, WorldEntity
from ..description import ObjectDescription, LinkDescription, Joint
from ..failures import ObjectAlreadyExists, WorldMismatchErrorBetweenObjects, UnsupportedFileExtension, \
    ObjectDescriptionUndefined
from ..local_transformer import LocalTransformer
from ..object_descriptors.generic import ObjectDescription as GenericObjectDescription
from ..object_descriptors.urdf import ObjectDescription as URDF
from ..ros.data_types import Time
from ..ros.logging import logwarn

try:
    from ..object_descriptors.mjcf import ObjectDescription as MJCF
except ImportError:
    MJCF = None
from ..robot_description import RobotDescriptionManager, RobotDescription
from ..world_concepts.constraints import Attachment
from ..datastructures.mixins import HasConcept
from pycrap import PhysicalObject, ontology, Base, Agent

Link = ObjectDescription.Link


class Object(PhysicalBody):
    """
    Represents a spawned Object in the World.
    """

    tf_prospection_world_prefix: str = "prospection/"
    """
    The prefix for the tf frame of objects in the prospection world.
    """

    extension_to_description_type: Dict[str, Type[ObjectDescription]] = {URDF.get_file_extension(): URDF}
    """
    A dictionary that maps the file extension to the corresponding ObjectDescription type.
    """

    def __init__(self, name: str, concept: Type[PhysicalObject], path: Optional[str] = None,
                 description: Optional[ObjectDescription] = None,
                 pose: Optional[Pose] = None,
                 world: Optional[World] = None,
                 color: Optional[Color] = None,
                 ignore_cached_files: bool = False,
                 scale_mesh: Optional[float] = None,
                 mesh_transform: Optional[Transform] = None):
        """
        The constructor loads the description file into the given World, if no World is specified the
        :py:attr:`~World.current_world` will be used. It is also possible to load .obj and .stl file into the World.
        The rgba_color parameter is only used when loading .stl or .obj files,
        for URDFs :func:`~Object.set_color` can be used.

        :param name: The name of the object
        :param concept: The type of the object as ontological concept from PyCRAP
        :param path: The path to the source file, if only a filename is provided then the resources directories will be
         searched, it could be None in some cases when for example it is a generic object.
        :param description: The ObjectDescription of the object, this contains the joints and links of the object.
        :param pose: The pose at which the Object should be spawned
        :param world: The World in which the object should be spawned, if no world is specified the
         :py:attr:`~World.current_world` will be used.
        :param color: The rgba_color with which the object should be spawned.
        :param ignore_cached_files: If true the file will be spawned while ignoring cached files.
        :param scale_mesh: The scale of the mesh.
        """

        super().__init__(-1, world if world is not None else World.current_world)

        pose = Pose() if pose is None else pose

        # set ontology related information
        self.ontology_concept = concept
        if not self.world.is_prospection_world:
            self.ontology_individual = self.ontology_concept(namespace=self.world.ontology.ontology)

        self.name: str = name
        self.path: Optional[str] = path

        self._resolve_description(path, description)
        self.cache_manager = self.world.cache_manager

        self.local_transformer = LocalTransformer()
        self.original_pose = self.local_transformer.transform_pose(pose, "map")
        self._current_pose = self.original_pose

        if path is not None:
            self.path = self.world.preprocess_object_file_and_get_its_cache_path(path, ignore_cached_files,
                                                                                 self.description, self.name,
                                                                                 scale_mesh=scale_mesh,
                                                                                 mesh_transform=mesh_transform)

            self.description.update_description_from_file(self.path)

        # if the object is an agent in the belief state
        if Agent in self.ontology_concept.is_a and not self.world.is_prospection_world:
            self._update_world_robot_and_description()

        self.id = self._spawn_object_and_get_id()

        self._init_joint_name_and_id_map()
        self._init_link_name_and_id_map()

        self._init_links_and_update_transforms()

        if color is not None:
            self.color: Color = color

        self._init_joints()

        self.attachments: Dict[Object, Attachment] = {}

        self.world.add_object(self)

<<<<<<< HEAD
=======
    @property
    def tf_frame(self) -> str:
        """
        The tf frame of the object.
        """
        return (self.tf_prospection_world_prefix if self.world.is_prospection_world else "") + self.name

    @property
    def color(self) -> Union[Color, Dict[str, Color]]:
        """
        Return the rgba_color of this object. The return is either:

            1. A Color object with RGBA values, this is the case if the object only has one link (this
                happens for example if the object is spawned from a .obj or .stl file)
            2. A dict with the link name as key and the rgba_color as value. The rgba_color is given as a Color Object.
                Please keep in mind that not every link may have a rgba_color. This is dependent on the URDF from which
                 the object is spawned.

        :return: The rgba_color as Color object with RGBA values between 0 and 1 or a dict with the link name as key and
         the rgba_color as value.
        """
        link_to_color_dict = self.links_colors

        if len(link_to_color_dict) == 1:
            return list(link_to_color_dict.values())[0]
        else:
            return link_to_color_dict

    @color.setter
    def color(self, rgba_color: Union[Color, Dict[str, Color]]) -> None:
        """
        Change the color of this object.

        :param rgba_color: The color as Color object with RGBA values between 0 and 1
        """
        # Check if there is only one link, this is the case for primitive
        # forms or if loaded from an .stl or .obj file
        if self.has_one_link:
            self.root_link.color = rgba_color
        else:
            if isinstance(rgba_color, Color):
                for link in self.links.values():
                    link.color = rgba_color
            else:
                for link_name, color in rgba_color.items():
                    self.links[link_name].color = color

>>>>>>> 4416938d
    def get_mesh_path(self) -> str:
        """
        Get the path to the mesh file of the object.

        :return: The path to the mesh file.
        """
        if self.has_one_link:
            return self.root_link.get_mesh_path()
        else:
            raise ValueError("The object has more than one link, therefore the mesh path cannot be determined.")

    def _resolve_description(self, path: Optional[str] = None, description: Optional[ObjectDescription] = None) -> None:
        """
        Find the correct description type of the object and initialize it and set the description of this object to it.

        :param path: The path to the source file.
        :param description: The ObjectDescription of the object.
        """
        if description is not None:
            self.description = description
            return
        if path is None:
            raise ObjectDescriptionUndefined(self.name)
        extension = Path(path).suffix
        if extension in self.extension_to_description_type:
            self.description = self.extension_to_description_type[extension]()
        elif extension in ObjectDescription.mesh_extensions:
            self.description = self.world.conf.default_description_type()
        else:
            raise UnsupportedFileExtension(self.name, path)

    def set_mobile_robot_pose(self, pose: Pose) -> None:
        """
        Set the goal for the mobile base joints of a mobile robot to reach a target pose. This is used for example when
        the simulator does not support setting the pose of the robot directly (e.g. MuJoCo).

        :param pose: The target pose.
        """
        goal = self.get_mobile_base_joint_goal(pose)
        goal = {vj.name: pos for vj, pos in goal.items()}
        self.set_multiple_joint_positions(goal)

    def get_mobile_base_joint_goal(self, pose: Pose) -> Dict[VirtualJoint, float]:
        """
        Get the goal for the mobile base joints of a mobile robot to reach a target pose.

        :param pose: The target pose.
        :return: The goal for the mobile base joints.
        """
        # target_translation, target_angle = self.get_mobile_base_pose_difference(pose)
        # Get the joints of the base link
        mobile_base_joints = self.world.get_robot_mobile_base_joints()
        return {mobile_base_joints.translation_x: pose.position.x,
                mobile_base_joints.translation_y: pose.position.y,
                mobile_base_joints.angular_z: pose.z_angle}

    def get_mobile_base_pose_difference(self, pose: Pose) -> Tuple[Point, float]:
        """
        Get the difference between the current and the target pose of the mobile base.

        :param pose: The target pose.
        :return: The difference between the current and the target pose of the mobile base.
        """
        return self.original_pose.get_position_diff(pose), self.original_pose.get_z_angle_difference(pose)

    @property
    def joint_actuators(self) -> Optional[Dict[str, str]]:
        """
        The joint actuators of the robot.
        """
        if self.obj_type == ObjectType.ROBOT:
            return self.robot_description.joint_actuators
        return None

    @property
    def has_actuators(self) -> bool:
        """
        True if the object has actuators, otherwise False.
        """
        return self.robot_description.has_actuators

    @property
    def robot_description(self) -> RobotDescription:
        """
        The current robot description.
        """
        return self.world.robot_description

    def get_actuator_for_joint(self, joint: Joint) -> Optional[str]:
        """
        Get the actuator name for a joint.

        :param joint: The joint object for which to get the actuator.
        :return: The name of the actuator.
        """
        return self.robot_description.get_actuator_for_joint(joint.name)

    def get_multiple_link_positions(self, links: List[Link]) -> Dict[str, List[float]]:
        """
        Get the positions of multiple links of the object.

        :param links: The link objects of which to get the positions.
        :return: The positions of the links.
        """
        return self.world.get_multiple_link_positions(links)

    def get_multiple_link_orientations(self, links: List[Link]) -> Dict[str, List[float]]:
        """
        Get the orientations of multiple links of the object.

        :param links: The link objects of which to get the orientations.
        :return: The orientations of the links.
        """
        return self.world.get_multiple_link_orientations(links)

    def get_multiple_link_poses(self, links: List[Link]) -> Dict[str, Pose]:
        """
        Get the poses of multiple links of the object.

        :param links: The link objects of which to get the poses.
        :return: The poses of the links.
        """
        return self.world.get_multiple_link_poses(links)

    def get_poses_of_attached_objects(self) -> Dict[Object, Pose]:
        """
        Get the poses of the attached objects.

        :return: The poses of the attached objects
        """
        return {child_object: attachment.get_child_object_pose()
                for child_object, attachment in self.attachments.items() if not attachment.loose}

    def get_target_poses_of_attached_objects_given_parent(self, pose: Pose) -> Dict[Object, Pose]:
        """
        Get the target poses of the attached objects of an object. Given the pose of the parent object. (i.e. the poses
         to which the attached objects will move when the parent object is at the given pose)

        :param pose: The pose of the parent object.
        :return: The target poses of the attached objects
        """
        return {child_object: attachment.get_child_object_pose_given_parent(pose) for child_object, attachment
                in self.attachments.items() if not attachment.loose}

    @property
    def name(self):
        """
        The name of the object.
        """
        return self._name

    @name.setter
    def name(self, name: str):
        """
        Set the name of the object.
        """
        self._name = name
        if name in [obj.name for obj in self.world.objects]:
            raise ObjectAlreadyExists(self)

    @property
    def pose(self):
        """
        The current pose of the object.
        """
        return self.world.get_object_pose(self)

    @pose.setter
    def pose(self, pose: Pose):
        """
        Set the pose of the object.
        """
        self.set_pose(pose)

    @property
    def transform(self):
        """
        The current transform of the object.
        """
        return self.get_pose().to_transform(self.tf_frame)

    @property
    def obj_type(self) -> Type[PhysicalObject]:
        return self.ontology_concept

    def _spawn_object_and_get_id(self) -> int:
        """
        Loads an object to the given World with the given position and orientation. The rgba_color will only be
        used when an .obj or .stl file is given.
        If a .obj or .stl file is given, before spawning, an urdf file with the .obj or .stl as mesh will be created
        and this URDf file will be loaded instead.
        When spawning a URDf file a new file will be created in the cache directory, if there exists none.
        This new file will have resolved mesh file paths, meaning there will be no references
        to ROS packages instead there will be absolute file paths.

        :return: The unique id of the object and the path of the file that was loaded.
        """
        if isinstance(self.description, GenericObjectDescription):
            return self.world.load_generic_object_and_get_id(self.description, pose=self._current_pose)

        path = self.path if self.world.conf.let_pycram_handle_spawning else self.name

        try:
            obj_id = self.world.load_object_and_get_id(path, self._current_pose, self.obj_type)
            return obj_id

        except Exception as e:
            logging.error(
                "The File could not be loaded. Please note that the path has to be either a URDF, stl or obj file or"
                " the name of an URDF string on the parameter server.")
            os.remove(path)
            raise e

    def _update_world_robot_and_description(self):
        """
        Initialize the robot description of the object, load the description from the RobotDescriptionManager and set
        the robot as the current robot in the World. Also add the virtual mobile base joints to the robot.
        """
        rdm = RobotDescriptionManager()
        rdm.load_description(self.description.name)
        World.robot = self
        self._add_virtual_move_base_joints()

    def _add_virtual_move_base_joints(self):
        """
        Add the virtual mobile base joints to the robot description.
        """
        virtual_joints = self.robot_description.virtual_mobile_base_joints
        if virtual_joints is None:
            return
        child_link = self.description.get_root()
        axes = virtual_joints.get_axes()
        for joint_name, joint_type in virtual_joints.get_types().items():
            self.description.add_joint(joint_name, child_link, joint_type, axes[joint_name], is_virtual=True)

    def _init_joint_name_and_id_map(self) -> None:
        """
        Create a dictionary which maps the joint names to their unique ids and vice versa.
        """
        n_joints = len(self.joint_names)
        self.joint_name_to_id = dict(zip(self.joint_names, range(n_joints)))
        self.joint_id_to_name = dict(zip(self.joint_name_to_id.values(), self.joint_name_to_id.keys()))

    def _init_link_name_and_id_map(self) -> None:
        """
        Create a dictionary which maps the link names to their unique ids and vice versa.
        """
        n_links = len(self.link_names)
        self.link_name_to_id: Dict[str, int] = dict(zip(self.link_names, range(n_links)))
        self.link_name_to_id[self.description.get_root()] = -1
        self.link_id_to_name: Dict[int, str] = dict(zip(self.link_name_to_id.values(), self.link_name_to_id.keys()))

    def _init_links_and_update_transforms(self) -> None:
        """
        Initialize the link objects from the URDF file and creates a dictionary which maps the link names to the
        corresponding link objects.
        """
        self.links = {}
        for link_name, link_id in self.link_name_to_id.items():
            link_description = self.description.get_link_by_name(link_name)
            if link_name == self.description.get_root():
                self.links[link_name] = self.description.RootLink(self)
            else:
                self.links[link_name] = self.description.Link(link_id, link_description, self)

        self.update_link_transforms()

    def _init_joints(self):
        """
        Initialize the joint objects from the URDF file and creates a dictionary which mas the joint names to the
        corresponding joint objects
        """
        self.joints = {}
        for joint_name, joint_id in self.joint_name_to_id.items():
            parsed_joint_description = self.description.get_joint_by_name(joint_name)
            is_virtual = self.is_joint_virtual(joint_name)
            self.joints[joint_name] = self.description.Joint(joint_id, parsed_joint_description, self, is_virtual)

    def is_joint_virtual(self, name: str):
        """
        Check if a joint is virtual.
        """
        return self.description.is_joint_virtual(name)

    @property
    def virtual_joint_names(self):
        """
        The names of the virtual joints.
        """
        return self.description.virtual_joint_names

    @property
    def virtual_joints(self):
        """
        The virtual joints as a list.
        """
        return [joint for joint in self.joints.values() if joint.is_virtual]

    @property
    def has_one_link(self) -> bool:
        """
        True if the object has only one link, otherwise False.
        """
        return len(self.links) == 1

    @property
    def link_names(self) -> List[str]:
        """
        The names of the links as a list.
        """
        return self.world.get_object_link_names(self)

    @property
    def joint_names(self) -> List[str]:
        """
        The names of the joints as a list.
        """
        joint_names = self.world.get_object_joint_names(self)
        return joint_names

    def get_link(self, link_name: str) -> ObjectDescription.Link:
        """
        Return the link object with the given name.

        :param link_name: The name of the link.
        :return: The link object.
        """
        return self.links[link_name]

    def get_link_pose(self, link_name: str) -> Pose:
        """
        Return the pose of the link with the given name.

        :param link_name: The name of the link.
        :return: The pose of the link.
        """
        return self.links[link_name].pose

    def get_link_position(self, link_name: str) -> Point:
        """
        Return the position of the link with the given name.

        :param link_name: The name of the link.
        :return: The position of the link.
        """
        return self.links[link_name].position

    def get_link_position_as_list(self, link_name: str) -> List[float]:
        """
        Return the position of the link with the given name.

        :param link_name: The name of the link.
        :return: The position of the link.
        """
        return self.links[link_name].position_as_list

    def get_link_orientation(self, link_name: str) -> Quaternion:
        """
        Return the orientation of the link with the given name.

        :param link_name: The name of the link.
        :return: The orientation of the link.
        """
        return self.links[link_name].orientation

    def get_link_orientation_as_list(self, link_name: str) -> List[float]:
        """
        Return the orientation of the link with the given name.

        :param link_name: The name of the link.
        :return: The orientation of the link.
        """
        return self.links[link_name].orientation_as_list

    def get_link_tf_frame(self, link_name: str) -> str:
        """
        Return the tf frame of the link with the given name.

        :param link_name: The name of the link.
        :return: The tf frame of the link.
        """
        return self.links[link_name].tf_frame

    def get_link_axis_aligned_bounding_box(self, link_name: str, transform_to_link_pose: bool = True) -> AxisAlignedBoundingBox:
        """
        Return the axis aligned bounding box of the link with the given name.

        :param link_name: The name of the link.
        :param transform_to_link_pose: If True, the bounding box will be transformed to fit link pose.
        :return: The axis aligned bounding box of the link.
        """
<<<<<<< HEAD
        return self.links[link_name].get_bounding_box()
=======
        return self.links[link_name].get_axis_aligned_bounding_box(transform_to_link_pose)
>>>>>>> 4416938d

    def get_transform_between_links(self, from_link: str, to_link: str) -> Transform:
        """
        Return the transform between two links.

        :param from_link: The name of the link from which the transform should be calculated.
        :param to_link: The name of the link to which the transform should be calculated.
        """
        return self.links[from_link].get_transform_to_link(self.links[to_link])

    def get_link_color(self, link_name: str) -> Color:
        """
        Return the color of the link with the given name.

        :param link_name: The name of the link.
        :return: The color of the link.
        """
        return self.links[link_name].color

    def set_link_color(self, link_name: str, color: List[float]) -> None:
        """
        Set the color of the link with the given name.

        :param link_name: The name of the link.
        :param color: The new color of the link.
        """
        self.links[link_name].color = Color.from_list(color)

    def get_link_geometry(self, link_name: str) -> Union[VisualShape, None]:
        """
        Return the geometry of the link with the given name.

        :param link_name: The name of the link.
        :return: The geometry of the link.
        """
        return self.links[link_name].geometry

    def get_link_transform(self, link_name: str) -> Transform:
        """
        Return the transform of the link with the given name.

        :param link_name: The name of the link.
        :return: The transform of the link.
        """
        return self.links[link_name].transform

    def get_link_origin(self, link_name: str) -> Pose:
        """
        Return the origin of the link with the given name.

        :param link_name: The name of the link.
        :return: The origin of the link as a 'Pose'.
        """
        return self.links[link_name].origin

    def get_link_origin_transform(self, link_name: str) -> Transform:
        """
        Return the origin transform of the link with the given name.

        :param link_name: The name of the link.
        :return: The origin transform of the link.
        """
        return self.links[link_name].origin_transform

    @property
    def base_origin_shift(self) -> np.ndarray:
        """
        The shift between the base of the object and the origin of the object.

        :return: A numpy array with the shift between the base of the object and the origin of the object.
        """
        return np.array(self.get_position_as_list()) - np.array(self.get_base_position_as_list())

    def __repr__(self):
        skip_attr = ["links", "joints", "description", "attachments"]
        return self.__class__.__qualname__ + f"(name={self.name}, object_type={self.obj_type.name}, file_path={self.path}, pose={self.pose}, world={self.world})"


    def remove(self) -> None:
        """
        Remove this object from the World it currently resides in.
        For the object to be removed it has to be detached from all objects it
        is currently attached to. After this call world remove object
        to remove this Object from the simulation/world.
        """
        # owlready2.destroy_entity(self.ontology_individual)
        self.world.remove_object(self)


    def reset(self, remove_saved_states=False) -> None:
        """
        Reset the Object to the state it was first spawned in.
        All attached objects will be detached, all joints will be set to the
        default position of 0 and the object will be set to the position and
        orientation in which it was spawned.

        :param remove_saved_states: If True the saved states will be removed.
        """
        self.detach_all()
        self.reset_all_joints_positions()
        self.set_pose(self.original_pose)
        if remove_saved_states:
            self.remove_saved_states()

    @property
    def is_an_environment(self) -> bool:
        """
        Check if the object is of type environment.

        :return: True if the object is of type environment, False otherwise.
        """
        return issubclass(self.obj_type, pycrap.Location) or issubclass(self.obj_type, pycrap.Floor)

    @property
    def is_a_robot(self) -> bool:
        """
        Check if the object is a robot.

        :return: True if the object is a robot, False otherwise.
        """
        return issubclass(self.obj_type, pycrap.Robot)

    def attach(self,
               child_object: Object,
               parent_link: Optional[str] = None,
               child_link: Optional[str] = None,
               bidirectional: bool = True,
               coincide_the_objects: bool = False,
               parent_to_child_transform: Optional[Transform] = None) -> None:
        """
        Attach another object to this object. This is done by
        saving the transformation between the given link, if there is one, and
        the base pose of the other object. Additionally, the name of the link, to
        which the object is attached, will be saved.
        Furthermore, a simulator constraint will be created so the attachment
        also works while simulation.
        Loose attachments means that the attachment will only be one-directional. For example, if this object moves the
        other, attached, object will also move but not the other way around.

        :param child_object: The other object that should be attached.
        :param parent_link: The link name of this object.
        :param child_link: The link name of the other object.
        :param bidirectional: If the attachment should be a loose attachment.
        :param coincide_the_objects: If True the object frames will be coincided.
        :param parent_to_child_transform: The transform from the parent to the child object.
        """
        parent_link = self.links[parent_link] if parent_link else self.root_link
        child_link = child_object.links[child_link] if child_link else child_object.root_link

        if coincide_the_objects and parent_to_child_transform is None:
            parent_to_child_transform = Transform()
            child_link.set_pose(parent_link.pose)
        attachment = Attachment(parent_link, child_link, bidirectional, parent_to_child_transform)

        self.attachments[child_object] = attachment
        child_object.attachments[self] = attachment.get_inverse()

        self.world.attachment_event(self, [self, child_object])

    def detach(self, child_object: Object) -> None:
        """
        Detache another object from this object. This is done by
        deleting the attachment from the attachments dictionary of both objects
        and deleting the constraint of the simulator.
        Afterward the detachment event of the corresponding World will be fired.

        :param child_object: The object which should be detached
        """
        del self.attachments[child_object]
        del child_object.attachments[self]

        self.world.detachment_event(self, [self, child_object])

    def detach_all(self) -> None:
        """
        Detach all objects attached to this object.
        """
        attachments = self.attachments.copy()
        for att in attachments.keys():
            self.detach(att)

    def update_attachment_with_object(self, child_object: Object):
        self.attachments[child_object].update_transform_and_constraint()

    def get_position(self) -> Point:
        """
        Return the position of this Object as a list of xyz.

        :return: The current position of this object
        """
        return self.get_pose().position

    def get_orientation(self) -> Pose.orientation:
        """
        Return the orientation of this object as a list of xyzw, representing a quaternion.

        :return: A list of xyzw
        """
        return self.get_pose().orientation

    def get_position_as_list(self) -> List[float]:
        """
        Return the position of this Object as a list of xyz.

        :return: The current position of this object
        """
        return self.get_pose().position_as_list()

    def get_base_position_as_list(self) -> List[float]:
        """
        Return the position of this Object as a list of xyz.

        :return: The current position of this object
        """
        return self.get_base_origin().position_as_list()

    def get_orientation_as_list(self) -> List[float]:
        """
        Return the orientation of this object as a list of xyzw, representing a quaternion.

        :return: A list of xyzw
        """
        return self.get_pose().orientation_as_list()

    @deprecated("Use property 'pose' instead.")
    def get_pose(self) -> Pose:
        """
        Return the position of this object as a list of xyz. Alias for :func:`~Object.get_position`.

        :return: The current pose of this object
        """
        return self.pose

    def set_pose(self, pose: Pose, base: bool = False, set_attachments: bool = True) -> None:
        """
        Set the Pose of the object.

        :param pose: New Pose for the object
        :param base: If True places the object base instead of origin at the specified position and orientation
        :param set_attachments: Whether to set the poses of the attached objects to this object or not.
        """
        pose_in_map = self.local_transformer.transform_pose(pose, "map")
        if base:
            pose_in_map.position = (np.array(pose_in_map.position_as_list()) + self.base_origin_shift).tolist()

        self.reset_base_pose(pose_in_map)

        if set_attachments:
            self._set_attached_objects_poses()

    def reset_base_pose(self, pose: Pose) -> bool:
        return self.world.reset_object_base_pose(self, pose)

    def move_base_to_origin_pose(self) -> None:
        """
        Move the object such that its base will be at the current origin position.
        This is useful when placing objects on surfaces where you want the object base in contact with the surface.
        """
        self.set_pose(self.get_pose(), base=True)

    def save_state(self, state_id: int, save_dir: Optional[str] = None) -> None:
        """
        Save the state of this object by saving the state of all links and attachments.

        :param state_id: The unique id of the state.
        :param save_dir: The directory in which to save the state.
        """
        self.save_links_states(state_id)
        self.save_joints_states(state_id)
        super().save_state(state_id, save_dir)

    def save_links_states(self, state_id: int) -> None:
        """
        Save the state of all links of this object.

        :param state_id: The unique id of the state.
        """
        for link in self.links.values():
            link.save_state(state_id)

    def save_joints_states(self, state_id: int) -> None:
        """
        Save the state of all joints of this object.

        :param state_id: The unique id of the state.
        """
        for joint in self.joints.values():
            joint.save_state(state_id)

    @property
    def current_state(self) -> ObjectState:
        """
        The current state of this object as an ObjectState.
        """
        return ObjectState(self.body_state, self.attachments.copy(), self.link_states.copy(),
                           self.joint_states.copy())

    @current_state.setter
    def current_state(self, state: ObjectState) -> None:
        """
        Set the current state of this object to the given state.
        """
        if self.current_state != state:
            self.body_state = state.body_state
            self.set_attachments(state.attachments)
            self.link_states = state.link_states
            self.joint_states = state.joint_states

    def set_attachments(self, attachments: Dict[Object, Attachment]) -> None:
        """
        Set the attachments of this object to the given attachments.

        :param attachments: A dictionary with the object as key and the attachment as value.
        """
        self.detach_objects_not_in_attachments(attachments)
        self.attach_objects_in_attachments(attachments)

    def detach_objects_not_in_attachments(self, attachments: Dict[Object, Attachment]) -> None:
        """
        Detach objects that are not in the attachments list and are in the current attachments list.

        :param attachments: A dictionary with the object as key and the attachment as value.
        """
        copy_of_attachments = self.attachments.copy()
        for obj, attachment in copy_of_attachments.items():
            original_obj = obj
            if self.world.is_prospection_world and len(attachments) > 0 \
                    and not list(attachments.keys())[0].world.is_prospection_world:
                obj = self.world.get_object_for_prospection_object(obj)
            if obj not in attachments:
                if attachment.is_inverse:
                    original_obj.detach(self)
                else:
                    self.detach(original_obj)

    def attach_objects_in_attachments(self, attachments: Dict[Object, Attachment]) -> None:
        """
        Attach objects that are in the given attachments list but not in the current attachments list.

        :param attachments: A dictionary with the object as key and the attachment as value.
        """
        for obj, attachment in attachments.items():
            is_prospection = self.world.is_prospection_world and not obj.world.is_prospection_world
            if is_prospection:
                obj = self.world.get_prospection_object_for_object(obj)
            if obj in self.attachments:
                if self.attachments[obj] != attachment:
                    if attachment.is_inverse:
                        obj.detach(self)
                    else:
                        self.detach(obj)
                else:
                    continue
            self.mimic_attachment_with_object(attachment, obj)

    def mimic_attachment_with_object(self, attachment: Attachment, child_object: Object) -> None:
        """
        Mimic the given attachment for this and the given child objects.

        :param attachment: The attachment to mimic.
        :param child_object: The child object.
        """
        att_transform = self.get_attachment_transform_with_object(attachment, child_object)
        if attachment.is_inverse:
            child_object.attach(self, attachment.child_link.name, attachment.parent_link.name,
                                attachment.bidirectional,
                                parent_to_child_transform=att_transform.invert())
        else:
            self.attach(child_object, attachment.parent_link.name, attachment.child_link.name,
                        attachment.bidirectional, parent_to_child_transform=att_transform)

    def get_attachment_transform_with_object(self, attachment: Attachment, child_object: Object) -> Transform:
        """
        Return the attachment transform for the given parent and child objects, taking into account the prospection
        world.

        :param attachment: The attachment.
        :param child_object: The child object.
        :return: The attachment transform.
        """
        if self.world != child_object.world:
            raise WorldMismatchErrorBetweenObjects(self, child_object)
        att_transform = attachment.parent_to_child_transform.copy()
        if self.world.is_prospection_world and not attachment.parent_object.world.is_prospection_world:
            att_transform.frame = self.tf_prospection_world_prefix + att_transform.frame
            att_transform.child_frame_id = self.tf_prospection_world_prefix + att_transform.child_frame_id
        return att_transform

    @property
    def link_states(self) -> Dict[int, LinkState]:
        """
        The current state of all links of this object.

        :return: A dictionary with the link id as key and the current state of the link as value.
        """
        return {link.id: link.current_state for link in self.links.values()}

    @link_states.setter
    def link_states(self, link_states: Dict[int, LinkState]) -> None:
        """
        Set the current state of all links of this object.

        :param link_states: A dictionary with the link id as key and the current state of the link as value.
        """
        for link in self.links.values():
            link.current_state = link_states[link.id]

    @property
    def joint_states(self) -> Dict[int, JointState]:
        """
        The current state of all joints of this object.

        :return: A dictionary with the joint id as key and the current state of the joint as value.
        """
        return {joint.id: joint.current_state for joint in self.joints.values()}

    @joint_states.setter
    def joint_states(self, joint_states: Dict[int, JointState]) -> None:
        """
        Set the current state of all joints of this object.

        :param joint_states: A dictionary with the joint id as key and the current state of the joint as value.
        """
        for joint in self.joints.values():
            if joint.name not in self.robot_virtual_move_base_joints_names():
                joint.current_state = joint_states[joint.id]

    def robot_virtual_move_base_joints_names(self):
        return self.robot_description.virtual_mobile_base_joints.names

    def remove_saved_states(self) -> None:
        """
        Remove all saved states of this object.
        """
        super().remove_saved_states()
        self.remove_links_saved_states()
        self.remove_joints_saved_states()

    def remove_links_saved_states(self) -> None:
        """
        Remove all saved states of the links of this object.
        """
        for link in self.links.values():
            link.remove_saved_states()

    def remove_joints_saved_states(self) -> None:
        """
        Remove all saved states of the joints of this object.
        """
        for joint in self.joints.values():
            joint.remove_saved_states()

    def _set_attached_objects_poses(self, already_moved_objects: Optional[List[Object]] = None) -> None:
        """
        Update the positions of all attached objects. This is done
        by calculating the new pose in world coordinate frame and setting the
        base pose of the attached objects to this new pose.
        After this call _set_attached_objects method for all attached objects.

        :param already_moved_objects: A list of Objects that were already moved, these will be excluded to prevent loops
         in the update.
        """
        if not self.world.conf.let_pycram_move_attached_objects:
            return

        if already_moved_objects is None:
            already_moved_objects = []

        for child in self.attachments:

            if child in already_moved_objects:
                continue

            attachment = self.attachments[child]
            if attachment.loose:
                self.update_attachment_with_object(child)
                child.update_attachment_with_object(self)

            else:
                child.set_pose(attachment.get_child_link_target_pose(), set_attachments=False)
                child._set_attached_objects_poses(already_moved_objects + [self])

    def set_position(self, position: Union[Pose, Point, List], base=False) -> None:
        """
        Set this Object to the given position, if base is true, place the bottom of the Object at the position
        instead of the origin in the center of the Object. The given position can either be a Pose,
        in this case only the position is used or a geometry_msgs.msg/Point which is the position part of a Pose.

        :param position: Target position as xyz.
        :param base: If the bottom of the Object should be placed or the origin in the center.
        """
        pose = Pose()
        if isinstance(position, Pose):
            target_position = position.position
            pose.frame = position.frame
        elif isinstance(position, Point):
            target_position = position
        elif isinstance(position, List):
            if len(position) == 3:
                target_position = Point(*position)
            else:
                raise ValueError("The given position has to be a list of 3 values.")
        else:
            raise TypeError("The given position has to be a Pose, Point or an iterable of xyz values.")

        pose.position = target_position
        pose.orientation = self.get_orientation()
        self.set_pose(pose, base=base)

    def set_orientation(self, orientation: Union[Pose, Quaternion, List, Tuple, np.ndarray]) -> None:
        """
        Set the orientation of the Object to the given orientation. Orientation can either be a Pose, in this case only
        the orientation of this pose is used or a geometry_msgs.msg/Quaternion which is the orientation of a Pose.

        :param orientation: Target orientation given as a list of xyzw.
        """
        pose = Pose()
        if isinstance(orientation, Pose):
            target_orientation = orientation.orientation
            pose.frame = orientation.frame
        elif isinstance(orientation, Quaternion):
            target_orientation = orientation
        elif (isinstance(orientation, list) or isinstance(orientation, np.ndarray) or isinstance(orientation, tuple)) \
                and len(orientation) == 4:
            target_orientation = Quaternion(*orientation)
        else:
            raise TypeError("The given orientation has to be a Pose, Quaternion or one of list/tuple/ndarray of xyzw.")

        pose.pose.position = self.get_position()
        pose.pose.orientation = target_orientation
        self.set_pose(pose)

    def get_joint_id(self, name: str) -> int:
        """
        Return the unique id for a joint name. As used by the world/simulator.

        :param name: The joint name
        :return: The unique id
        """
        return self.joint_name_to_id[name]

    def get_root_link_description(self) -> LinkDescription:
        """
        Return the root link of the URDF of this object.

        :return: The root link as defined in the URDF of this object.
        """
        for link_description in self.description.links:
            if link_description.name == self.description.get_root():
                return link_description

    @property
    def root_link(self) -> ObjectDescription.Link:
        """
        The root link of this object.

        :return: The root link of this object.
        """
        return self.links[self.description.get_root()]

    @property
    def tip_link(self) -> ObjectDescription.Link:
        """
        The tip link of this object.

        :return: The tip link of this object.
        """
        return self.links[self.description.get_tip()]

    def get_root_link_id(self) -> int:
        """
        Return the unique id of the root link of this object.

        :return: The unique id of the root link of this object.
        """
        return self.get_link_id(self.description.get_root())

    def get_link_id(self, link_name: str) -> int:
        """
        Return a unique id for a link name.

        :param link_name: The name of the link.
        :return: The unique id of the link.
        """
        return self.link_name_to_id[link_name]

    def get_link_by_id(self, link_id: int) -> ObjectDescription.Link:
        """
        Return the link for a given unique link id

        :param link_id: The unique id of the link.
        :return: The link object.
        """
        return self.links[self.link_id_to_name[link_id]]

    def reset_all_joints_positions(self) -> None:
        """
        Set the current position of all joints to 0. This is useful if the joints should be reset to their default
        """
        joint_names = [joint.name for joint in self.joints.values()]
        if len(joint_names) == 0:
            return
        joint_positions = [0] * len(joint_names)
        self.set_multiple_joint_positions(dict(zip(joint_names, joint_positions)))

    def set_joint_position(self, joint_name: str, joint_position: float) -> None:
        """
        Set the position of the given joint to the given joint pose and updates the poses of all attached objects.

        :param joint_name: The name of the joint
        :param joint_position: The target pose for this joint
        """
<<<<<<< HEAD
        if (self.joints[joint_name].has_limits and
                (not self.joints[joint_name].lower_limit <= joint_position <= self.joints[joint_name].upper_limit)):
            joint_position = np.clip(joint_position, self.joints[joint_name].lower_limit,
                                     self.joints[joint_name].upper_limit)
            logwarn(f"Joint position for joint {joint_name} was clipped to the joint limits.")
=======
        self.clip_joint_positions_to_limits({joint_name: joint_position})
>>>>>>> 4416938d
        if self.world.reset_joint_position(self.joints[joint_name], joint_position):
            self._set_attached_objects_poses()

    @deprecated("Use set_multiple_joint_positions instead")
    def set_joint_positions(self, joint_positions: Dict[str, float]) -> None:
        self.set_multiple_joint_positions(joint_positions)

    def set_multiple_joint_positions(self, joint_positions: Dict[str, float]) -> None:
        """
        Set the current position of multiple joints at once, this method should be preferred when setting
        multiple joints at once instead of running :func:`~Object.set_joint_position` in a loop.

        :param joint_positions: A dictionary with the joint names as keys and the target positions as values.
        """
        joint_positions = {self.joints[joint_name]: joint_position
                           for joint_name, joint_position in joint_positions.items()}
        if self.world.set_multiple_joint_positions(joint_positions):
            self._set_attached_objects_poses()

    def clip_joint_positions_to_limits(self, joint_positions: Dict[str, float]) -> Dict[str, float]:
        """
        Clip the given joint positions to the joint limits.

        :param joint_positions: A dictionary with the joint names as keys and the target positions as values.
        :return: A dictionary with the joint names as keys and the clipped positions as values.
        """
        return {joint_name: np.clip(joint_position, self.joints[joint_name].lower_limit,
                                    self.joints[joint_name].upper_limit)
                if self.joints[joint_name].has_limits else joint_position
                for joint_name, joint_position in joint_positions.items()}
<<<<<<< HEAD

    def _update_on_joint_position_change(self):
        self.update_pose()
        self._update_all_links_poses()
        self.update_link_transforms()
        self._set_attached_objects_poses()
=======
>>>>>>> 4416938d

    def get_joint_position(self, joint_name: str) -> float:
        """
        Return the current position of the given joint.

        :param joint_name: The name of the joint
        :return: The current position of the given joint
        """
        return self.joints[joint_name].position

    def get_joint_damping(self, joint_name: str) -> float:
        """
        Return the damping of the given joint (friction).

        :param joint_name: The name of the joint
        :return: The damping of the given joint
        """
        return self.joints[joint_name].damping

    def get_joint_upper_limit(self, joint_name: str) -> float:
        """
        Return the upper limit of the given joint.

        :param joint_name: The name of the joint
        :return: The upper limit of the given joint
        """
        return self.joints[joint_name].upper_limit

    def get_joint_lower_limit(self, joint_name: str) -> float:
        """
        Return the lower limit of the given joint.

        :param joint_name: The name of the joint
        :return: The lower limit of the given joint
        """
        return self.joints[joint_name].lower_limit

    def get_joint_axis(self, joint_name: str) -> Point:
        """
        Return the axis of the given joint.

        :param joint_name: The name of the joint
        :return: The axis of the given joint
        """
        return self.joints[joint_name].axis

    def get_joint_type(self, joint_name: str) -> JointType:
        """
        Return the type of the given joint.

        :param joint_name: The name of the joint
        :return: The type of the given joint
        """
        return self.joints[joint_name].type

    def get_joint_limits(self, joint_name: str) -> Tuple[float, float]:
        """
        Return the lower and upper limits of the given joint.

        :param joint_name: The name of the joint
        :return: The lower and upper limits of the given joint
        """
        return self.joints[joint_name].limits

    def get_joint_child_link(self, joint_name: str) -> ObjectDescription.Link:
        """
        Return the child link of the given joint.

        :param joint_name: The name of the joint
        :return: The child link of the given joint
        """
        return self.joints[joint_name].child_link

    def get_joint_parent_link(self, joint_name: str) -> ObjectDescription.Link:
        """
        Return the parent link of the given joint.

        :param joint_name: The name of the joint
        :return: The parent link of the given joint
        """
        return self.joints[joint_name].parent_link

    def find_joint_above_link(self, link_name: str) -> str:
        """
        Traverse the chain from 'link' to the URDF origin and return the first joint that is not FIXED.

        :param link_name: AbstractLink name above which the joint should be found
        :return: Name of the first non-fixed joint, None if no joint is found
        """
        chain = self.description.get_chain(self.description.get_root(), link_name)
        reversed_chain = reversed(chain)
        container_joint = None
        for element in reversed_chain:
            if element in self.joint_name_to_id and self.get_joint_type(element) != JointType.FIXED:
                container_joint = element
                break
        if not container_joint:
            logwarn(f"No movable parent joint found above link {link_name}")
        return container_joint

    def get_multiple_joint_positions(self, joint_names: List[str]) -> Dict[str, float]:
        """
        Return the positions of multiple joints at once.

        :param joint_names: A list of joint names.
        :return: A dictionary with the joint names as keys and the joint positions as values.
        """
        return self.world.get_multiple_joint_positions([self.joints[joint_name] for joint_name in joint_names])

    def get_positions_of_controllable_joints(self) -> Dict[str, float]:
        """
        Return a list of all controllable joints of this object.

        :return: A list of all controllable joints.
        """
        return {j.name: j.position for j in self.joints.values()
                if j.type != JointType.FIXED and not j.is_virtual}

    def get_positions_of_all_joints(self) -> Dict[str, float]:
        """
        Return the positions of all joints of the object as a dictionary of joint names and joint positions.

        :return: A dictionary with all joints positions'.
        """
        return {j.name: j.position for j in self.joints.values()}

    def update_link_transforms(self, transform_time: Optional[Time] = None) -> None:
        """
        Update the transforms of all links of this object using time 'transform_time' or the current ros time.

        :param transform_time: The time to use for the transform update.
        """
        for link in self.links.values():
            link.update_transform(transform_time)

    @property
    def contact_points(self) -> ContactPointsList:
        """
        Return a list of contact points of this Object with other Objects.

        :return: A list of all contact points with other objects
        """
        return self.world.get_object_contact_points(self)

    def contact_points_simulated(self) -> ContactPointsList:
        """
        Return a list of all contact points between this Object and other Objects after stepping the simulation once.

        :return: A list of contact points between this Object and other Objects
        """
        state_id = self.world.save_state()
        self.world.step()
        contact_points = self.contact_points
        self.world.restore_state(state_id)
        return contact_points

    def closest_points(self, max_distance: float) -> ClosestPointsList:
        """
        Return a list of closest points between this Object and other Objects.

        :param max_distance: The maximum distance between the closest points
        :return: A list of closest points between this Object and other Objects
        """
        return self.world.get_body_closest_points(self, max_distance)

    def closest_points_with_obj(self, other_object: Object, max_distance: float) -> ClosestPointsList:
        """
        Return a list of closest points between this Object and another Object.

        :param other_object: The other object
        :param max_distance: The maximum distance between the closest points
        :return: A list of closest points between this Object and the other Object
        """
        return self.world.get_closest_points_between_two_bodies(self, other_object, max_distance)

    @deprecated("Use property setter 'color' instead.")
    def set_color(self, rgba_color: Color) -> None:
        self.color = rgba_color

    @deprecated("Use property 'color' instead.")
    def get_color(self) -> Union[Color, Dict[str, Color]]:
        return self.color

    @property
    def links_colors(self) -> Dict[str, Color]:
        """
        The color of each link as a dictionary with link names as keys and RGBA colors as values.
        """
        return self.world.get_colors_of_object_links(self)

    def get_axis_aligned_bounding_box(self, transform_to_object_pose: bool = True) -> AxisAlignedBoundingBox:
        """
        Return the axis aligned bounding box of this object.

        :param transform_to_object_pose: If True, the bounding box will be transformed to fit object pose.
        :return: The axis aligned bounding box of this object.
        """
        if self.has_one_link:
<<<<<<< HEAD
            return self.root_link.get_bounding_box()
=======
            return self.root_link.get_axis_aligned_bounding_box(transform_to_object_pose)
>>>>>>> 4416938d
        else:
            return self.world.get_object_axis_aligned_bounding_box(self)

    def get_rotated_bounding_box(self) -> RotatedBoundingBox:
        """
        Return the rotated bounding box of this object.

        :return: The rotated bounding box of this object.
        """
        if self.has_one_link:
<<<<<<< HEAD
            return self.root_link.get_bounding_box(rotated=True)
=======
            return self.root_link.get_rotated_bounding_box()
>>>>>>> 4416938d
        else:
            return self.world.get_object_rotated_bounding_box(self)

    def get_convex_hull(self) -> Geometry3D:
        """
        Return the convex hull of this object.

        :return: The convex hull of this object.
        """
        if self.has_one_link:
            return self.root_link.get_convex_hull()
        else:
<<<<<<< HEAD
            return self.world.get_object_convex_hull(self)
=======
            return self.world.get_body_convex_hull(self)
>>>>>>> 4416938d

    def get_base_origin(self) -> Pose:
        """
        Return the origin of the base/bottom of this object.

        :return: the origin of the base/bottom of this object.
        """
        aabb = self.get_axis_aligned_bounding_box()
        base_width = np.absolute(aabb.min_x - aabb.max_x)
        base_length = np.absolute(aabb.min_y - aabb.max_y)
        return Pose([aabb.min_x + base_width / 2, aabb.min_y + base_length / 2, aabb.min_z],
                    self.get_orientation_as_list())

    def get_joint_by_id(self, joint_id: int) -> Joint:
        """
        Return the joint object with the given id.

        :param joint_id: The unique id of the joint.
        :return: The joint object.
        """
        return dict([(joint.id, joint) for joint in self.joints.values()])[joint_id]

    def get_link_for_attached_objects(self) -> Dict[Object, ObjectDescription.Link]:
        """
        Return a dictionary which maps attached object to the link of this object to which the given object is attached.

        :return: The link of this object to which the given object is attached.
        """
        return {obj: attachment.parent_link for obj, attachment in self.attachments.items()}

    def copy_to_prospection(self) -> Object:
        """
        Copy this object to the prospection world.

        :return: The copied object in the prospection world.
        """
        return self.copy_to_world(self.world.prospection_world)

    def copy_to_world(self, world: World) -> Object:
        """
        Copy this object to the given world.

        :param world: The world to which the object should be copied.
        :return: The copied object in the given world.
        """
        obj = Object(self.name, self.obj_type, self.path, self.description, self.original_pose,
                     world, self.color)
        return obj

    def parent_entity(self) -> World:
        """
        :return: The parent of this object which is the world.
        """
        return self.world
<|MERGE_RESOLUTION|>--- conflicted
+++ resolved
@@ -15,11 +15,7 @@
 import pycrap
 from ..datastructures.dataclasses import (Color, ObjectState, LinkState, JointState,
                                           AxisAlignedBoundingBox, VisualShape, ClosestPointsList,
-<<<<<<< HEAD
-                                          ContactPointsList, RotatedBoundingBox)
-=======
                                           ContactPointsList, RotatedBoundingBox, VirtualJoint)
->>>>>>> 4416938d
 from ..datastructures.enums import ObjectType, JointType
 from ..datastructures.pose import Pose, Transform
 from ..datastructures.world import World
@@ -134,8 +130,6 @@
 
         self.world.add_object(self)
 
-<<<<<<< HEAD
-=======
     @property
     def tf_frame(self) -> str:
         """
@@ -183,7 +177,6 @@
                 for link_name, color in rgba_color.items():
                     self.links[link_name].color = color
 
->>>>>>> 4416938d
     def get_mesh_path(self) -> str:
         """
         Get the path to the mesh file of the object.
@@ -575,11 +568,7 @@
         :param transform_to_link_pose: If True, the bounding box will be transformed to fit link pose.
         :return: The axis aligned bounding box of the link.
         """
-<<<<<<< HEAD
-        return self.links[link_name].get_bounding_box()
-=======
         return self.links[link_name].get_axis_aligned_bounding_box(transform_to_link_pose)
->>>>>>> 4416938d
 
     def get_transform_between_links(self, from_link: str, to_link: str) -> Transform:
         """
@@ -731,7 +720,6 @@
 
         if coincide_the_objects and parent_to_child_transform is None:
             parent_to_child_transform = Transform()
-            child_link.set_pose(parent_link.pose)
         attachment = Attachment(parent_link, child_link, bidirectional, parent_to_child_transform)
 
         self.attachments[child_object] = attachment
@@ -1192,15 +1180,7 @@
         :param joint_name: The name of the joint
         :param joint_position: The target pose for this joint
         """
-<<<<<<< HEAD
-        if (self.joints[joint_name].has_limits and
-                (not self.joints[joint_name].lower_limit <= joint_position <= self.joints[joint_name].upper_limit)):
-            joint_position = np.clip(joint_position, self.joints[joint_name].lower_limit,
-                                     self.joints[joint_name].upper_limit)
-            logwarn(f"Joint position for joint {joint_name} was clipped to the joint limits.")
-=======
         self.clip_joint_positions_to_limits({joint_name: joint_position})
->>>>>>> 4416938d
         if self.world.reset_joint_position(self.joints[joint_name], joint_position):
             self._set_attached_objects_poses()
 
@@ -1231,15 +1211,6 @@
                                     self.joints[joint_name].upper_limit)
                 if self.joints[joint_name].has_limits else joint_position
                 for joint_name, joint_position in joint_positions.items()}
-<<<<<<< HEAD
-
-    def _update_on_joint_position_change(self):
-        self.update_pose()
-        self._update_all_links_poses()
-        self.update_link_transforms()
-        self._set_attached_objects_poses()
-=======
->>>>>>> 4416938d
 
     def get_joint_position(self, joint_name: str) -> float:
         """
@@ -1438,11 +1409,7 @@
         :return: The axis aligned bounding box of this object.
         """
         if self.has_one_link:
-<<<<<<< HEAD
-            return self.root_link.get_bounding_box()
-=======
             return self.root_link.get_axis_aligned_bounding_box(transform_to_object_pose)
->>>>>>> 4416938d
         else:
             return self.world.get_object_axis_aligned_bounding_box(self)
 
@@ -1453,11 +1420,7 @@
         :return: The rotated bounding box of this object.
         """
         if self.has_one_link:
-<<<<<<< HEAD
-            return self.root_link.get_bounding_box(rotated=True)
-=======
             return self.root_link.get_rotated_bounding_box()
->>>>>>> 4416938d
         else:
             return self.world.get_object_rotated_bounding_box(self)
 
@@ -1470,11 +1433,7 @@
         if self.has_one_link:
             return self.root_link.get_convex_hull()
         else:
-<<<<<<< HEAD
-            return self.world.get_object_convex_hull(self)
-=======
             return self.world.get_body_convex_hull(self)
->>>>>>> 4416938d
 
     def get_base_origin(self) -> Pose:
         """
