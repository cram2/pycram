# used for delayed evaluation of typing until python 3.11 becomes mainstream
from __future__ import annotations

import inspect
from abc import ABC, abstractmethod
from dataclasses import dataclass, field, fields
from datetime import timedelta

from sqlalchemy.orm.session import Session
from pycrap.ontologies import PhysicalObject, Agent
from .datastructures.enums import ObjectType
from .datastructures.pose import Pose, GraspDescription
from .datastructures.property import EmptyProperty
from .failures import PlanFailure
from sqlalchemy.orm.session import Session

from .datastructures.world import World
from .datastructures.partial_designator import PartialDesignator
from typing_extensions import Type, List, Dict, Any, Optional, Union, Callable, Iterable, TYPE_CHECKING, ForwardRef, \
    Self, Iterator
from typing import get_type_hints

from .language import Language
from .local_transformer import LocalTransformer
from .orm.action_designator import (Action as ORMAction)
from .orm.base import RobotState, ProcessMetaData
from .orm.motion_designator import Motion as ORMMotionDesignator
from .orm.object_designator import (Object as ORMObjectDesignator)
from .robot_description import RobotDescription
from .ros import loginfo
from .tasktree import with_tree
from .utils import bcolors
from .world_concepts.world_object import Object as WorldObject

class DesignatorError(Exception):
    """Implementation of designator_description errors."""

    def __init__(self, *args, **kwargs):
        """Create a new designator_description error."""
        Exception.__init__(self, *args, **kwargs)


class ResolutionError(Exception):
    def __init__(self, missing_properties: List[str], wrong_type: Dict, current_type: Any,
                 designator: DesignatorDescription):
        self.error = (f"\nSome required properties where missing or had the wrong type when grounding the Designator:"
                      f" {designator}.\n")
        self.missing = f"The missing properties where: {missing_properties}\n"
        self.wrong = f"The properties with the wrong type along with the current -and right type :\n"
        self.head = ("Property   |   Current Type    |     Right Type\n------------------------------------"
                     "-------------------------\n")
        self.tab = ""
        for prop in wrong_type.keys():
            self.tab += prop + "     " + str(current_type[prop]) + "      " + str(wrong_type[prop]) + "\n"
        self.message = self.error
        if missing_properties != []:
            self.message += self.missing
        if wrong_type != {}:
            self.message += self.wrong + self.head + self.tab
        self.message = f"{bcolors.BOLD}{bcolors.FAIL}" + self.message + f"{bcolors.ENDC}"
        super(ResolutionError, self).__init__(self.message)


class DesignatorDescription(ABC):
    """
    :ivar resolve: The specialized_designators function to use for this designator_description, defaults to self.ground
    """

    def __init__(self):
        """
        Create a Designator description.
        """
        pass

    def resolve(self):
        return self.ground()

    def make_dictionary(self, properties: List[str]):
        """
        Creates a dictionary of this description with only the given properties
        included.

        :param properties: A list of properties that should be included in the dictionary.
                            The given properties have to be an attribute of this description.
        :return: A dictionary with the properties as keys.
        """
        attributes = self.__dict__
        ret = {}
        for att in attributes.keys():
            if att in properties:
                ret[att] = attributes[att]
        return ret

    def ground(self) -> Any:
        """
        Should be overwritten with an actual grounding function which infers missing properties.
        """
        return self

    def get_slots(self) -> List[str]:
        """
        :return: a list of all slots of this description. Can be used for inspecting different descriptions and
         debugging.
        """
        return list(self.__dict__.keys())

    def copy(self) -> DesignatorDescription:
        return self

    def get_optional_parameter(self) -> List[str]:
        """
        Returns a list of optional parameter names of this designator_description description.
        """
        return [param_name for param_name, param in inspect.signature(self.__init__).parameters.items() if
                param.default != param.empty]

    def get_all_parameter(self) -> List[str]:
        """
        Returns a list of all parameter names of this designator_description description.
        """
        return [param_name for param_name, param in inspect.signature(self.__init__).parameters.items()]

    def get_type_hints(self) -> Dict[str, Any]:
        """
        Returns the type hints of the __init__ method of this designator_description description.

        :return:
        """
        return get_type_hints(self.__init__)

@dataclass
class ActionDescription:
    """
    The performable designator_description with a single element for each list of possible parameter.
    """
    robot_position: Pose = field(init=False)
    """
    The position of the robot at the start of the action.
    """
    robot_torso_height: float = field(init=False)
    """
    The torso height of the robot at the start of the action.
    """

    robot_type: Type[Agent] = field(init=False)
    """
    The type of the robot at the start of the action.
    """
    _pre_perform_callbacks = []
    """
    List of callback functions that will be called before the action is performed.
    """

    _post_perform_callbacks = []
    """
    List of callback functions that will be called after the action is performed.
    """

    def __post_init__(self):
        self.robot_position = World.robot.get_pose()
        if RobotDescription.current_robot_description.torso_joint != "":
            self.robot_torso_height = World.robot.get_joint_position(
                RobotDescription.current_robot_description.torso_joint)
        else:
            self.robot_torso_height = 0.0
        self.robot_type = World.robot.obj_type

    def perform(self) -> Any:
        """
        Executes the action with the single parameters from the description.

        :return: The result of the action in the plan
        """
        result: Optional[Any] = None
        for pre_perform in self._pre_perform_callbacks:
            pre_perform(self)
        try:
            result = self.plan()
        except PlanFailure as e:
            raise e
        finally:
            for post_perform in self._post_perform_callbacks:
                post_perform(self)
            self.validate(result)
        return result

    @with_tree
    def plan(self) -> Any:
        """
        Plan of the action. To be overridden by subclasses.

        :return: The result of the action, if there is any
        """
        raise NotImplementedError()

    def validate(self, result: Optional[Any] = None, max_wait_time: Optional[timedelta] = None):
        """
        Validate the action after performing it, by checking if the action effects are as expected.

        :param result: The result of the action if there is any
        :param max_wait_time: The maximum time to wait for the action to be validated, before raising an error.
        """
        raise NotImplementedError()

    def to_sql(self) -> ORMAction:
        """
        Create an ORM object that corresponds to this description.

        :return: The created ORM object.
        """
        raise NotImplementedError(f"{type(self)} has no implementation of to_sql. Feel free to implement it.")

    def insert(self, session: Session, *args, **kwargs) -> ORMAction:
        """
        Add and commit this and all related objects to the session.
        Auto-Incrementing primary keys and foreign keys have to be filled by this method.

        :param session: Session with a database that is used to add and commit the objects
        :param args: Possible extra arguments
        :param kwargs: Possible extra keyword arguments
        :return: The completely instanced ORM object
        """

        pose = self.robot_position.insert(session)

        # get or create metadata
        metadata = ProcessMetaData().insert(session)

        # create robot-state object
        robot_state = RobotState(self.robot_torso_height, str(self.robot_type))
        robot_state.pose = pose
        robot_state.process_metadata = metadata
        session.add(robot_state)

        # create action
        action = self.to_sql()
        action.process_metadata = metadata
        action.robot_state = robot_state

        return action

    @classmethod
    def get_type_hints(cls, localns=None) -> Dict[str, Any]:
        """
        Returns the type hints of the __init__ method of this designator_description description.

        :return:
        """
        l = localns if localns is not None else locals()
        return get_type_hints(cls, localns=l)

    @classmethod
    def pre_perform(cls, func) -> Callable:
        """
        Decorator to execute the decorated function before performing the action.

        :param func: The function to be decorated.
        :return: The decorated function.
        """
        cls._pre_perform_callbacks.append(func)

        def wrapper(*args, **kwargs):
            return func(*args, **kwargs)

        return wrapper

    @classmethod
    def post_perform(cls, func) -> Callable:
        """
        Decorator to execute the decorated function after performing the action.

        :param func: The function to be decorated.
        :return: The decorated function.
        """
        cls._post_perform_callbacks.append(func)

        def wrapper(*args, **kwargs):
            return func(*args, **kwargs)

        return wrapper

    @classmethod
    def description(cls, *args, **kwargs) -> PartialDesignator[Self]:
        raise NotImplementedError()



class LocationDesignatorDescription(DesignatorDescription, PartialDesignator, Iterable[Pose]):
    """
    Parent class of location designator_description descriptions.
    """

    def __init__(self):
        super().__init__()

    def ground(self) -> Pose:
        """
        Find a location that satisfies all constrains.
        """
        raise NotImplementedError(f"{type(self)}.ground() is not implemented.")


# this knowledge should be somewhere else i guess
SPECIAL_KNOWLEDGE = {
    'bigknife':
        [("top", [-0.08, 0, 0])],
    'whisk':
        [("top", [-0.08, 0, 0])],
    'bowl':
        [("front", [1.0, 2.0, 3.0]),
         ("key2", [4.0, 5.0, 6.0])]
}


class ObjectDesignatorDescription(DesignatorDescription, PartialDesignator, Iterable[WorldObject]):
    """
    Class for object designator_description descriptions.
    Descriptions hold possible parameter ranges for object designators.
    """

<<<<<<< HEAD
=======
    @dataclass
    class Object:
        """
        A single element that fits the description.
        """

        name: str
        """
        Name of the object
        """

        obj_type: ObjectType
        """
        Type of the object
        """

        world_object: Optional[WorldObject]
        """
        Reference to the World object
        """

        _pose: Optional[Callable] = field(init=False)
        """
        A callable returning the pose of this object. The _pose member is used overwritten for data copies
        which will not update when the original world_object is moved.
        """

        def __post_init__(self):
            if self.world_object:
                self._pose = self.world_object.get_pose

        def to_sql(self) -> ORMObjectDesignator:
            """
            Create an ORM object that corresponds to this description.

            :return: The created ORM object.
            """
            print(str(self.obj_type))
            return ORMObjectDesignator(name=self.name, obj_type=str(self.obj_type))

        def insert(self, session: Session) -> ORMObjectDesignator:
            """
            Add and commit this and all related objects to the session.
            Auto-Incrementing primary keys and foreign keys have to be filled by this method.

            :param session: Session with a database that is used to add and commit the objects
            :return: The completely instanced ORM object
            """
            metadata = ProcessMetaData().insert(session)
            pose = self.pose.insert(session)

            # create object orm designator_description
            obj = self.to_sql()
            obj.process_metadata = metadata
            obj.pose = pose
            session.add(obj)
            return obj

        def frozen_copy(self) -> 'ObjectDesignatorDescription.Object':
            """
            :return: A copy containing only the fields of this class.
                The WorldObject attached to this pycram object is not copied.
                The _pose gets set to a method
                that statically returns the pose of the object when this method was called.
            """
            result = ObjectDesignatorDescription.Object(self.name, self.obj_type, None)
            # get current object pose and set resulting pose to always be that
            pose = self.pose
            result.pose = lambda: pose
            return result

        @property
        def pose(self):
            """
            Property of the current position and orientation of the object.
            Evaluate the _pose function.

            :return: Position and orientation
            """
            return self._pose()

        @pose.setter
        def pose(self, value: Callable):
            """
            Set the pose to a new method that returns the current pose.

            :param value: A callable that returns a pose.
            """
            self._pose = value

        def __repr__(self):
            return self.__class__.__qualname__ + f"(" + ', '.join(
                [f"{f.name}={self.__getattribute__(f.name)}" for f in fields(self)] + [
                    f"pose={self.pose}"]) + ')'

        def special_knowledge_adjustment_pose(self, grasp: GraspDescription, pose: Pose) -> Pose:
            """
            Get the adjusted target pose based on special knowledge for "grasp front".

            :param grasp: From which side the object should be grasped
            :param pose: Pose at which the object should be grasped, before adjustment
            :return: The adjusted grasp pose
            """
            lt = LocalTransformer()
            pose_in_object = lt.transform_pose(pose, self.world_object.tf_frame)

            special_knowledge = []  # Initialize as an empty list
            if self.obj_type in SPECIAL_KNOWLEDGE:
                special_knowledge = SPECIAL_KNOWLEDGE[self.obj_type]

            for key, value in special_knowledge:
                if key == grasp.approach_direction:
                    # Adjust target pose based on special knowledge
                    pose_in_object.pose.position.x += value[0]
                    pose_in_object.pose.position.y += value[1]
                    pose_in_object.pose.position.z += value[2]
                    loginfo("Adjusted target pose based on special knowledge for grasp: %s", grasp)
                    return pose_in_object
            return pose

>>>>>>> baeb0b8d
    def __init__(self, names: Optional[List[str]] = None, types: Optional[List[Type[PhysicalObject]]] = None):
        """
        Base of all object designator_description descriptions. Every object designator_description has the name and type of the object.

        :param names: A list of names that could describe the object
        :param types: A list of types that could represent the object
        """
        super().__init__()
        PartialDesignator.__init__(self, ObjectDesignatorDescription, names=names, types=types)
        self.types: Optional[List[ObjectType]] = types
        self.names: Optional[List[str]] = names

    def ground(self) -> WorldObject:
        """
        Return the first object from the world that fits the description.

        :return: A executed object designator_description
        """
        return next(iter(self))

    def __iter__(self) -> Iterator[WorldObject]:
        """
        Iterate through all possible objects fitting this description

        :yield: A executed object designator_description
        """
        for params in self.generate_permutations():

            # for every world object
            for obj in World.current_world.objects:

                # skip if name does not match specification
                if self.names and obj.name not in params.values():
                    continue

                # skip if type does not match specification
                if self.types and obj.obj_type not in params.values():
                    continue

                # yield self.Object(obj.name, obj.obj_type, obj)
                yield obj

@dataclass
class BaseMotion(ABC):

    @abstractmethod
    def perform(self):
        """
        Passes this designator to the process module for execution. Will be overwritten by each motion.
        """
        pass
        # return ProcessModule.perform(self)

    @abstractmethod
    def to_sql(self) -> ORMMotionDesignator:
        """
        Create an ORM object that corresponds to this description. Will be overwritten by each motion.

        :return: The created ORM object.
        """
        return ORMMotionDesignator()

    @abstractmethod
    def insert(self, session: Session, *args, **kwargs) -> ORMMotionDesignator:
        """
        Add and commit this and all related objects to the session.
        Auto-Incrementing primary keys and foreign keys have to be filled by this method.

        :param session: Session with a database that is used to add and commit the objects
        :param args: Possible extra arguments
        :param kwargs: Possible extra keyword arguments
        :return: The completely instanced ORM motion.
        """
        metadata = ProcessMetaData().insert(session)

        motion = self.to_sql()
        motion.process_metadata = metadata

        return motion

    def __post_init__(self):
        """
        Checks if types are missing or wrong
        """
        return
        # TODO include type checks for this again (use type guard?)
        #
        # right_types = get_type_hints(self)
        # attributes = self.__dict__.copy()
        #
        # missing = []
        # wrong_type = {}
        # current_type = {}
        #
        # for k in attributes.keys():
        #     attribute = attributes[k]
        #     attribute_type = type(attributes[k])
        #     right_type = right_types[k]
        #     types = get_args(right_type)
        #     if attribute is None:
        #         if not any([x is type(None) for x in get_args(right_type)]):
        #             missing.append(k)
        #     elif not issubclass(attribute_type, right_type): # attribute_type is not right_type:
        #         if attribute_type not in types:
        #             if attribute_type not in [get_origin(x) for x in types if x is not type(None)]:
        #                 wrong_type[k] = right_types[k]
        #                 current_type[k] = attribute_type
        # if missing != [] or wrong_type != {}:
        #     raise ResolutionError(missing, wrong_type, current_type, self.__class__)
        #<|MERGE_RESOLUTION|>--- conflicted
+++ resolved
@@ -318,129 +318,6 @@
     Descriptions hold possible parameter ranges for object designators.
     """
 
-<<<<<<< HEAD
-=======
-    @dataclass
-    class Object:
-        """
-        A single element that fits the description.
-        """
-
-        name: str
-        """
-        Name of the object
-        """
-
-        obj_type: ObjectType
-        """
-        Type of the object
-        """
-
-        world_object: Optional[WorldObject]
-        """
-        Reference to the World object
-        """
-
-        _pose: Optional[Callable] = field(init=False)
-        """
-        A callable returning the pose of this object. The _pose member is used overwritten for data copies
-        which will not update when the original world_object is moved.
-        """
-
-        def __post_init__(self):
-            if self.world_object:
-                self._pose = self.world_object.get_pose
-
-        def to_sql(self) -> ORMObjectDesignator:
-            """
-            Create an ORM object that corresponds to this description.
-
-            :return: The created ORM object.
-            """
-            print(str(self.obj_type))
-            return ORMObjectDesignator(name=self.name, obj_type=str(self.obj_type))
-
-        def insert(self, session: Session) -> ORMObjectDesignator:
-            """
-            Add and commit this and all related objects to the session.
-            Auto-Incrementing primary keys and foreign keys have to be filled by this method.
-
-            :param session: Session with a database that is used to add and commit the objects
-            :return: The completely instanced ORM object
-            """
-            metadata = ProcessMetaData().insert(session)
-            pose = self.pose.insert(session)
-
-            # create object orm designator_description
-            obj = self.to_sql()
-            obj.process_metadata = metadata
-            obj.pose = pose
-            session.add(obj)
-            return obj
-
-        def frozen_copy(self) -> 'ObjectDesignatorDescription.Object':
-            """
-            :return: A copy containing only the fields of this class.
-                The WorldObject attached to this pycram object is not copied.
-                The _pose gets set to a method
-                that statically returns the pose of the object when this method was called.
-            """
-            result = ObjectDesignatorDescription.Object(self.name, self.obj_type, None)
-            # get current object pose and set resulting pose to always be that
-            pose = self.pose
-            result.pose = lambda: pose
-            return result
-
-        @property
-        def pose(self):
-            """
-            Property of the current position and orientation of the object.
-            Evaluate the _pose function.
-
-            :return: Position and orientation
-            """
-            return self._pose()
-
-        @pose.setter
-        def pose(self, value: Callable):
-            """
-            Set the pose to a new method that returns the current pose.
-
-            :param value: A callable that returns a pose.
-            """
-            self._pose = value
-
-        def __repr__(self):
-            return self.__class__.__qualname__ + f"(" + ', '.join(
-                [f"{f.name}={self.__getattribute__(f.name)}" for f in fields(self)] + [
-                    f"pose={self.pose}"]) + ')'
-
-        def special_knowledge_adjustment_pose(self, grasp: GraspDescription, pose: Pose) -> Pose:
-            """
-            Get the adjusted target pose based on special knowledge for "grasp front".
-
-            :param grasp: From which side the object should be grasped
-            :param pose: Pose at which the object should be grasped, before adjustment
-            :return: The adjusted grasp pose
-            """
-            lt = LocalTransformer()
-            pose_in_object = lt.transform_pose(pose, self.world_object.tf_frame)
-
-            special_knowledge = []  # Initialize as an empty list
-            if self.obj_type in SPECIAL_KNOWLEDGE:
-                special_knowledge = SPECIAL_KNOWLEDGE[self.obj_type]
-
-            for key, value in special_knowledge:
-                if key == grasp.approach_direction:
-                    # Adjust target pose based on special knowledge
-                    pose_in_object.pose.position.x += value[0]
-                    pose_in_object.pose.position.y += value[1]
-                    pose_in_object.pose.position.z += value[2]
-                    loginfo("Adjusted target pose based on special knowledge for grasp: %s", grasp)
-                    return pose_in_object
-            return pose
-
->>>>>>> baeb0b8d
     def __init__(self, names: Optional[List[str]] = None, types: Optional[List[Type[PhysicalObject]]] = None):
         """
         Base of all object designator_description descriptions. Every object designator_description has the name and type of the object.
