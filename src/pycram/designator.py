--- conflicted
+++ resolved
@@ -10,22 +10,7 @@
 from pycrap.ontologies import PhysicalObject, Agent
 from .datastructures.property import Property, EmptyProperty
 from .failures import PlanFailure
-<<<<<<< HEAD
-from .ros import  logwarn, loginfo
-
-import inspect
-
-from .knowledge.knowledge_engine import KnowledgeEngine
-
-try:
-    import owlready2
-except ImportError:
-    owlready2 = None
-    logwarn("owlready2 is not installed!")
-
-=======
 from .ros.logging import logwarn, loginfo
->>>>>>> d95f0c8c
 from sqlalchemy.orm.session import Session
 
 from .datastructures.world import World
