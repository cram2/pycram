--- conflicted
+++ resolved
@@ -321,38 +321,21 @@
 
 
 
+
 @has_parameters
 @dataclass
 class EfficientTransportAction(ActionDescription):
     """
-<<<<<<< HEAD
     To transport an object to a target location by choosing the closest
-=======
-    This action transports an object to a target location by choosing the closest
->>>>>>> 2dca6995
     available arm using simple Euclidean distance.
     """
     object_designator: Object
     target_location: PoseStamped
 
-<<<<<<< HEAD
     def _choose_best_arm(self, robot: Object, obj: Object) -> Arms:
         """
         Function to find the closest available arm.
         """
-=======
-    def plan(self) -> None:
-        # Get the robot and object from the belief world
-        robot = BelieveObject(names=[RobotDescription.current_robot_description.name]).resolve()
-        obj = self.object_designator
-
-        if not obj or not obj.pose:
-            raise ConfigurationNotReached(f"Couldn't resolve the pose for the object: {self.object_designator}")
-
-        object_position = obj.pose.position
-
-        # Get the tool frames for the arms
->>>>>>> 2dca6995
         rd = RobotDescription.current_robot_description
         try:
             left_tool_frame = rd.get_arm_chain(Arms.LEFT).get_tool_frame()
@@ -362,26 +345,16 @@
         except Exception as e:
             raise ConfigurationNotReached(f"Could not get tool frames or link positions for arms: {e}")
 
-<<<<<<< HEAD
         # Calculating the distance from gripper to the object
         object_pos_vec = np.array([obj.pose.position.x, obj.pose.position.y, obj.pose.position.z])
         left_dist = np.linalg.norm(np.array(left_tip) - object_pos_vec)
         right_dist = np.linalg.norm(np.array(right_tip) - object_pos_vec)
 
         # If the arms are free or not
-=======
-        # Euclidean distances from each gripper to the object using numpy
-        object_pos_vec = np.array([object_position.x, object_position.y, object_position.z])
-        left_dist = np.linalg.norm(np.array(left_tip) - object_pos_vec)
-        right_dist = np.linalg.norm(np.array(right_tip) - object_pos_vec)
-
-        # Check arms availability
->>>>>>> 2dca6995
         attached_links = robot._attached_objects.values() if hasattr(robot, '_attached_objects') else []
         left_free = left_tool_frame not in attached_links
         right_free = right_tool_frame not in attached_links
 
-<<<<<<< HEAD
         # Decide which arm to use based on proximity and availability
         if left_free and (not right_free or left_dist <= right_dist):
             return Arms.LEFT
@@ -414,64 +387,13 @@
         ParkArmsActionDescription(Arms.BOTH).perform()
 
         # Attempting the placement.
-=======
-        # The closest free arm
-        if left_free and (not right_free or left_dist <= right_dist):
-            chosen_arm = Arms.LEFT
-        elif right_free and (not left_free or right_dist < left_dist):
-            chosen_arm = Arms.RIGHT
-        else:
-            raise ConfigurationNotReached("No free arm available to grasp the object.")
-
-        ParkArmsActionDescription(Arms.BOTH).perform()
-
-        # Finding a reachable pose for picking the object by the selected arm
-        pickup_location = CostmapLocation(
-            target=self.object_designator,
-            reachable_for=robot,
-            reachable_arm=chosen_arm,
-        )
-        try:
-            pickup_pose = next(iter(pickup_location.resolve()))
-        except StopIteration:
-            raise ReachabilityFailure(f"No reachable pickup pose for object using {chosen_arm.name} arm.")
-
-        # Pick up the object
-        PickUpActionDescription(
-            object_designator=self.object_designator,
-            arm=chosen_arm,
-            grasp_description=pickup_pose.grasp_description
-        ).perform()
-
-        # Park arms again
-        ParkArmsActionDescription(Arms.BOTH).perform()
-
-        # Finding a reachable position to place the object at the target location
-        place_location = CostmapLocation(
-            target=self.target_location,
-            reachable_for=robot,
-            reachable_arm=chosen_arm,
-            object_in_hand=self.object_designator,
-            grasp_descriptions=[pickup_pose.grasp_description]
-        )
-        try:
-            place_pose = next(iter(place_location.resolve()))
-        except StopIteration:
-            raise ReachabilityFailure(f"Target not reachable for placing with {chosen_arm.name} arm.")
-
-        # Place the object
->>>>>>> 2dca6995
         PlaceActionDescription(
             object_designator=self.object_designator,
             target_location=self.target_location,
             arm=chosen_arm
         ).perform()
 
-<<<<<<< HEAD
-
-=======
-        # Final park for cleanliness
->>>>>>> 2dca6995
+
         ParkArmsActionDescription(Arms.BOTH).perform()
 
     @classmethod
@@ -484,6 +406,8 @@
 
 
 
+
+
 TransportActionDescription = TransportAction.description
 PickAndPlaceActionDescription = PickAndPlaceAction.description
 MoveAndPlaceActionDescription = MoveAndPlaceAction.description
