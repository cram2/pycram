import atexit
import threading
import time
from typing import List, Optional, Tuple

import numpy as np
import rospy
from geometry_msgs.msg import Vector3, Point
from std_msgs.msg import ColorRGBA
from visualization_msgs.msg import Marker, MarkerArray

from ..datastructures.dataclasses import BoxVisualShape, CylinderVisualShape, MeshVisualShape, SphereVisualShape, Color
from ..datastructures.enums import AxisIdentifier, ObjectType
from ..datastructures.pose import Pose, Transform
from ..designator import ObjectDesignatorDescription
from ..datastructures.world import World


class VizMarkerPublisher:
    """
    Publishes an Array of visualization marker which represent the situation in the World
    """

    def __init__(self, topic_name="/pycram/viz_marker", interval=0.1):
        """
        The Publisher creates an Array of Visualization marker with a Marker for each link of each Object in the
        World. This Array is published with a rate of interval.

        :param topic_name: The name of the topic to which the Visualization Marker should be published.
        :param interval: The interval at which the visualization marker should be published, in seconds.
        """
        self.topic_name = topic_name
        self.interval = interval

        self.pub = rospy.Publisher(self.topic_name, MarkerArray, queue_size=10)

        self.thread = threading.Thread(target=self._publish)
        self.kill_event = threading.Event()
        self.main_world = World.current_world if not World.current_world.is_prospection_world else World.current_world.world_sync.world

        self.thread.start()
        atexit.register(self._stop_publishing)

    def _publish(self) -> None:
        """
        Constantly publishes the Marker Array. To the given topic name at a fixed rate.
        """
        while not self.kill_event.is_set():
            marker_array = self._make_marker_array()

            self.pub.publish(marker_array)
            time.sleep(self.interval)

    def _make_marker_array(self) -> MarkerArray:
        """
        Creates the Marker Array to be published. There is one Marker for link for each object in the Array, each Object
        creates a name space in the visualization Marker. The type of Visualization Marker is decided by the collision
        tag of the URDF.

        :return: An Array of Visualization Marker
        """
        obj_coloring = False
        marker_array = MarkerArray()
        for obj in self.main_world.objects:
            if obj.obj_type == ObjectType.ROBOT or obj.name == "floor" and not obj.name == "rollin_justin" and not obj.name == "Armar6":
                continue
            if obj.obj_type == ObjectType.GENERIC_OBJECT:
                obj_coloring = True
            for link in obj.link_name_to_id.keys():
                geom = obj.get_link_geometry(link)
                if not geom:
                    continue
                msg = Marker()
                msg.header.frame_id = "pycram/map"
                msg.ns = obj.name
                msg.id = obj.link_name_to_id[link]
                msg.type = Marker.MESH_RESOURCE
                msg.action = Marker.ADD
                link_pose = obj.get_link_transform(link)
                if obj.get_link_origin(link) is not None:
                    link_origin = obj.get_link_origin_transform(link)
                else:
                    link_origin = Transform()
                link_pose_with_origin = link_pose * link_origin
                msg.pose = link_pose_with_origin.to_pose().pose
                if obj_coloring:
                    colors = {
                        "orange": (1, 0.75, 0, 1),
                        "cucumber": (0, 1, 0, 1),
                        "banana": (1, 1, 0, 1),
                        "lemon": (1, 1, 0, 1),
                        "citron": (1, 1, 0, 1),
                        "lime": (0.75, 1.0, 0.0, 1),
                        "apple": (1, 0, 0, 1),
                        "tomato": (1, 0, 0, 1),
                        "peach": (1.0, 0.8, 0.64, 1),
                        "kiwi": (0.76, 0.88, 0.52, 1),
                        "avocado": (0.0, 0.5, 0.0, 1),
                        "bowl": (1, 0, 0, 1),
                        "jeroen_cup":  (0, 0, 1, 1)
                    }
                    color = colors.get(obj.name, [1, 1, 1, 1])

                else:
                    color = [1, 1, 1, 1] if obj.link_name_to_id[link] == -1 else obj.get_link_color(link).get_rgba()

                msg.color = ColorRGBA(*color)
                msg.lifetime = rospy.Duration(1)

                if isinstance(geom, MeshVisualShape):
                    msg.type = Marker.MESH_RESOURCE
                    msg.mesh_resource = "file://" + geom.file_name
                    if hasattr(geom, "scale") and geom.scale:
                        msg.scale = Vector3(geom.scale[0], geom.scale[1], geom.scale[2])
                    else:
                        msg.scale = Vector3(1, 1, 1)
                    msg.mesh_use_embedded_materials = True
                elif isinstance(geom, CylinderVisualShape):
                    msg.type = Marker.CYLINDER
                    msg.scale = Vector3(geom.radius * 2, geom.radius * 2, geom.length)
                elif isinstance(geom, BoxVisualShape):
                    msg.type = Marker.CUBE
                    msg.scale = Vector3(*geom.size)
                elif isinstance(geom, SphereVisualShape):
                    msg.type = Marker.SPHERE
                    msg.scale = Vector3(geom.radius * 2, geom.radius * 2, geom.radius * 2)

                marker_array.markers.append(msg)
        return marker_array

    def _stop_publishing(self) -> None:
        """
        Stops the publishing of the Visualization Marker update by setting the kill event and collecting the thread.
        """
        self.kill_event.set()
        self.thread.join()


class ManualMarkerPublisher:
    """
    Class to manually add and remove marker of objects and poses.
    """

    def __init__(self, topic_name: str = '/pycram/manual_marker', interval: float = 0.1):
        """
        The Publisher creates an Array of Visualization marker with a marker for a pose or object.
        This Array is published with a rate of interval.

        :param topic_name: Name of the marker topic
        :param interval: Interval at which the marker should be published
        """
        self.start_time = None
        self.marker_array_pub = rospy.Publisher(topic_name, MarkerArray, queue_size=10)

        self.marker_array = MarkerArray()
        self.marker_overview = {}
        self.current_id = 0

        self.interval = interval
        self.log_message = None

    def publish(self, pose: Pose, color: Optional[List] = None, bw_object: Optional[ObjectDesignatorDescription] = None,
                name: Optional[str] = None):
        """
        Publish a pose or an object into the MarkerArray.
        Priorities to add an object if possible

        :param pose: Pose of the marker
        :param color: Color of the marker if no object is given
        :param bw_object: Object to add as a marker
        :param name: Name of the marker
        """

        if color is None:
            color = [1, 0, 1, 1]

        self.start_time = time.time()
        thread = threading.Thread(target=self._publish, args=(pose, bw_object, name, color))
        thread.start()
        # rospy.loginfo(self.log_message)
        thread.join()

    def _publish(self, pose: Pose, bw_object: Optional[ObjectDesignatorDescription] = None, name: Optional[str] = None,
                 color: Optional[List] = None):
        """
        Publish the marker into the MarkerArray
        """
        stop_thread = False
        duration = 2

        while not stop_thread:
            if time.time() - self.start_time > duration:
                stop_thread = True
            if bw_object is None:
                self._publish_pose(name=name, pose=pose, color=color)
            else:
                self._publish_object(name=name, pose=pose, bw_object=bw_object)

            rospy.sleep(self.interval)

    def _publish_pose(self, name: str, pose: Pose, color: Optional[List] = None):
        """
        Publish a Pose as a marker

        :param name: Name of the marker
        :param pose: Pose of the marker
        :param color: Color of the marker
        """

        if name is None:
            name = 'pose_marker'

        if name in self.marker_overview.keys():
            self._update_marker(self.marker_overview[name], new_pose=pose)
            return

        color_rgba = ColorRGBA(*color)
        self._make_marker_array(name=name, marker_type=Marker.ARROW, marker_pose=pose,
                                marker_scales=(0.05, 0.05, 0.05), color_rgba=color_rgba)
        self.marker_array_pub.publish(self.marker_array)
        self.log_message = f"Pose '{name}' published"

    def _publish_object(self, name: Optional[str], pose: Pose, bw_object: ObjectDesignatorDescription):
        """
        Publish an Object as a marker

        :param name: Name of the marker
        :param pose: Pose of the marker
        :param bw_object: ObjectDesignatorDescription for the marker
        """

        bw_real = bw_object.resolve()

        if name is None:
            name = bw_real.name

        if name in self.marker_overview.keys():
            self._update_marker(self.marker_overview[name], new_pose=pose)
            return

        path = bw_real.world_object.root_link.geometry.file_name

        self._make_marker_array(name=name, marker_type=Marker.MESH_RESOURCE, marker_pose=pose,
                                path_to_resource=path)

        self.marker_array_pub.publish(self.marker_array)
        self.log_message = f"Object '{name}' published"

    def _make_marker_array(self, name, marker_type: int, marker_pose: Pose, marker_scales: Tuple = (1.0, 1.0, 1.0),
                           color_rgba: ColorRGBA = ColorRGBA(*[1.0, 1.0, 1.0, 1.0]),
                           path_to_resource: Optional[str] = None):
        """
        Create a Marker and add it to the MarkerArray

        :param name: Name of the Marker
        :param marker_type: Type of the marker to create
        :param marker_pose: Pose of the marker
        :param marker_scales: individual scaling of the markers axes
        :param color_rgba: Color of the marker as RGBA
        :param path_to_resource: Path to the resource of a Bulletworld object
        """

        frame_id = marker_pose.header.frame_id
        new_marker = Marker()
        new_marker.id = self.current_id
        new_marker.header.frame_id = frame_id
        new_marker.ns = name
        new_marker.header.stamp = rospy.Time.now()
        new_marker.type = marker_type
        new_marker.action = Marker.ADD
        new_marker.pose = marker_pose.pose
        new_marker.scale.x = marker_scales[0]
        new_marker.scale.y = marker_scales[1]
        new_marker.scale.z = marker_scales[2]
        new_marker.color.a = color_rgba.a
        new_marker.color.r = color_rgba.r
        new_marker.color.g = color_rgba.g
        new_marker.color.b = color_rgba.b

        if path_to_resource is not None:
            new_marker.mesh_resource = 'file://' + path_to_resource

        self.marker_array.markers.append(new_marker)
        self.marker_overview[name] = new_marker.id
        self.current_id += 1

    def _update_marker(self, marker_id: int, new_pose: Pose) -> bool:
        """
        Update an existing marker to a new pose

        :param marker_id: id of the marker that should be updated
        :param new_pose: Pose where the updated marker is set

        :return: True if update was successful, False otherwise
        """

        # Find the marker with the specified ID
        for marker in self.marker_array.markers:
            if marker.id == marker_id:
                # Update successful
                marker.pose = new_pose
                self.log_message = f"Marker '{marker.ns}' updated"
                self.marker_array_pub.publish(self.marker_array)
                return True

        # Update was not successful
        # rospy.logwarn(f"Marker {marker_id} not found for update")
        return False

    def remove_marker(self, bw_object: Optional[ObjectDesignatorDescription] = None, name: Optional[str] = None):
        """
        Remove a marker by object or name

        :param bw_object: Object which marker should be removed
        :param name: Name of object that should be removed
        """

        if bw_object is not None:
            bw_real = bw_object.resolve()
            name = bw_real.name

        if name is None:
            # rospy.logerr('No name for object given, cannot remove marker')
            return

        marker_id = self.marker_overview.pop(name)

        for marker in self.marker_array.markers:
            if marker.id == marker_id:
                marker.action = Marker.DELETE

        self.marker_array_pub.publish(self.marker_array)
        self.marker_array.markers.pop(marker_id)
        # rospy.loginfo(f"Removed Marker '{name}'")

    def clear_all_marker(self):
        """
        Clear all existing markers
        """
        for marker in self.marker_array.markers:
            marker.action = Marker.DELETE

        self.marker_overview = {}
        self.marker_array_pub.publish(self.marker_array)

        # rospy.loginfo('Removed all markers')


class AxisMarkerPublisher:
    def __init__(self, topic='/pycram/axis_marker', frame_id='pycram/map'):

        self.marker_pub = rospy.Publisher(topic, MarkerArray, queue_size=10)

        self.marker_array = MarkerArray()
        self.marker_overview = {}
        self.current_id = 0
        self.frame_id = frame_id

        self.length = None
        self.duration = None
        self.poses = None
        self.axis = None
        self.colorclass = Color()
        self.color = None

        self.thread = threading.Thread(target=self._publish)

    def publish(self, poses: List[Pose], duration=15.0, length=0.1, name=None):
        """
        Publish a MarkerArray with given pose and axis.
        Duration, length and color of the line are optional.

        :param poses: List of Poses to be visualized
        :param axis: Orientation for the Line
        :param duration: Duration of the marker
        :param length: Length of the line
        :param color: Color of the line if it should be personalized
        """

        self.name = name
        self.poses = poses
        self.duration = duration
        self.length = length
        color = self.colorclass

        for pose in self.poses:
            self._create_line(pose, AxisIdentifier.X.value, self.duration, self.length,
                              color.get_color_from_string('red'))
            self._create_line(pose, AxisIdentifier.Y.value, self.duration, self.length,
                              color.get_color_from_string('green'))
            self._create_line(pose, AxisIdentifier.Z.value, self.duration, self.length,
                              color.get_color_from_string('blue'))

        self.thread.start()
        # rospy.loginfo("Publishing axis visualization")
        self.thread.join()
        # rospy.logdebug("Stopped Axis visualization")

    def _publish(self):
        if self.name in self.marker_overview.keys():
            self._update_marker(self.marker_overview[self.name], new_pose=self.pose)
            return

        stop_thread = False
        duration = 1
        frequency = 0.2
        start_time = time.time()

        while not stop_thread:
            if time.time() - start_time > duration:
                stop_thread = True

            # Publish the MarkerArray
            self.marker_pub.publish(self.marker_array)

            rospy.sleep(frequency)

    def _get_color(self, axis):
        """
        Get the color of the given Axis

        :param axis: Used axis
        """
        color = self.colorclass
        if axis == AxisIdentifier.X.value:
            axis_color = color.get_color_from_string('red')
        elif axis == AxisIdentifier.Y.value:
            axis_color = color.get_color_from_string('green')
        elif axis == AxisIdentifier.Z.value:
            axis_color = color.get_color_from_string('blue')
        else:
            # rospy.logwarn(f'Axis {str(axis)} is not valid')
            axis_color = color.get_color_from_string('red')

        return axis_color

    def _create_line(self, pose, axis, duration, length, color):
        """
        Create a line marker to add to the marker array.

        :param pose: Starting pose of the line
        :param axis: Axis along which the line is set
        :param duration: Duration of the line marker
        :param length: Length of the line
        :param color: Optional color for the Line
        """

        def normalize_quaternion(q):
            norm = np.sqrt(q.x ** 2 + q.y ** 2 + q.z ** 2 + q.w ** 2)
            if norm > 0:
                return q.x / norm, q.y / norm, q.z / norm, q.w / norm
            return q.x, q.y, q.z, q.w

        def quaternion_multiply(q1, q2):
            x1, y1, z1, w1 = q1
            x2, y2, z2, w2 = q2
            return (
                w1 * x2 + x1 * w2 + y1 * z2 - z1 * y2,
                w1 * y2 + y1 * w2 + z1 * x2 - x1 * z2,
                w1 * z2 + z1 * w2 + x1 * y2 - y1 * x2,
                w1 * w2 - x1 * x2 - y1 * y2 - z1 * z2,
            )

        def rotate_axis_by_quaternion(axis, quaternion):
            # Normalize the quaternion to avoid distortions
            qx, qy, qz, qw = normalize_quaternion(quaternion)

            # Represent axis as quaternion (x, y, z, 0)
            axis_quat = (*axis, 0)

            # Quaternion components
            q = (qx, qy, qz, qw)

            # Compute the inverse (conjugate for unit quaternion)
            q_conjugate = (-qx, -qy, -qz, qw)

            # Rotate the vector
            rotated_quat = quaternion_multiply(quaternion_multiply(q, axis_quat), q_conjugate)

            # The rotated vector is the vector part of the resulting quaternion
            return rotated_quat[:3]

        # Create a line marker for the axis
        line_marker = Marker()
        line_marker.header.frame_id = self.frame_id
        line_marker.header.stamp = rospy.Time.now()
        line_marker.ns = f'axis_visualization_{self.current_id}'
        line_marker.id = self.current_id
        line_marker.type = Marker.LINE_LIST
        line_marker.action = Marker.ADD
        line_marker.scale.x = 0.01  # Line width
        line_marker.color = color
        line_marker.lifetime = rospy.Duration(duration)

        # Start point at the position specified by the pose (translation part)
        start_point = Point()
        start_point.x = pose.position.x
        start_point.y = pose.position.y
        start_point.z = pose.position.z

        quaternion = pose.orientation
        rotated_axis = rotate_axis_by_quaternion(axis, quaternion)

        # Calculate the end point by adding the rotated axis vector (scaled by length)
        end_point = Point()
        end_point.x = pose.position.x + (rotated_axis[0] * length)
        end_point.y = pose.position.y + (rotated_axis[1] * length)
        end_point.z = pose.position.z + (rotated_axis[2] * length)

        line_marker.points.append(start_point)
        line_marker.points.append(end_point)

        # Add the line marker to the MarkerArray
        self.marker_array.markers.append(line_marker)
        self.marker_overview[f"{self.name}_{self.current_id}"] = line_marker.id
        self.current_id += 1

    def _update_marker(self, marker_id, new_pose):
        """
        Update an existing marker to a new pose

        :param marker_id: id of the marker that should be updated
        :param new_pose: Pose where the updated marker is set
        """

        # Find the marker with the specified ID
        for marker in self.marker_array.markers:
            if marker.id == marker_id:
                # Update successful
                marker.pose = new_pose
                # rospy.logdebug(f"Marker {marker_id} updated")
                self.marker_pub.publish(self.marker_array)
                return True

        # Update was not successful
        # rospy.logwarn(f"Marker {marker_id} not found for update")
        return False


class CostmapPublisher:
    """
    Class to manually add and remove marker of objects and poses.
    """

    def __init__(self, topic_name: str = '/pycram/costmap_marker', interval: float = 0.1):
        """
        The Publisher creates an Array of Visualization marker with a marker for a pose or object.
        This Array is published with a rate of interval.

        :param topic_name: Name of the marker topic
        :param interval: Interval at which the marker should be published
        """
        self.start_time = None
        self.marker_array_pub = rospy.Publisher(topic_name, Marker, queue_size=10)

        self.marker = Marker()
        self.marker_overview = {}
        self.current_id = 0

        self.interval = interval
        self.log_message = None

<<<<<<< HEAD
    def publish(self, poses: List[Pose], size: float = None, color: Optional[List] = None, name: Optional[str] = None):
=======
    def publish(self, poses: List[Pose], size: float = None, name: Optional[str] = None, scale: Optional[float] = 0.4):
>>>>>>> 0bd404ad
        """
        Publish a pose or an object into the MarkerArray.
        Priorities to add an object if possible

        :param poses: List of Pose of the Costmap
<<<<<<< HEAD
        :param color: Color of the marker if no object is given
        :param name: Name of the marker
        """

        if color is None:
            color = [1, 0, 1, 1]

        self.start_time = time.time()
        thread = threading.Thread(target=self._publish, args=(poses, name, color, size))
=======
        :param scale: Scale of the z-axis of the costmap
        :param name: Name of the marker
        """

        self.start_time = time.time()
        thread = threading.Thread(target=self._publish, args=(poses, name, size, scale))
>>>>>>> 0bd404ad
        thread.start()
        # rospy.loginfo(self.log_message)
        thread.join()

    def _publish(self, poses: List[Pose], name: Optional[str] = None,
<<<<<<< HEAD
                 color: Optional[List] = None, size=None):
=======
                 size=None, scale=0.4):
>>>>>>> 0bd404ad
        """
        Publish the marker into the MarkerArray
        """
        stop_thread = False
        duration = 2

        while not stop_thread:
            if time.time() - self.start_time > duration:
                stop_thread = True
<<<<<<< HEAD
            self._publish_costmap(name=name, poses=poses, color=color, size=size)

            rospy.sleep(self.interval)

    def _publish_costmap(self, name: str, poses: List[Pose], color: Optional[List] = None, size=None):
=======
            self._publish_costmap(name=name, poses=poses, size=size, scale=scale)

            rospy.sleep(self.interval)

    def _publish_costmap(self, name: str, poses: List[Pose], size=None, scale=0.4):
>>>>>>> 0bd404ad
        """
        Publish a Pose as a marker

        :param name: Name of the marker
        :param pose: Pose of the marker
<<<<<<< HEAD
        :param color: Color of the marker
=======
        :param scale: Scale of the z-axis of the costmap
>>>>>>> 0bd404ad
        """

        if name is None:
            name = 'costmap_marker'

        if name in self.marker_overview.keys():
            self._update_marker(self.marker_overview[name], new_poses=poses)
            return

<<<<<<< HEAD
        color_rgba = ColorRGBA(*color)
        self._make_marker_array(name=name, marker_type=Marker.POINTS, costmap_poses=poses,
                                marker_scales=(size, size, size), color_rgba=color_rgba)
=======
        self._make_marker_array(name=name, marker_type=Marker.POINTS, costmap_poses=poses,
                                marker_scales=(size, size, size), z_scale=scale)
>>>>>>> 0bd404ad
        self.marker_array_pub.publish(self.marker)
        self.log_message = f"Pose '{name}' published"

    def _make_marker_array(self, name, marker_type: int, costmap_poses: List[Pose],
<<<<<<< HEAD
                           marker_scales: Tuple = (1.0, 1.0, 1.0),
                           color_rgba: ColorRGBA = ColorRGBA(*[1.0, 1.0, 1.0, 1.0]),
                           path_to_resource: Optional[str] = None):
=======
                           marker_scales: Tuple = (1.0, 1.0, 1.0), z_scale: float = 0.4):
>>>>>>> 0bd404ad
        """
        Create a Marker and add it to the MarkerArray

        :param name: Name of the Marker
        :param marker_type: Type of the marker to create
        :param marker_pose: Pose of the marker
        :param marker_scales: individual scaling of the markers axes
<<<<<<< HEAD
        :param color_rgba: Color of the marker as RGBA
        :param path_to_resource: Path to the resource of a Bulletworld object
=======
        :param scale: Scale of the z-axis of the costmap
>>>>>>> 0bd404ad
        """

        frame_id = "pycram/map"
        new_marker = Marker()
        new_marker.id = self.current_id
        new_marker.header.frame_id = frame_id
        new_marker.ns = name
        new_marker.header.stamp = rospy.Time.now()
        new_marker.type = marker_type
        new_marker.action = Marker.ADD
        for costmap_pose in costmap_poses:
<<<<<<< HEAD
            new_marker.scale.x = marker_scales[0]
            new_marker.scale.y = marker_scales[1]
            new_marker.scale.z = marker_scales[2]
            new_marker.color.a = color_rgba.a
            new_marker.color.r = color_rgba.r
            new_marker.color.g = color_rgba.g
            new_marker.color.b = color_rgba.b
=======
            color_rgba = Color.gaussian_color_map(costmap_pose.position.z, 0, z_scale)
            new_marker.scale.x = marker_scales[0]
            new_marker.scale.y = marker_scales[1]
            new_marker.scale.z = marker_scales[2]
            new_marker.colors.append(color_rgba)
>>>>>>> 0bd404ad

            point = Point()
            point.x = costmap_pose.position.x
            point.y = costmap_pose.position.y
            point.z = costmap_pose.position.z
            new_marker.points.append(point)

        self.marker = new_marker
        self.marker_overview[name] = new_marker.id
        self.current_id += 1

    def _update_marker(self, marker_id: int, new_poses: List[Pose]) -> bool:
        """
        Update an existing marker to a new pose

        :param marker_id: id of the marker that should be updated
        :param new_pose: Pose where the updated marker is set

        :return: True if update was successful, False otherwise
        """

        # Find the marker with the specified ID
        if self.marker.id == marker_id:
            # Update successful
            new_points = []
            for new_pose in new_poses:
                self.marker.points = []
                point = Point()
                point.x = new_pose.position.x
                point.y = new_pose.position.y
                point.z = new_pose.position.z
                new_points.append(point)
            self.marker.points = new_points
            self.log_message = f"Marker '{self.marker.ns}' updated"
            self.marker_array_pub.publish(self.marker)
            return True

        # Update was not successful
        # rospy.logwarn(f"Marker {marker_id} not found for update")
        return False

    def remove_marker(self, name: Optional[str] = None):
        """
        Remove a marker by object or name

        :param bw_object: Object which marker should be removed
        :param name: Name of object that should be removed
        """

        if name is None:
            # rospy.logerr('No name for object given, cannot remove marker')
            return

        marker_id = self.marker_overview.pop(name)

        if self.marker.id == marker_id:
            self.marker.action = Marker.DELETE

        self.marker_array_pub.publish(self.marker)
        # rospy.loginfo(f"Removed Marker '{name}'")

    def clear_all_marker(self):
        """
        Clear all existing markers
        """
        self.marker.action = Marker.DELETE

        self.marker_overview = {}
        self.marker_array_pub.publish(self.marker)

        # rospy.loginfo('Removed all markers')<|MERGE_RESOLUTION|>--- conflicted
+++ resolved
@@ -560,44 +560,24 @@
         self.interval = interval
         self.log_message = None
 
-<<<<<<< HEAD
-    def publish(self, poses: List[Pose], size: float = None, color: Optional[List] = None, name: Optional[str] = None):
-=======
     def publish(self, poses: List[Pose], size: float = None, name: Optional[str] = None, scale: Optional[float] = 0.4):
->>>>>>> 0bd404ad
         """
         Publish a pose or an object into the MarkerArray.
         Priorities to add an object if possible
 
         :param poses: List of Pose of the Costmap
-<<<<<<< HEAD
-        :param color: Color of the marker if no object is given
-        :param name: Name of the marker
-        """
-
-        if color is None:
-            color = [1, 0, 1, 1]
-
-        self.start_time = time.time()
-        thread = threading.Thread(target=self._publish, args=(poses, name, color, size))
-=======
         :param scale: Scale of the z-axis of the costmap
         :param name: Name of the marker
         """
 
         self.start_time = time.time()
         thread = threading.Thread(target=self._publish, args=(poses, name, size, scale))
->>>>>>> 0bd404ad
         thread.start()
         # rospy.loginfo(self.log_message)
         thread.join()
 
     def _publish(self, poses: List[Pose], name: Optional[str] = None,
-<<<<<<< HEAD
-                 color: Optional[List] = None, size=None):
-=======
                  size=None, scale=0.4):
->>>>>>> 0bd404ad
         """
         Publish the marker into the MarkerArray
         """
@@ -607,29 +587,17 @@
         while not stop_thread:
             if time.time() - self.start_time > duration:
                 stop_thread = True
-<<<<<<< HEAD
-            self._publish_costmap(name=name, poses=poses, color=color, size=size)
+            self._publish_costmap(name=name, poses=poses, size=size, scale=scale)
 
             rospy.sleep(self.interval)
 
-    def _publish_costmap(self, name: str, poses: List[Pose], color: Optional[List] = None, size=None):
-=======
-            self._publish_costmap(name=name, poses=poses, size=size, scale=scale)
-
-            rospy.sleep(self.interval)
-
     def _publish_costmap(self, name: str, poses: List[Pose], size=None, scale=0.4):
->>>>>>> 0bd404ad
         """
         Publish a Pose as a marker
 
         :param name: Name of the marker
         :param pose: Pose of the marker
-<<<<<<< HEAD
-        :param color: Color of the marker
-=======
         :param scale: Scale of the z-axis of the costmap
->>>>>>> 0bd404ad
         """
 
         if name is None:
@@ -639,25 +607,13 @@
             self._update_marker(self.marker_overview[name], new_poses=poses)
             return
 
-<<<<<<< HEAD
-        color_rgba = ColorRGBA(*color)
-        self._make_marker_array(name=name, marker_type=Marker.POINTS, costmap_poses=poses,
-                                marker_scales=(size, size, size), color_rgba=color_rgba)
-=======
         self._make_marker_array(name=name, marker_type=Marker.POINTS, costmap_poses=poses,
                                 marker_scales=(size, size, size), z_scale=scale)
->>>>>>> 0bd404ad
         self.marker_array_pub.publish(self.marker)
         self.log_message = f"Pose '{name}' published"
 
     def _make_marker_array(self, name, marker_type: int, costmap_poses: List[Pose],
-<<<<<<< HEAD
-                           marker_scales: Tuple = (1.0, 1.0, 1.0),
-                           color_rgba: ColorRGBA = ColorRGBA(*[1.0, 1.0, 1.0, 1.0]),
-                           path_to_resource: Optional[str] = None):
-=======
                            marker_scales: Tuple = (1.0, 1.0, 1.0), z_scale: float = 0.4):
->>>>>>> 0bd404ad
         """
         Create a Marker and add it to the MarkerArray
 
@@ -665,12 +621,7 @@
         :param marker_type: Type of the marker to create
         :param marker_pose: Pose of the marker
         :param marker_scales: individual scaling of the markers axes
-<<<<<<< HEAD
-        :param color_rgba: Color of the marker as RGBA
-        :param path_to_resource: Path to the resource of a Bulletworld object
-=======
         :param scale: Scale of the z-axis of the costmap
->>>>>>> 0bd404ad
         """
 
         frame_id = "pycram/map"
@@ -682,21 +633,11 @@
         new_marker.type = marker_type
         new_marker.action = Marker.ADD
         for costmap_pose in costmap_poses:
-<<<<<<< HEAD
-            new_marker.scale.x = marker_scales[0]
-            new_marker.scale.y = marker_scales[1]
-            new_marker.scale.z = marker_scales[2]
-            new_marker.color.a = color_rgba.a
-            new_marker.color.r = color_rgba.r
-            new_marker.color.g = color_rgba.g
-            new_marker.color.b = color_rgba.b
-=======
             color_rgba = Color.gaussian_color_map(costmap_pose.position.z, 0, z_scale)
             new_marker.scale.x = marker_scales[0]
             new_marker.scale.y = marker_scales[1]
             new_marker.scale.z = marker_scales[2]
             new_marker.colors.append(color_rgba)
->>>>>>> 0bd404ad
 
             point = Point()
             point.x = costmap_pose.position.x
