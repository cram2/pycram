import atexit
import threading
import time
from typing import List, Optional, Tuple

import numpy as np
import rospy
from geometry_msgs.msg import Vector3, Point
from std_msgs.msg import ColorRGBA
from visualization_msgs.msg import Marker, MarkerArray

from ..datastructures.dataclasses import BoxVisualShape, CylinderVisualShape, MeshVisualShape, SphereVisualShape, Color
from ..datastructures.enums import AxisIdentifier, ObjectType
from ..datastructures.pose import Pose, Transform
from ..designator import ObjectDesignatorDescription
from ..datastructures.world import World


class VizMarkerPublisher:
    """
    Publishes an Array of visualization marker which represent the situation in the World
    """

    def __init__(self, topic_name="/pycram/viz_marker", interval=0.1):
        """
        The Publisher creates an Array of Visualization marker with a Marker for each link of each Object in the
        World. This Array is published with a rate of interval.

        :param topic_name: The name of the topic to which the Visualization Marker should be published.
        :param interval: The interval at which the visualization marker should be published, in seconds.
        """
        self.topic_name = topic_name
        self.interval = interval

        self.pub = rospy.Publisher(self.topic_name, MarkerArray, queue_size=10)

        self.thread = threading.Thread(target=self._publish)
        self.kill_event = threading.Event()
        self.main_world = World.current_world if not World.current_world.is_prospection_world else World.current_world.world_sync.world

        self.thread.start()
        atexit.register(self._stop_publishing)

    def _publish(self) -> None:
        """
        Constantly publishes the Marker Array. To the given topic name at a fixed rate.
        """
        while not self.kill_event.is_set():
            marker_array = self._make_marker_array()

            self.pub.publish(marker_array)
            time.sleep(self.interval)

    def _make_marker_array(self) -> MarkerArray:
        """
        Creates the Marker Array to be published. There is one Marker for link for each object in the Array, each Object
        creates a name space in the visualization Marker. The type of Visualization Marker is decided by the collision
        tag of the URDF.

        :return: An Array of Visualization Marker
        """
        obj_coloring = False
        marker_array = MarkerArray()
        for obj in self.main_world.objects:
<<<<<<< HEAD
            if obj.name == "floor":
=======
            if obj.obj_type == ObjectType.ROBOT or obj.name == "floor" and not obj.name == "rollin_justin":
>>>>>>> f19dd08d
                continue
            if obj.obj_type == ObjectType.GENERIC_OBJECT:
                obj_coloring = True
            for link in obj.link_name_to_id.keys():
                geom = obj.get_link_geometry(link)
                if not geom:
                    continue
                msg = Marker()
                msg.header.frame_id = "pycram/map"
                msg.ns = obj.name
                msg.id = obj.link_name_to_id[link]
                msg.type = Marker.MESH_RESOURCE
                msg.action = Marker.ADD
                link_pose = obj.get_link_transform(link)
                if obj.get_link_origin(link) is not None:
                    link_origin = obj.get_link_origin_transform(link)
                else:
                    link_origin = Transform()
                link_pose_with_origin = link_pose * link_origin
                msg.pose = link_pose_with_origin.to_pose().pose
                if obj_coloring:
                    colors = {
                        "orange": (1, 0.75, 0, 1),
                        "cucumber": (0, 1, 0, 1),
                        "banana": (1, 1, 0, 1),
                        "lemon": (1, 1, 0, 1),
                        "citron": (1, 1, 0, 1),
                        "lime": (0.75, 1.0, 0.0, 1),
                        "apple": (1, 0, 0, 1),
                        "tomato": (1, 0, 0, 1),
                        "peach": (1.0, 0.8, 0.64, 1),
                        "kiwi": (0.76, 0.88, 0.52, 1),
                        "avocado": (0.0, 0.5, 0.0, 1),
                        "bowl": (1, 0, 0, 1),
                        "jeroen_cup":  (0, 0, 1, 1)
                    }
                    color = colors.get(obj.name, [1, 1, 1, 1])

                else:
                    color = [1, 1, 1, 1] if obj.link_name_to_id[link] == -1 else obj.get_link_color(link).get_rgba()

                msg.color = ColorRGBA(*color)
                msg.lifetime = rospy.Duration(1)

                if isinstance(geom, MeshVisualShape):
                    msg.type = Marker.MESH_RESOURCE
                    msg.mesh_resource = "file://" + geom.file_name
                    if hasattr(geom, "scale") and geom.scale:
                        msg.scale = Vector3(geom.scale[0], geom.scale[1], geom.scale[2])
                    else:
                        msg.scale = Vector3(1, 1, 1)
                    msg.mesh_use_embedded_materials = True
                elif isinstance(geom, CylinderVisualShape):
                    msg.type = Marker.CYLINDER
                    msg.scale = Vector3(geom.radius * 2, geom.radius * 2, geom.length)
                elif isinstance(geom, BoxVisualShape):
                    msg.type = Marker.CUBE
                    msg.scale = Vector3(*geom.size)
                elif isinstance(geom, SphereVisualShape):
                    msg.type = Marker.SPHERE
                    msg.scale = Vector3(geom.radius * 2, geom.radius * 2, geom.radius * 2)

                marker_array.markers.append(msg)
        return marker_array

    def _stop_publishing(self) -> None:
        """
        Stops the publishing of the Visualization Marker update by setting the kill event and collecting the thread.
        """
        self.kill_event.set()
        self.thread.join()


class ManualMarkerPublisher:
    """
    Class to manually add and remove marker of objects and poses.
    """

    def __init__(self, topic_name: str = '/pycram/manual_marker', interval: float = 0.1):
        """
        The Publisher creates an Array of Visualization marker with a marker for a pose or object.
        This Array is published with a rate of interval.

        :param topic_name: Name of the marker topic
        :param interval: Interval at which the marker should be published
        """
        self.start_time = None
        self.marker_array_pub = rospy.Publisher(topic_name, MarkerArray, queue_size=10)

        self.marker_array = MarkerArray()
        self.marker_overview = {}
        self.current_id = 0

        self.interval = interval
        self.log_message = None

    def publish(self, pose: Pose, color: Optional[List] = None, bw_object: Optional[ObjectDesignatorDescription] = None,
                name: Optional[str] = None):
        """
        Publish a pose or an object into the MarkerArray.
        Priorities to add an object if possible

        :param pose: Pose of the marker
        :param color: Color of the marker if no object is given
        :param bw_object: Object to add as a marker
        :param name: Name of the marker
        """

        if color is None:
            color = [1, 0, 1, 1]

        self.start_time = time.time()
        thread = threading.Thread(target=self._publish, args=(pose, bw_object, name, color))
        thread.start()
        # rospy.loginfo(self.log_message)
        thread.join()

    def _publish(self, pose: Pose, bw_object: Optional[ObjectDesignatorDescription] = None, name: Optional[str] = None,
                 color: Optional[List] = None):
        """
        Publish the marker into the MarkerArray
        """
        stop_thread = False
        duration = 2

        while not stop_thread:
            if time.time() - self.start_time > duration:
                stop_thread = True
            if bw_object is None:
                self._publish_pose(name=name, pose=pose, color=color)
            else:
                self._publish_object(name=name, pose=pose, bw_object=bw_object)

            rospy.sleep(self.interval)

    def _publish_pose(self, name: str, pose: Pose, color: Optional[List] = None):
        """
        Publish a Pose as a marker

        :param name: Name of the marker
        :param pose: Pose of the marker
        :param color: Color of the marker
        """

        if name is None:
            name = 'pose_marker'

        if name in self.marker_overview.keys():
            self._update_marker(self.marker_overview[name], new_pose=pose)
            return

        color_rgba = ColorRGBA(*color)
        self._make_marker_array(name=name, marker_type=Marker.ARROW, marker_pose=pose,
                                marker_scales=(0.05, 0.05, 0.05), color_rgba=color_rgba)
        self.marker_array_pub.publish(self.marker_array)
        self.log_message = f"Pose '{name}' published"

    def _publish_object(self, name: Optional[str], pose: Pose, bw_object: ObjectDesignatorDescription):
        """
        Publish an Object as a marker

        :param name: Name of the marker
        :param pose: Pose of the marker
        :param bw_object: ObjectDesignatorDescription for the marker
        """

        bw_real = bw_object.resolve()

        if name is None:
            name = bw_real.name

        if name in self.marker_overview.keys():
            self._update_marker(self.marker_overview[name], new_pose=pose)
            return

        path = bw_real.world_object.root_link.geometry.file_name

        self._make_marker_array(name=name, marker_type=Marker.MESH_RESOURCE, marker_pose=pose,
                                path_to_resource=path)

        self.marker_array_pub.publish(self.marker_array)
        self.log_message = f"Object '{name}' published"

    def _make_marker_array(self, name, marker_type: int, marker_pose: Pose, marker_scales: Tuple = (1.0, 1.0, 1.0),
                           color_rgba: ColorRGBA = ColorRGBA(*[1.0, 1.0, 1.0, 1.0]),
                           path_to_resource: Optional[str] = None):
        """
        Create a Marker and add it to the MarkerArray

        :param name: Name of the Marker
        :param marker_type: Type of the marker to create
        :param marker_pose: Pose of the marker
        :param marker_scales: individual scaling of the markers axes
        :param color_rgba: Color of the marker as RGBA
        :param path_to_resource: Path to the resource of a Bulletworld object
        """

        frame_id = marker_pose.header.frame_id
        new_marker = Marker()
        new_marker.id = self.current_id
        new_marker.header.frame_id = frame_id
        new_marker.ns = name
        new_marker.header.stamp = rospy.Time.now()
        new_marker.type = marker_type
        new_marker.action = Marker.ADD
        new_marker.pose = marker_pose.pose
        new_marker.scale.x = marker_scales[0]
        new_marker.scale.y = marker_scales[1]
        new_marker.scale.z = marker_scales[2]
        new_marker.color.a = color_rgba.a
        new_marker.color.r = color_rgba.r
        new_marker.color.g = color_rgba.g
        new_marker.color.b = color_rgba.b

        if path_to_resource is not None:
            new_marker.mesh_resource = 'file://' + path_to_resource

        self.marker_array.markers.append(new_marker)
        self.marker_overview[name] = new_marker.id
        self.current_id += 1

    def _update_marker(self, marker_id: int, new_pose: Pose) -> bool:
        """
        Update an existing marker to a new pose

        :param marker_id: id of the marker that should be updated
        :param new_pose: Pose where the updated marker is set

        :return: True if update was successful, False otherwise
        """

        # Find the marker with the specified ID
        for marker in self.marker_array.markers:
            if marker.id == marker_id:
                # Update successful
                marker.pose = new_pose
                self.log_message = f"Marker '{marker.ns}' updated"
                self.marker_array_pub.publish(self.marker_array)
                return True

        # Update was not successful
        # rospy.logwarn(f"Marker {marker_id} not found for update")
        return False

    def remove_marker(self, bw_object: Optional[ObjectDesignatorDescription] = None, name: Optional[str] = None):
        """
        Remove a marker by object or name

        :param bw_object: Object which marker should be removed
        :param name: Name of object that should be removed
        """

        if bw_object is not None:
            bw_real = bw_object.resolve()
            name = bw_real.name

        if name is None:
            # rospy.logerr('No name for object given, cannot remove marker')
            return

        marker_id = self.marker_overview.pop(name)

        for marker in self.marker_array.markers:
            if marker.id == marker_id:
                marker.action = Marker.DELETE

        self.marker_array_pub.publish(self.marker_array)
        self.marker_array.markers.pop(marker_id)
        # rospy.loginfo(f"Removed Marker '{name}'")

    def clear_all_marker(self):
        """
        Clear all existing markers
        """
        for marker in self.marker_array.markers:
            marker.action = Marker.DELETE

        self.marker_overview = {}
        self.marker_array_pub.publish(self.marker_array)

        # rospy.loginfo('Removed all markers')


class AxisMarkerPublisher:
    def __init__(self, topic='/pycram/axis_marker', frame_id='pycram/map'):

        self.marker_pub = rospy.Publisher(topic, MarkerArray, queue_size=10)

        self.marker_array = MarkerArray()
        self.marker_overview = {}
        self.current_id = 0
        self.frame_id = frame_id

        self.length = None
        self.duration = None
        self.poses = None
        self.axis = None
        self.colorclass = Color()
        self.color = None

        self.thread = threading.Thread(target=self._publish)

    def publish(self, poses: List[Pose], duration=15.0, length=0.1, name=None):
        """
        Publish a MarkerArray with given pose and axis.
        Duration, length and color of the line are optional.

        :param poses: List of Poses to be visualized
        :param axis: Orientation for the Line
        :param duration: Duration of the marker
        :param length: Length of the line
        :param color: Color of the line if it should be personalized
        """

        self.name = name
        self.poses = poses
        self.duration = duration
        self.length = length
        color = self.colorclass

        for pose in self.poses:
            self._create_line(pose, AxisIdentifier.X.value, self.duration, self.length,
                              color.get_color_from_string('red'))
            self._create_line(pose, AxisIdentifier.Y.value, self.duration, self.length,
                              color.get_color_from_string('green'))
            self._create_line(pose, AxisIdentifier.Z.value, self.duration, self.length,
                              color.get_color_from_string('blue'))

        self.thread.start()
        # rospy.loginfo("Publishing axis visualization")
        self.thread.join()
        # rospy.logdebug("Stopped Axis visualization")

    def _publish(self):
        if self.name in self.marker_overview.keys():
            self._update_marker(self.marker_overview[self.name], new_pose=self.pose)
            return

        stop_thread = False
        duration = 1
        frequency = 0.2
        start_time = time.time()

        while not stop_thread:
            if time.time() - start_time > duration:
                stop_thread = True

            # Publish the MarkerArray
            self.marker_pub.publish(self.marker_array)

            rospy.sleep(frequency)

    def _get_color(self, axis):
        """
        Get the color of the given Axis

        :param axis: Used axis
        """
        color = self.colorclass
        if axis == AxisIdentifier.X.value:
            axis_color = color.get_color_from_string('red')
        elif axis == AxisIdentifier.Y.value:
            axis_color = color.get_color_from_string('green')
        elif axis == AxisIdentifier.Z.value:
            axis_color = color.get_color_from_string('blue')
        else:
            # rospy.logwarn(f'Axis {str(axis)} is not valid')
            axis_color = color.get_color_from_string('red')

        return axis_color

    def _create_line(self, pose, axis, duration, length, color):
        """
        Create a line marker to add to the marker array.

        :param pose: Starting pose of the line
        :param axis: Axis along which the line is set
        :param duration: Duration of the line marker
        :param length: Length of the line
        :param color: Optional color for the Line
        """

        def normalize_quaternion(q):
            norm = np.sqrt(q.x ** 2 + q.y ** 2 + q.z ** 2 + q.w ** 2)
            if norm > 0:
                return q.x / norm, q.y / norm, q.z / norm, q.w / norm
            return q.x, q.y, q.z, q.w

        def quaternion_multiply(q1, q2):
            x1, y1, z1, w1 = q1
            x2, y2, z2, w2 = q2
            return (
                w1 * x2 + x1 * w2 + y1 * z2 - z1 * y2,
                w1 * y2 + y1 * w2 + z1 * x2 - x1 * z2,
                w1 * z2 + z1 * w2 + x1 * y2 - y1 * x2,
                w1 * w2 - x1 * x2 - y1 * y2 - z1 * z2,
            )

        def rotate_axis_by_quaternion(axis, quaternion):
            # Normalize the quaternion to avoid distortions
            qx, qy, qz, qw = normalize_quaternion(quaternion)

            # Represent axis as quaternion (x, y, z, 0)
            axis_quat = (*axis, 0)

            # Quaternion components
            q = (qx, qy, qz, qw)

            # Compute the inverse (conjugate for unit quaternion)
            q_conjugate = (-qx, -qy, -qz, qw)

            # Rotate the vector
            rotated_quat = quaternion_multiply(quaternion_multiply(q, axis_quat), q_conjugate)

            # The rotated vector is the vector part of the resulting quaternion
            return rotated_quat[:3]

        # Create a line marker for the axis
        line_marker = Marker()
        line_marker.header.frame_id = self.frame_id
        line_marker.header.stamp = rospy.Time.now()
        line_marker.ns = f'axis_visualization_{self.current_id}'
        line_marker.id = self.current_id
        line_marker.type = Marker.LINE_LIST
        line_marker.action = Marker.ADD
        line_marker.scale.x = 0.01  # Line width
        line_marker.color = color
        line_marker.lifetime = rospy.Duration(duration)

        # Start point at the position specified by the pose (translation part)
        start_point = Point()
        start_point.x = pose.position.x
        start_point.y = pose.position.y
        start_point.z = pose.position.z

        quaternion = pose.orientation
        rotated_axis = rotate_axis_by_quaternion(axis, quaternion)

        # Calculate the end point by adding the rotated axis vector (scaled by length)
        end_point = Point()
        end_point.x = pose.position.x + (rotated_axis[0] * length)
        end_point.y = pose.position.y + (rotated_axis[1] * length)
        end_point.z = pose.position.z + (rotated_axis[2] * length)

        line_marker.points.append(start_point)
        line_marker.points.append(end_point)

        # Add the line marker to the MarkerArray
        self.marker_array.markers.append(line_marker)
        self.marker_overview[f"{self.name}_{self.current_id}"] = line_marker.id
        self.current_id += 1

    def _update_marker(self, marker_id, new_pose):
        """
        Update an existing marker to a new pose

        :param marker_id: id of the marker that should be updated
        :param new_pose: Pose where the updated marker is set
        """

        # Find the marker with the specified ID
        for marker in self.marker_array.markers:
            if marker.id == marker_id:
                # Update successful
                marker.pose = new_pose
                # rospy.logdebug(f"Marker {marker_id} updated")
                self.marker_pub.publish(self.marker_array)
                return True

        # Update was not successful
        # rospy.logwarn(f"Marker {marker_id} not found for update")
        return False


class CostmapPublisher:
    """
    Class to manually add and remove marker of objects and poses.
    """

    def __init__(self, topic_name: str = '/pycram/costmap_marker', interval: float = 0.1):
        """
        The Publisher creates an Array of Visualization marker with a marker for a pose or object.
        This Array is published with a rate of interval.

        :param topic_name: Name of the marker topic
        :param interval: Interval at which the marker should be published
        """
        self.start_time = None
        self.marker_array_pub = rospy.Publisher(topic_name, Marker, queue_size=10)

        self.marker = Marker()
        self.marker_overview = {}
        self.current_id = 0

        self.interval = interval
        self.log_message = None

    def publish(self, poses: List[Pose], size: float = None, color: Optional[List] = None, name: Optional[str] = None):
        """
        Publish a pose or an object into the MarkerArray.
        Priorities to add an object if possible

        :param poses: List of Pose of the Costmap
        :param color: Color of the marker if no object is given
        :param name: Name of the marker
        """

        if color is None:
            color = [1, 0, 1, 1]

        self.start_time = time.time()
        thread = threading.Thread(target=self._publish, args=(poses, name, color, size))
        thread.start()
        # rospy.loginfo(self.log_message)
        thread.join()

    def _publish(self, poses: List[Pose], name: Optional[str] = None,
                 color: Optional[List] = None, size=None):
        """
        Publish the marker into the MarkerArray
        """
        stop_thread = False
        duration = 2

        while not stop_thread:
            if time.time() - self.start_time > duration:
                stop_thread = True
            self._publish_costmap(name=name, poses=poses, color=color, size=size)

            rospy.sleep(self.interval)

    def _publish_costmap(self, name: str, poses: List[Pose], color: Optional[List] = None, size=None):
        """
        Publish a Pose as a marker

        :param name: Name of the marker
        :param pose: Pose of the marker
        :param color: Color of the marker
        """

        if name is None:
            name = 'costmap_marker'

        if name in self.marker_overview.keys():
            self._update_marker(self.marker_overview[name], new_poses=poses)
            return

        color_rgba = ColorRGBA(*color)
        self._make_marker_array(name=name, marker_type=Marker.POINTS, costmap_poses=poses,
                                marker_scales=(size, size, size), color_rgba=color_rgba)
        self.marker_array_pub.publish(self.marker)
        self.log_message = f"Pose '{name}' published"

    def _make_marker_array(self, name, marker_type: int, costmap_poses: List[Pose],
                           marker_scales: Tuple = (1.0, 1.0, 1.0),
                           color_rgba: ColorRGBA = ColorRGBA(*[1.0, 1.0, 1.0, 1.0]),
                           path_to_resource: Optional[str] = None):
        """
        Create a Marker and add it to the MarkerArray

        :param name: Name of the Marker
        :param marker_type: Type of the marker to create
        :param marker_pose: Pose of the marker
        :param marker_scales: individual scaling of the markers axes
        :param color_rgba: Color of the marker as RGBA
        :param path_to_resource: Path to the resource of a Bulletworld object
        """

        frame_id = "pycram/map"
        new_marker = Marker()
        new_marker.id = self.current_id
        new_marker.header.frame_id = frame_id
        new_marker.ns = name
        new_marker.header.stamp = rospy.Time.now()
        new_marker.type = marker_type
        new_marker.action = Marker.ADD
        for costmap_pose in costmap_poses:
            new_marker.scale.x = marker_scales[0]
            new_marker.scale.y = marker_scales[1]
            new_marker.scale.z = marker_scales[2]
            new_marker.color.a = color_rgba.a
            new_marker.color.r = color_rgba.r
            new_marker.color.g = color_rgba.g
            new_marker.color.b = color_rgba.b

            point = Point()
            point.x = costmap_pose.position.x
            point.y = costmap_pose.position.y
            point.z = costmap_pose.position.z
            new_marker.points.append(point)

        self.marker = new_marker
        self.marker_overview[name] = new_marker.id
        self.current_id += 1

    def _update_marker(self, marker_id: int, new_poses: List[Pose]) -> bool:
        """
        Update an existing marker to a new pose

        :param marker_id: id of the marker that should be updated
        :param new_pose: Pose where the updated marker is set

        :return: True if update was successful, False otherwise
        """

        # Find the marker with the specified ID
        if self.marker.id == marker_id:
            # Update successful
            new_points = []
            for new_pose in new_poses:
                self.marker.points = []
                point = Point()
                point.x = new_pose.position.x
                point.y = new_pose.position.y
                point.z = new_pose.position.z
                new_points.append(point)
            self.marker.points = new_points
            self.log_message = f"Marker '{self.marker.ns}' updated"
            self.marker_array_pub.publish(self.marker)
            return True

        # Update was not successful
        # rospy.logwarn(f"Marker {marker_id} not found for update")
        return False

    def remove_marker(self, name: Optional[str] = None):
        """
        Remove a marker by object or name

        :param bw_object: Object which marker should be removed
        :param name: Name of object that should be removed
        """

        if name is None:
            # rospy.logerr('No name for object given, cannot remove marker')
            return

        marker_id = self.marker_overview.pop(name)

        if self.marker.id == marker_id:
            self.marker.action = Marker.DELETE

        self.marker_array_pub.publish(self.marker)
        # rospy.loginfo(f"Removed Marker '{name}'")

    def clear_all_marker(self):
        """
        Clear all existing markers
        """
        self.marker.action = Marker.DELETE

        self.marker_overview = {}
        self.marker_array_pub.publish(self.marker)

        # rospy.loginfo('Removed all markers')<|MERGE_RESOLUTION|>--- conflicted
+++ resolved
@@ -62,11 +62,7 @@
         obj_coloring = False
         marker_array = MarkerArray()
         for obj in self.main_world.objects:
-<<<<<<< HEAD
-            if obj.name == "floor":
-=======
             if obj.obj_type == ObjectType.ROBOT or obj.name == "floor" and not obj.name == "rollin_justin":
->>>>>>> f19dd08d
                 continue
             if obj.obj_type == ObjectType.GENERIC_OBJECT:
                 obj_coloring = True
