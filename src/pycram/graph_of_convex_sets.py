--- conflicted
+++ resolved
@@ -1,35 +1,25 @@
-import itertools
 import time
 
 import networkx as nx
 import numpy as np
 import plotly.graph_objects as go
-from random_events.interval import SimpleInterval, Bound, singleton, reals
+from random_events.interval import reals
 from random_events.product_algebra import SimpleEvent, Event
-from random_events.variable import Continuous
 from rtree import index
-from scipy.spatial import ConvexHull, QhullError
 from sortedcontainers import SortedSet
 from tqdm import tqdm
 from typing_extensions import Self, Optional, List
 
+from .datastructures.dataclasses import BoundingBox, BoundingBoxCollection
+from .datastructures.pose import PoseStamped
 from .datastructures.world import World
-from .datastructures.dataclasses import BoundingBox, BoundingBoxCollection, AxisAlignedBoundingBox
-from .datastructures.pose import PoseStamped, TransformStamped
-from .description import Link
 from .failures import PlanFailure
-<<<<<<< HEAD
-from .ros_utils.viz_marker_publisher import TrajectoryPublisher, BoundingBoxPublisher
-from scipy.spatial.transform import Rotation
-from random_events.polytope import Polytope
-
-=======
 from .ros import loginfo
+
 try:
-    from .ros_utils.viz_marker_publisher import TrajectoryPublisher
+    from .ros_utils.viz_marker_publisher import TrajectoryPublisher, BoundingBoxPublisher
 except ImportError:
     loginfo("Could not import TrajectoryPublisher. This is probably because you are not running ROS.")
->>>>>>> c1efb6f6
 
 class PoseOccupiedError(PlanFailure):
     """
