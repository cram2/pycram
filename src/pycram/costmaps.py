--- conflicted
+++ resolved
@@ -19,19 +19,15 @@
 
 from .datastructures.dataclasses import BoxVisualShape, Color
 from .datastructures.pose import Transform
-from .ros import  logwarn
+from .ros import logwarn
 from .datastructures.dataclasses import AxisAlignedBoundingBox
 from .datastructures.pose import Pose
 from .datastructures.world import UseProspectionWorld
 from .datastructures.world import World
 from .description import Link
 from .local_transformer import LocalTransformer
-<<<<<<< HEAD
-from .ros.ros_tools import wait_for_message
+from .ros import wait_for_message
 from .utils import chunks
-=======
-from .ros import  wait_for_message
->>>>>>> b58b4fb9
 from .world_concepts.world_object import Object
 
 
