# used for delayed evaluation of typing until python 3.11 becomes mainstream
from __future__ import annotations

import numpy as np
import pybullet as p
import rospy
<<<<<<< HEAD
import matplotlib.pyplot as plt
from matplotlib import colors
from .bullet_world import BulletWorld
=======
import psutil
import time
from pycram.robot_description import InitializedRobotDescription as robot_description
from .bullet_world import BulletWorld, Use_shadow_world
>>>>>>> d8344582
from .bullet_world_reasoning import _get_images_for_target
from nav_msgs.msg import OccupancyGrid, MapMetaData
from typing import Tuple, List, Union, Optional




class Costmap:
    """
    The base class of all Costmaps which implemnets the visualization of costmaps
    in the BulletWorld.
    """
    def __init__(self, resolution: float,
                 height: int,
                 width: int,
                 origin: Tuple[List[float], List[float]],
                 map: np.ndarray):
        """
        The constaructor of the base class of all Costmaps.
        :param resolution: The distance in metre in the real world which is represented
        by a single entry in the cotsmap.
        :param height: The height of the costmap.
        :param width: The width of the costmap.
        :param origin: The origin of the costmap, in world coordinate frame. The
        origin of the costmap is located in the centre of the costmap, the format
        of the origin is a list of x,y,z.
        :param map: The costmap represents as a 2D numpy array.
        """
        self.resolution: float = resolution
        self.size: int = height
        self.height: int = height
        self.width: int = width
        self.origin: Tuple[List[float], List[float]] = origin
        self.map: np.ndarray = map
        self.vis_ids: List[int] = []

    def visualize(self) -> None:
        """
        Visualizes a costmap in the BulletWorld, the visualisation works by
        subdividing the costmap in rectangles which are then visualized as pybullet
        visual shapes.
        :return: The pybullet unique body id.
        """
        if self.vis_ids != []:
            return

        # working on a copy of the costmap, since found rectangles are deleted
        map = np.copy(self.map)
        curr_width = 0
        curr_height = 0
        curr_pose = []
        boxes = []
        # Finding all rectangles in the costmap
        for i in range(0, map.shape[0]):
            for j in range(0, map.shape[1]):
                if map[i][j] > 0:
                    curr_width = self._find_consectuive_line((i, j), map)
                    curr_pose = (i, j)
                    curr_height = self._find_max_box_height((i,j), curr_width, map)
                    avg = np.average(map[i:i+curr_height, j:j+curr_width])
                    boxes.append([curr_pose, curr_height, curr_width, avg])
                    map[i:i+curr_height, j:j+curr_width] = 0
        cells = []
        # Creation of the visual shapes, for documentation of the visual shapes
        # please look here: https://docs.google.com/document/d/10sXEhzFRSnvFcl3XxNGhnD4N2SedqwdAvK3dsihxVUA/edit#heading=h.q1gn7v6o58bf
        for box in boxes:
            visual = p.createVisualShape(p.GEOM_BOX, halfExtents=[(box[1] * self.resolution) / 2, (box[2] * self.resolution) / 2, 0.001],
                rgbaColor=[1, 0, 0, 0.6], visualFramePosition=[(box[0][0] + box[1]/2) * self.resolution, (box[0][1] + box[2]/2) * self.resolution, 0.])
            cells.append(visual)
        # Set to 127 for since this is the maximal amount of links in a multibody
        for cell_parts in self._chunks(cells, 127):
            # Dummy paramater since these are needed to spawn visual shapes as a
            # multibody.
            link_poses = [[0, 0, 0] for c in cell_parts]
            link_orientations = [[0, 0, 0, 1] for c in cell_parts]
            link_masses = [1.0 for c in cell_parts]
            link_parent = [0 for c in cell_parts]
            link_joints = [p.JOINT_FIXED for c in cell_parts]
            link_collision = [-1 for c in cell_parts]
            link_joint_axis = [[1, 0, 0] for c in cell_parts]
            # The position at which the multibody will be spawned. Offset such that
            # the origin referes to the centre of the costmap.
            origin_pose = self.origin[0]
            base_pose = [origin_pose[0] - self.height/2*self.resolution, origin_pose[1] - self.width / 2*self.resolution, origin_pose[2]]

            offset = [[-self.height/2*self.resolution, -self.width/2 *self.resolution, 0.05], [0, 0, 0, 1]]
            new_pose = p.multiplyTransforms(self.origin[0], self.origin[1], offset[0], offset[1])

            map_obj = p.createMultiBody(baseVisualShapeIndex=-1, linkVisualShapeIndices=cell_parts,
                basePosition=new_pose[0], baseOrientation=new_pose[1], linkPositions=link_poses, # [0, 0, 1, 0]
                linkMasses=link_masses, linkOrientations=link_orientations,
                linkInertialFramePositions=link_poses,
                linkInertialFrameOrientations=link_orientations,linkParentIndices=link_parent,
                linkJointTypes=link_joints, linkJointAxis=link_joint_axis,
                linkCollisionShapeIndices=link_collision)
            self.vis_ids.append(map_obj)

<<<<<<< HEAD

    def _chunks(self, lst: List, n: int) -> List:
=======
    def _chunks(self, lst, n):
>>>>>>> d8344582
        """Yield successive n-sized chunks from lst."""
        for i in range(0, len(lst), n):
            yield lst[i:i + n]

    def close_visualization(self) -> None:
        for id in self.vis_ids:
            p.removeBody(id)
        self.vis_ids =  []

    def _find_consectuive_line(self, start: Tuple[int, int], map: np.ndarray) -> int:
        """
        Finds the number of consectuive entrys in the costmap which are greater
        than zero.
        :param start: The indicies in the costmap from which a the consectuive line
        should be found.
        :param map: The costmap in which the line should be found.
        :return: The lenght of the consectuive line of entrys greater than zero.
        """
        width = map.shape[1]
        lenght = 0
        for i in range(start[1], width):
            if map[start[0]][i] > 0:
                lenght += 1
            else:
                return lenght
        return lenght

    def _find_max_box_height(self, start: Tuple[int, int], lenght: int, map: np.ndarray) -> int:
        """
        Finds the maximal height for a rectangle for a given width in a costmap.
        The method traverses one row at a time and checks if all entrys for the
        given width are greater than zero. If a entry is less or equal than zero
        the height is returned.
        :param start: The indices in the cotsmap from which the method should start.
        :param length: The given width for a a portion of a row which should be checked.
        :param map: The costmap in which should be searched.
        :return: The height of the rectangle.
        """
        height, width = map.shape
        curr_height = 1
        for i in range(start[0], height):
            for j in range(start[1], start[1] + lenght):
                if map[i][j] <= 0:
                    return curr_height
            curr_height += 1
        return curr_height

    def merge(self, other_cm: Costmap) -> Union[None, Costmap]:
        """
        Merges the values of two costmaps and returns a new costmap that has for
        every cell the merged values of both inputs. To merge two costmaps they
        have to be the same size, resolution and posess the same origin.
        :param other_cm: The other costmap with which this costmap should be merged.
        """
        if self.size != other_cm.size:
            print("To merge costmaps, the size has to be equal")
            return
        elif self.origin != other_cm.origin:
            print("To merge costmaps, the origin has to be equal")
            return
        elif self.resolution != other_cm.resolution:
            print("To merge cotsmaps, the resoulution has to be equal")
            return
        new_map = np.zeros((self.height, self.width))
        # A nunpy array of the positions where both costmaps are greater than 0
        merge = np.logical_and(self.map > 0, other_cm.map > 0)
        new_map[merge] = self.map[merge] * other_cm.map[merge]
        new_map = (new_map / np.max(new_map)).reshape((self.height, self.width))
        return Costmap(self.resolution, self.height, self.width, self.origin, new_map)

    def __add__(self, other):
        if isinstance(other, Costmap):
            return self.merge(other)
        else:
            print("Can only combine two costmaps")
            return None


class OccupancyCostmap(Costmap):
    """
    The occupancy Costmap represents a map of the environment where obstacles or
    positions which are inaccessiable for a robot have a value of -1.
    """
<<<<<<< HEAD
    def __init__(self, distance_to_obstacle: float,
                 from_ros: Optional[bool] = False,
                 size: Optional[int] = 100,
                 resolution: Optional[float] = 0.02,
                 origin: Optional[List[float]] = [0,0,0],
                 world: Optional[BulletWorld] = None):
=======
    def __init__(self, distance_to_obstacle, from_ros=False, size=100, resolution=0.02, origin=[[0, 0, 0], [0, 0, 0, 1]], world=None):
>>>>>>> d8344582
        """
        The constructor for the Occupancy costmap, the actual costmap is received
        from the ROS map_server and wrapped by this class. Meta data about the
        costmap is also received from the map_server.
        :param distance_obstacle: The distance by which the obstacles should be
            inflated. Meaning that obstacles in the costmap are growing bigger by this
            distance.
        :param from_ros: This determines if the Occupancy map should be created
            from the map provided by the ROS map_server or from the BulletWorld.
            If True then the map from the ROS map_server will be used otherwise
            the Occupancy map will be created from the BulletWorld.
        :param size: The lenght of the side of the costmap. The costmap will be created
            as a square. This will only be used if from_ros is False.
        :param resolution: The resolution of this costmap. This determines how much
            meter one pixel in the costmap represents. This is only used if from_ros
            is Flase.
        :param origin: This determines the origin of the costmap. The origin will
            be in the middle of the costmap. This parameter is only used if from_ros
            is False.
        :param world: This parameter specifies the BulletWorld for which a Occupancy
            costmap should be created. This parameter is only used if from_ros is False.
        """
        if from_ros:
            meta = self._get_map_metadata()
            self.original_map = np.reshape(self._get_map(), (meta.height, meta.width))
            self.meta_origin = [meta.origin.position.x, meta.origin.position.y, meta.origin.position.z]
            self.resolution = meta.resolution
            self.height = meta.height
            self.width = meta.width
            # Nunber of cells that have to be between a valid cell and an obstacle
            self.distance_obstacle = max(int(distance_to_obstacle / self.resolution), 1)
            Costmap.__init__(self, meta.resolution, meta.height, meta.width,
                        self._calculate_diff_origin(meta.height, meta.width),
                        np.rot90(np.flip(self._convert_map(self.original_map, self.height), 0)))
        else:
            self.size = size
            self.origin = origin
            self.resolution = resolution
            self.distance_obstacle = max(int(distance_to_obstacle / self.resolution), 1)
            self.map = self._create_from_bullet(world, size, resolution, origin)
            Costmap.__init__(self, resolution, size, size, self.origin, self.map)

    def _calculate_diff_origin(self, height: int, width: int) -> List[float]:
        """
        This method calculates the difference between the origin of the costmap
        as stated by the meta data and the actual middle of the costmap which
        is used by PyCRAM to visualize the cotsmap. The origin as stated by the
        meta data referes to the position of the global coordinate frame with
        the bottom left corner as reference.
        :param height: The Hieght of the costmap
        :param width: The width of the costmap
        :return: The difference between the actual origin and center of the costmap
        """
        actual_origin = [int(height/2) * self.resolution, int(width/2) * self.resolution, 0]
        origin = np.array(self.meta_origin) + np.array(actual_origin)
        return origin

    @staticmethod
    def _get_map() -> np.ndarray:
        """
        Receives the map array from the map_server converts it into a numpy array.
        :return: The costmap as a numpy array.
        """
        print("Waiting for Map")
        map = rospy.wait_for_message("/map",  OccupancyGrid)
        print("Recived Map")
        return np.array(map.data)

    @staticmethod
    def _get_map_metadata() -> MapMetaData:
        """
        Receives the meta data about the costmap from the map_server and returns it.
        The meta data contains things like, height, width, origin and resolution.
        :return: The meta data for the costmap array.
        """
        print("Waiting for Map Meta Data")
        meta = rospy.wait_for_message("/map_metadata", MapMetaData)
        print("Recived Meta Data")
        return meta

<<<<<<< HEAD
    def find_all_non_negativ(self) -> List[Tuple[int, int]]:
        """
        Finds and returns all indicies for entry in the array which are greater
        than zero.
        :return: A list of tuple which are entries that are greater than zero.
        """
        indices = []
        for i in range(0, self.width):
            for j in range(0, self.height):
                if self.map[i][j] >= 0:
                    indices.append((i, j))
        return indices

    def find_all_valid_non_negativ(self) -> List[Tuple[int, int]]:
        """
        Finds all entries in the costmap that are greater than zero and are further
        than distance_to_obstacle from any obstacle.
        :return: A list of tuple which represent entries in the costmap which are
        further than distance_to_obstacle from any obstacle.
        """
        non_zero = self.find_all_non_negativ()
        valid = []
        for w, h in non_zero:
            sub = self.map[w-self.distance_obstacle: w+self.distance_obstacle, h-self.distance_obstacle:h+self.distance_obstacle]
            if -1 in sub:
                continue
            else:
                valid.append((w,h))
        return valid

    def _convert_map(self, map: np.ndarray, size: int) -> np.ndarray:
=======
    def _convert_map(self, map, size):
>>>>>>> d8344582
        """
        This Method converts the Occupancy Map received from ROS to be more consistent
        with how PyCRAM handles its costmap. Every possible cell for a robot to stand
        is set to one while anything else is set to zero. Additionally this method
        also takes into account the distance_to_obstacle parameter and sets cell values
        that are too close to an obstacle to 0.
        :param map: The map that should be converted. Represented as 2d numpy array
        :return: The converted map. Represented as 2d numpy array.
        """
        map = np.pad(map, (int(self.distance_obstacle/2), int(self.distance_obstacle/2)))

        sub_shape = (self.distance_obstacle, self.distance_obstacle)
        view_shape = tuple(np.subtract(map.shape, sub_shape) + 1) + sub_shape
        strides = map.strides + map.strides

        sub_matrices = np.lib.stride_tricks.as_strided(map,view_shape,strides)
        sub_matrices = sub_matrices.reshape(sub_matrices.shape[:-2] + (-1,))
        sum = np.sum(sub_matrices, axis=2)
        return (sum == 0).astype('int16')

    def create_sub_map(self, sub_origin: List[float], size: int) -> Costmap:
        """
        Creates a smaller map from the overall occupancy map, the new map is centered
        around the point specified by "sub_origin" and has the size "size". The
        resolution of the costmap stayes the same for the sub costmap.
        :param sub_origin: The point in global coordinate frame, around which the
            sub costmap should be centered.
        :param size: The size the sub costmap should have.
        :return The sub costmap, represented as 2d numpy array.
        """
        # To ensure this is a numpy array
        sub_origin = np.array(sub_origin)
        # Since origin obtained from the meta data uses bottom left corner as reference.
        sub_origin *= -1
        # Calculates origin of sub costmap as vector between origin and given sub_origin
        new_origin = np.array(self.meta_origin) + sub_origin
        # Convert from vector in meter to index values
        new_origin /= self.resolution
        new_origin = np.abs(new_origin)
        # Offset to top left corner, for easier slicing
        new_origin = (new_origin - size/2).astype(int)

        # slices a submap with size "size" around the given origin
        sub_map = self.original_map[new_origin[1]: new_origin[1] + size,
                            new_origin[0]: new_origin[0] + size]
        # Convert map to fit with the other costmaps
        sub_map = np.rot90(np.flip(self._convert_map(sub_map, size), 0))
        return Costmap(self.resolution, size, size, list(sub_origin * -1), sub_map)

    def _create_from_bullet(self, world: BulletWorld, size: int, resolution: float, origin: List[float]):
        """
        This method creates a Occupancy Costmap for the specified BulletWorld.
        This map marks every position as valid that has no object above it. After
        creating the costmap the distance to obstacle parameter is applied.
        :param world: The BulletWorld for which the Occupancy Costmap should
            be created
        :param size: The size of this costmap. The size specifies the lenght of one
            side of the costmap. The costmap is created as a square.
        :param resolution: The resolution of this costmap. This determies how much
            meter a pixel in the costmap represents.
        :param origin: The origin of the costmap, this is the position in world coordinate
            frame around which the cotsmap should be created.

        """
        rays = []

        origin_position = self.origin[0]
        # Generate 2d grid with indices
        indices = np.concatenate(np.dstack(np.mgrid[int(-size/2):int(size/2),int(-size/2):int(size/2)]), axis=0) * resolution + np.array(origin_position[:2])
        # Add the z-coordinate to the grid, which is either 0 or 10
        indices_0 = np.pad(indices, (0, 1), mode='constant', constant_values=0)[:-1]
        indices_10 = np.pad(indices, (0,1), mode='constant', constant_values=10)[:-1]
        # Zips both arrays such that there are tuples for every coordinate that
        # only differ in the z-coordinate
        rays = np.dstack(np.dstack((indices_0, indices_10))).T

        res = np.zeros(len(rays))
        # Using the PyBullet rayTest to check if there is an object above the position
        # if there is no object the position is marked as valid
        # 16383 is the maximal number of rays that can be processed in a batch
        i = 0
        j = 0
        for n in self._chunks(np.array(rays), 16383):
<<<<<<< HEAD
            r_t = p.rayTestBatch(n[:, 0], n[:, 1], numThreads=0)
=======
            r_t = p.rayTestBatch(n[:,0], n[:,1],numThreads=0)
            j += len(n)
>>>>>>> d8344582
            if BulletWorld.robot:
                res[i:j] = [1 if ray[0] == -1 or ray[0] == BulletWorld.robot.id else 0 for ray in r_t]
            else:
<<<<<<< HEAD
                res += (1 if ray[0] == -1 else 0 for ray in r_t)

        res = np.flip(np.reshape(np.array(res), (size, size)))
        new_map = np.zeros((size, size))
        # Apply the distance to obstacle paramter
        for x in range(0, size):
            for y in range(0, size):
                surrounding_cells = res[x - self.distance_obstacle: x+self.distance_obstacle ,
                                        y - self.distance_obstacle: y+self.distance_obstacle ]
                if np.sum(surrounding_cells) == (self.distance_obstacle * 2) ** 2 and surrounding_cells.size != 0:
                    new_map[x][y] = 1
=======
                # There were some cases of an error on this line where r_t would be None.
                # If this occurs again please contact the maintainer
                res[i:j] = [1 if ray[0] == -1 else 0 for ray in r_t]
            i += len(n)

        res = np.flip(np.reshape(np.array(res), (size, size)))
>>>>>>> d8344582

        map = np.pad(res, (int(self.distance_obstacle/2), int(self.distance_obstacle/2)))

        sub_shape = (self.distance_obstacle*2, self.distance_obstacle*2)
        view_shape = tuple(np.subtract(map.shape, sub_shape) + 1) + sub_shape
        strides = map.strides + map.strides

        sub_matrices = np.lib.stride_tricks.as_strided(map,view_shape,strides)
        sub_matrices = sub_matrices.reshape(sub_matrices.shape[:-2] + (-1,))

        sum = np.sum(sub_matrices, axis=2)
        map = (sum == (self.distance_obstacle*2) ** 2).astype('int16')
        # The map loses some size due to the strides and because I dont want to
        # deal with indices outside of the index range
        offset = self.size - map.shape[0]
        odd = 0 if offset % 2 == 0 else 1
        map = np.pad(map, (offset // 2, offset // 2 + odd))

        return np.flip(map)

    def _chunks(self, lst: List, n: int) -> List:
        """Yield successive n-sized chunks from lst."""
        for i in range(0, len(lst), n):
            yield lst[i:i + n]


class VisibilityCostmap(Costmap):
    """
    A costmap that represents the visibility of a specific point for every position around
    this point. For a detailed explanation on how the creation of the costmap works
    please look here: https://mediatum.ub.tum.de/doc/1239461/1239461.pdf (page 173)
    """

<<<<<<< HEAD
    def __init__(self, min_height: float,
                 max_height: float,
                 size: Optional[int] = 100,
                 resolution: Optional[float] = 0.02,
                 origin: Optional[List[float]] = [0,0,0],
                 world: Optional[BulletWorld] = None):
=======
    def __init__(self, min_height, max_height, size=100, resolution=0.02, origin=[[0,0,0], [0, 0, 0, 1]], world=None):
>>>>>>> d8344582
        """
        The constructor of the visibility costmap which assisgs the given paranmeter
        and triggeres the generation of the costmap. If you want the visibility for
        an object just put the position of the object as the origin and the costmap
        will create the visibility for this.
        :param min_height: This is the minimal height the camera can be. This parameter
            is mostly relevant if the vertical position of the camera can change.
        :param max_height: This is the maximal height the camera can be. This is
            mostly revelevant if teh vertical position of the camera can change.
        :param size: The lenght of the side of the costmap, the costmap is created
            as a square.
        :param resolution: This parameter specifies how much meter a pixel in the
            costmap represents.
        :param origin: The position in world coordinate frame around which the
            costmap should be created.
        :param world: The BulletWorld for which the costmap should be created.
        """
<<<<<<< HEAD
        self.world: BulletWorld = world if world else BulletWorld.current_bullet_world
        self.map: np.ndarray = np.zeros((size, size))
        self.size: int = size
        self.resolution: float = resolution
=======
        if (11*size**2 +size**3)*2 > psutil.virtual_memory().available:
            raise OSError("Not enough free RAM to calculate a costmap of this size")

        self.world = world if world else BulletWorld.current_bullet_world
        self.map = np.zeros((size, size))
        self.size = size
        self.resolution = resolution
>>>>>>> d8344582
        # for pr2 = 1.27
        self.max_height: float = max_height
        #for pr2 = 1.6
        self.min_height: float = min_height
        self.origin: List[float] = origin
        self._generate_map()
<<<<<<< HEAD
        Costmap.__init__(self, resolution, size, size, origin, self.map)

    def _create_images(self) -> List[np.ndarray]:
=======
        Costmap.__init__(self, resolution, size, size, self.origin, self.map)

    def _create_images(self):
>>>>>>> d8344582
        """
        This method creates four depth images in every direction around the point
        for which the costmap should be created. The depoth images are converted
        to metre, meaning that every entry in the depth images represents the
        distance to the next object in metre.
        :return: A list of four depth images, the images are represented as 2D arrays.
        """
        #object_pose = self.object.get_position_and_orientation()
        #im_world = self._create_image_world()
        images = []
        camera_pose = self.origin

        with Use_shadow_world():
            images.append(_get_images_for_target([[self.origin[0][0], self.origin[0][1] +1, self.origin[0][2]], [0, 0, 0, 1]],camera_pose, BulletWorld.current_bullet_world, size=self.size )[1])

            images.append(_get_images_for_target([[self.origin[0][0] -1, self.origin[0][1], self.origin[0][2]], [0, 0, 0, 1]], camera_pose, BulletWorld.current_bullet_world, size=self.size )[1])

            images.append(_get_images_for_target([[self.origin[0][0], self.origin[0][1] -1, self.origin[0][2]], [0, 0, 0, 1]],camera_pose, BulletWorld.current_bullet_world, size=self.size )[1])

            images.append(_get_images_for_target([[self.origin[0][0] +1, self.origin[0][1], self.origin[0][2]], [0, 0, 0, 1]], camera_pose, BulletWorld.current_bullet_world, size=self.size )[1])

        # images [0] = depth, [1] = seg_mask
        #im_world.exit()
        for i in range(0, 4):
            images[i] = self._depth_buffer_to_meter(images[i])
        return images

    def _depth_buffer_to_meter(self, buffer: np.ndarray) -> np.ndarray:
        """
        This method converts the depth images generated by PyBullet to represent
        each position in metre.
        :return: The depth image in metre
        """
        near = 0.2
        far = 100
        return far * near / (far - (far-near)*buffer)

<<<<<<< HEAD
    def _create_image_world(self) -> BulletWorld:
        """
        Creates a new BulletWorld which is used for creating the depth images.
        From the new Bullet World the robot and, if the costmap is created for an
        object, this is also removed.
        :return: The reference to the new BulletWorld
        """
        world = self.world.copy()
        for obj in world.objects:
            if obj.get_position() == self.origin:
                obj.remove()
        # for obj in world.objects:
        #     if BulletWorld.robot != None and obj.name == BulletWorld.robot.name \
        #         and obj.type == BulletWorld.robot.type:
        #         obj.remove
        #     if obj.get_position() == self.origin:
        #         obj.remove
        return world

    def _choose_image(self, index: Tuple[int, int]) -> int:
        """
        Chooses the corresponding depth image for an index in the costmap.
        :param index: The index for which the depth image should be found.
        :return: The index of the corresponding depth image.
        """
        # Because the (0, 0) is in the middle of the map, this returns the angele
        # between the origin and the given index
        angle = np.arctan2(index[0], index[1]) + np.pi
        # return of np.arctan2 is between 2pi and pi
        if angle <= np.pi * 0.25 or angle >= np.pi * 1.75:
            return 0 #0
        elif angle >= np.pi * 1.25 and angle < np.pi * 1.75:
            return 3 #1
        elif angle >= np.pi * 0.75 and angle < np.pi * 1.25:
            return 2 #2
        elif angle >= np.pi * 0.25 and angle < np.pi * 0.75:
            return 1 #3

    def _choose_column(self, index: Tuple[int, int]) -> int:
        """
        Choooses the column in the depth image for an index. The values of this
        column are then used to calculate the value of the index in the costmap.
        :param index: The index for which the column should be choosen
        :return: The Colum in the depth image.
        """
        index_in_depth = self._calculate_index_in_depth(index)
        index_in_depth[0] = index_in_depth[0] - self.size/2
        index_in_depth[1] = abs(self.size/2 - index_in_depth[1])
        column = (index_in_depth[0] / index_in_depth[1]) * (self.size / 2)
        column += self.size/2
        return round(column)

    def _calculate_index_in_depth(self, index: Tuple[int, int]) -> Tuple[int, int]:
        """
        This method calulates the index in the depth image for a given index in
        the costmap.
        :param index: The index in the costmap, this index is with the origin in
            the middle of the costmap
        :return: The corresponding index in the depth image
        """
        x, y = index
        x += self.size/2
        y += self.size/2
        if y < self.size/2 and x >= y and x < (self.size - y):
            return  [x, y]
        elif x < self.size/2 and y > x and y < (self.size - x):
            return [self.size-y-1, x]
        elif y > self.size/2 and x< y and x >  (self.size - y - 1):
            return [self.size-x-1, y]
        else:
            return [y, self.size-x-1]

    def _compute_column_range(self, index: Tuple[int, int], min_height: float, max_height: float) -> Tuple[int, int]:
        """
        The indices which determine the range of entries in the depth image which
        are used for calulating the entry in the costmap.
        :param index: The index in the costmap for which the range should be calculated.
        :param min_height: The minimal height on which the camera on the robot can be.
        :param max_height: The maximal height on which the camera on the robot can be.
        :return: The two indicies which determine the range in the column in the
        depth image.
        """
        height = self.origin[2]
        distance = np.linalg.norm(index)
        if distance == 0:
            return 0, 0
        r_min = np.arctan((min_height-height) / distance) * self.size
        r_max = np.arctan((max_height-height) / distance) * self.size
        r_min += self.size/2
        r_max += self.size/2
        return int(min(round(r_min), self.size-1)), int(min(round(r_max), self.size-1))

    def _generate_map(self) -> None:
=======
    def _generate_map(self):
>>>>>>> d8344582
        """
        This method generates the resulting density map by using the algorithm explained
        in Lorenz Mösenlechners PhD thesis: https://mediatum.ub.tum.de/doc/1239461/1239461.pdf p.178
        The resulting density map is then saved to self.map
        """
        depth_imgs = self._create_images()
        # A 2D array where every cell contains the arctan2 value with respect to
        # the middle of the array. Additionally the interval is shifted such that
        # it is between 0 and 2pi
        tan = np.arctan2(np.mgrid[-int(self.size/2): int(self.size/2),-int(self.size/2): int(self.size/2)][0], \
                        np.mgrid[-int(self.size/2): int(self.size/2),-int(self.size/2): int(self.size/2)][1]) + np.pi
        res = np.zeros(tan.shape)

        # Just for completion, since the res array has zeros in every position this
        # operation is not neccessary.
        #res[np.logical_and(tan <= np.pi * 0.25, tan >= np.pi * 1.75)] = 0

        # Creates a 2D array which contains the index of the depth image for every
        # coordinate
        res[np.logical_and(tan >= np.pi * 1.25, tan <= np.pi * 1.75)] = 3
        res[np.logical_and(tan >= np.pi * 0.75, tan < np.pi * 1.25)] = 2
        res[np.logical_and(tan >= np.pi * 0.25, tan < np.pi * 0.75)] = 1


        indices = np.dstack(np.mgrid[0: self.size, 0: self.size])
        depth_indices = np.zeros(indices.shape)
        # x-value of index: res == n, :1
        # y-value of index: res == n, 1:2

        # (y, size-x-1) for index between 1.25 pi and 1.75 pi
        depth_indices[res == 3, :1] = indices[res == 3, 1:2]
        depth_indices[res == 3, 1:2] = self.size - indices[res == 3,:1] -1


        # (size-x-1, y) for index between 0.75 pi and 1.25 pi
        depth_indices[res == 2, :1] = self.size - indices[res == 2,:1] -1
        depth_indices[res == 2, 1:2] = indices[res == 2, 1:2]

        # (size-y-1, x) for index between 0.25 pi and 0.75 pi
        depth_indices[res==1, :1] = self.size - indices[res==1, 1:2] - 1
        depth_indices[res==1, 1:2] = indices[res==1, :1]

        # (x, y) for index between 0.25 pi and 1.75 pi
        depth_indices[res==0, :1] = indices[res ==0, :1]
        depth_indices[res==0, 1:2] = indices[res==0, 1:2]

        # Convert back to origin in the middle of the costmap
        depth_indices[:, :, :1] -= self.size/2
        depth_indices[:, :, 1:2] = np.absolute(self.size/2 - depth_indices[:, :, 1:2] )

        # Sets the y index for the coordinates of the middle of the costmap to 1,
        # the computed value is 0 which would cause an error in the next step where
        # the calculation divides the x coordinates by the y coordinates
        depth_indices[int(self.size/2), int(self.size/2), 1] = 1


        # Calculate columns for the respective position in the costmap
        columns = np.around(((depth_indices[:, :, :1]/depth_indices[:, :, 1:2]) \
            * (self.size/2)) + self.size/2).reshape((self.size, self.size)).astype('int16')

        # An array with size * size that contains the euclidian distance to the
        # orgin (in the middle of the costmap) from every cell
        distances = np.maximum(np.linalg.norm(np.dstack(np.mgrid[-int(self.size/2): int(self.size/2), \
                                                        -int(self.size/2): int(self.size/2)]), axis=2), 0.001)

        # Row ranges
        # Calculation of the ranges of coordinates in the row which have to be
        # taken into accoount. The range is from r_min to r_max.
        # This are two arrays with shape: size*size, the r_min constains the beginig
        # of the range for every coordinate and r_max contains the end for each
        # coordinate
        r_min = (np.arctan((self.min_height-self.origin[0][2] ) / distances) * self.size) + self.size/2
        r_max = (np.arctan((self.max_height-self.origin[0][2] ) / distances) * self.size) + self.size/2

        r_min = np.minimum(np.around(r_min), self.size-1).astype('int16')
        r_max = np.minimum(np.around(r_max), self.size-1).astype('int16')



        rs = np.dstack((r_min, r_max+1)).reshape((self.size**2, 2))
        r = np.arange(self.size)
        # Calculates a mask from the r_min and r_max values. This mask is for every
        # coordinate respectivly and determines which values from the computed column
        # of the depth image should be taken into account for the costmap.
        # A Mask of a single coordinate has the length of the column of the depth image
        # and together with the computed column at this coordinate determines which
        # values of the depth image make up the value of the visibility costmap at this
        # point.
        mask = ((rs[:,0,None] <= r) & (rs[:,1,None] > r)).reshape((self.size, self.size, self.size))


        values = np.zeros((self.size, self.size))
        map = np.zeros((self.size, self.size))
        # This is done to itterate over the depth images one at a time
        for i in range(4):
            row_masks = mask[res==i].T
            # This statment does several things, first it takes the values from
            # the depth image for this quater of the costmap. The values taken are
            # the complete columns of the depth image (which where computed beforehand)
            # and checks if the values in them are greater than the distance to the
            # respective coordinates. This does not take the row ranges into account.
            values = depth_imgs[i][:,columns[res==i].flatten()] > \
                        np.tile(distances[res==i][:, None], (1, self.size)).T * self.resolution
            # This applies the created mask of the row ranges to the values of
            # the columns which are compared in the previous statment
            masked = np.ma.masked_array(values, mask=~row_masks)
            # The calculated values are added to the costmap
            map[res==i] = np.sum(masked, axis=0)
        map /= np.max(map)
        # Weird flipping shit so that the map fits the orientation of the visualization.
        # the costmap in itself is consistant and just needs to be flipped to fit the world coordinate system
        map = np.flip(map, axis=0)
        map = np.flip(map)
        self.map = map


class GaussianCostmap(Costmap):
<<<<<<< HEAD
    def __init__(self, mean: int, sigma: float, resolution: Optional[float] = 0.02, origin: Optional[List[float]] = [0,0,0]):
=======
    def __init__(self, mean, sigma, resolution=0.02, origin=[[0,0,0], [0, 0, 0, 1]]):
>>>>>>> d8344582
        """
        This Costmap creates a 2D gaussian distribution around the origin with
        the specified size.
        :param mean: The mean input for the gaussian distribution, this also specifies
            the lenght of the side of the resulting cotsmap. The costmap is Created
            as a square.
        :param sigma: The sigma input for the gaussian distribution.
        :parma resolution: The resolution of the costmap, this specifies how much
            meter a pixel represents.
        :param origin: The origin of the costmap around which it will be created.
        """
        self.gau: np.ndarray = self._gaussian_window(mean, sigma)
        self.map: np.ndarray = np.outer(self.gau, self.gau)
        self.size: float = mean
        self.origin: List[float] = origin
        Costmap.__init__(self, resolution, mean, mean, origin, self.map)

    def _gaussian_window(self, mean: int, std: float) -> np.ndarray:
        """
        This method creates a window of values with a gaussian distribution of
        size "mean" and standart deviation "std".
        Code from: https://github.com/scipy/scipy/blob/v0.14.0/scipy/signal/windows.py#L976
        """
        n = np.arange(0, mean) - (mean - 1.0) / 2.0
        sig2 = 2 * std * std
        w = np.exp(-n ** 2 / sig2)
        return w


<<<<<<< HEAD
=======
class SemanticCostmap(Costmap):
    def __init__(self, object, urdf_link_name, size=100, resolution=0.02, origin=[0, 0, 0], world=None):
        self.world = world if world else BulletWorld.current_bullet_world
        self.object = object
        self.link = urdf_link_name
        self.resolution = resolution
        self.origin = object.get_link_position_and_orientation(urdf_link_name)
        self.height = 0
        self.width = 0
        self.map = []
        self.generate_map()

        Costmap.__init__(self, resolution, self.height, self.width, self.origin, self.map)

    def generate_map(self):
        link_position = self.object.get_link_position(self.link)
        min, max = self.get_aabb_for_link()
        self.height = int((max[0] - min[0]) // self.resolution)
        self.width = int((max[1] - min[1]) // self.resolution)
        self.map = np.ones((self.height, self.width))
        self.origin = [self.origin[0], self.origin[1]]

    def get_aabb_for_link(self):
        shadow_obj = BulletWorld.current_bullet_world.get_shadow_object(self.object)
        with Use_shadow_world():
            shadow_obj.set_orientation([0, 0, 0, 1])
            link_orientation = shadow_obj.get_link_orientation(self.link)
            inverse_orientation = p.invertTransform([0, 0, 0], link_orientation)[1]
            shadow_obj.set_orientation(inverse_orientation)
            return shadow_obj.get_AABB(self.link)


>>>>>>> d8344582
cmap = colors.ListedColormap(['white', 'black', 'green', 'red', 'blue'])


# Mainly used for debugging
# Data is 2d array
def plot_grid(data: np.ndarray) -> None:
    rows = data.shape[0]
    cols = data.shape[1]
    fig, ax = plt.subplots()
    ax.imshow(data, cmap=cmap)
    # draw gridlines
    #ax.grid(which='major', axis='both', linestyle='-', color='k', linewidth=1)
    ax.set_xticks(np.arange(0.5, rows, 1));
    ax.set_yticks(np.arange(0.5, cols, 1));
    plt.tick_params(axis='both', labelsize=0, length = 0)
    # fig.set_size_inches((8.5, 11), forward=False)
    #plt.savefig(saveImageName + ".png", dpi=500)
    plt.show()<|MERGE_RESOLUTION|>--- conflicted
+++ resolved
@@ -4,16 +4,12 @@
 import numpy as np
 import pybullet as p
 import rospy
-<<<<<<< HEAD
 import matplotlib.pyplot as plt
 from matplotlib import colors
-from .bullet_world import BulletWorld
-=======
 import psutil
 import time
-from pycram.robot_description import InitializedRobotDescription as robot_description
+from .robot_descriptions.robot_description_handler import InitializedRobotDescription as robot_description
 from .bullet_world import BulletWorld, Use_shadow_world
->>>>>>> d8344582
 from .bullet_world_reasoning import _get_images_for_target
 from nav_msgs.msg import OccupancyGrid, MapMetaData
 from typing import Tuple, List, Union, Optional
@@ -111,12 +107,8 @@
                 linkCollisionShapeIndices=link_collision)
             self.vis_ids.append(map_obj)
 
-<<<<<<< HEAD
 
     def _chunks(self, lst: List, n: int) -> List:
-=======
-    def _chunks(self, lst, n):
->>>>>>> d8344582
         """Yield successive n-sized chunks from lst."""
         for i in range(0, len(lst), n):
             yield lst[i:i + n]
@@ -200,16 +192,12 @@
     The occupancy Costmap represents a map of the environment where obstacles or
     positions which are inaccessiable for a robot have a value of -1.
     """
-<<<<<<< HEAD
     def __init__(self, distance_to_obstacle: float,
                  from_ros: Optional[bool] = False,
                  size: Optional[int] = 100,
                  resolution: Optional[float] = 0.02,
                  origin: Optional[List[float]] = [0,0,0],
                  world: Optional[BulletWorld] = None):
-=======
-    def __init__(self, distance_to_obstacle, from_ros=False, size=100, resolution=0.02, origin=[[0, 0, 0], [0, 0, 0, 1]], world=None):
->>>>>>> d8344582
         """
         The constructor for the Occupancy costmap, the actual costmap is received
         from the ROS map_server and wrapped by this class. Meta data about the
@@ -290,41 +278,7 @@
         print("Recived Meta Data")
         return meta
 
-<<<<<<< HEAD
-    def find_all_non_negativ(self) -> List[Tuple[int, int]]:
-        """
-        Finds and returns all indicies for entry in the array which are greater
-        than zero.
-        :return: A list of tuple which are entries that are greater than zero.
-        """
-        indices = []
-        for i in range(0, self.width):
-            for j in range(0, self.height):
-                if self.map[i][j] >= 0:
-                    indices.append((i, j))
-        return indices
-
-    def find_all_valid_non_negativ(self) -> List[Tuple[int, int]]:
-        """
-        Finds all entries in the costmap that are greater than zero and are further
-        than distance_to_obstacle from any obstacle.
-        :return: A list of tuple which represent entries in the costmap which are
-        further than distance_to_obstacle from any obstacle.
-        """
-        non_zero = self.find_all_non_negativ()
-        valid = []
-        for w, h in non_zero:
-            sub = self.map[w-self.distance_obstacle: w+self.distance_obstacle, h-self.distance_obstacle:h+self.distance_obstacle]
-            if -1 in sub:
-                continue
-            else:
-                valid.append((w,h))
-        return valid
-
     def _convert_map(self, map: np.ndarray, size: int) -> np.ndarray:
-=======
-    def _convert_map(self, map, size):
->>>>>>> d8344582
         """
         This Method converts the Occupancy Map received from ROS to be more consistent
         with how PyCRAM handles its costmap. Every possible cell for a robot to stand
@@ -408,35 +362,17 @@
         i = 0
         j = 0
         for n in self._chunks(np.array(rays), 16383):
-<<<<<<< HEAD
-            r_t = p.rayTestBatch(n[:, 0], n[:, 1], numThreads=0)
-=======
             r_t = p.rayTestBatch(n[:,0], n[:,1],numThreads=0)
             j += len(n)
->>>>>>> d8344582
             if BulletWorld.robot:
                 res[i:j] = [1 if ray[0] == -1 or ray[0] == BulletWorld.robot.id else 0 for ray in r_t]
             else:
-<<<<<<< HEAD
-                res += (1 if ray[0] == -1 else 0 for ray in r_t)
-
-        res = np.flip(np.reshape(np.array(res), (size, size)))
-        new_map = np.zeros((size, size))
-        # Apply the distance to obstacle paramter
-        for x in range(0, size):
-            for y in range(0, size):
-                surrounding_cells = res[x - self.distance_obstacle: x+self.distance_obstacle ,
-                                        y - self.distance_obstacle: y+self.distance_obstacle ]
-                if np.sum(surrounding_cells) == (self.distance_obstacle * 2) ** 2 and surrounding_cells.size != 0:
-                    new_map[x][y] = 1
-=======
                 # There were some cases of an error on this line where r_t would be None.
                 # If this occurs again please contact the maintainer
                 res[i:j] = [1 if ray[0] == -1 else 0 for ray in r_t]
             i += len(n)
 
         res = np.flip(np.reshape(np.array(res), (size, size)))
->>>>>>> d8344582
 
         map = np.pad(res, (int(self.distance_obstacle/2), int(self.distance_obstacle/2)))
 
@@ -470,16 +406,12 @@
     please look here: https://mediatum.ub.tum.de/doc/1239461/1239461.pdf (page 173)
     """
 
-<<<<<<< HEAD
     def __init__(self, min_height: float,
                  max_height: float,
                  size: Optional[int] = 100,
                  resolution: Optional[float] = 0.02,
                  origin: Optional[List[float]] = [0,0,0],
                  world: Optional[BulletWorld] = None):
-=======
-    def __init__(self, min_height, max_height, size=100, resolution=0.02, origin=[[0,0,0], [0, 0, 0, 1]], world=None):
->>>>>>> d8344582
         """
         The constructor of the visibility costmap which assisgs the given paranmeter
         and triggeres the generation of the costmap. If you want the visibility for
@@ -497,12 +429,6 @@
             costmap should be created.
         :param world: The BulletWorld for which the costmap should be created.
         """
-<<<<<<< HEAD
-        self.world: BulletWorld = world if world else BulletWorld.current_bullet_world
-        self.map: np.ndarray = np.zeros((size, size))
-        self.size: int = size
-        self.resolution: float = resolution
-=======
         if (11*size**2 +size**3)*2 > psutil.virtual_memory().available:
             raise OSError("Not enough free RAM to calculate a costmap of this size")
 
@@ -510,22 +436,15 @@
         self.map = np.zeros((size, size))
         self.size = size
         self.resolution = resolution
->>>>>>> d8344582
         # for pr2 = 1.27
         self.max_height: float = max_height
         #for pr2 = 1.6
         self.min_height: float = min_height
         self.origin: List[float] = origin
         self._generate_map()
-<<<<<<< HEAD
-        Costmap.__init__(self, resolution, size, size, origin, self.map)
+        Costmap.__init__(self, resolution, size, size, self.origin, self.map)
 
     def _create_images(self) -> List[np.ndarray]:
-=======
-        Costmap.__init__(self, resolution, size, size, self.origin, self.map)
-
-    def _create_images(self):
->>>>>>> d8344582
         """
         This method creates four depth images in every direction around the point
         for which the costmap should be created. The depoth images are converted
@@ -563,103 +482,7 @@
         far = 100
         return far * near / (far - (far-near)*buffer)
 
-<<<<<<< HEAD
-    def _create_image_world(self) -> BulletWorld:
-        """
-        Creates a new BulletWorld which is used for creating the depth images.
-        From the new Bullet World the robot and, if the costmap is created for an
-        object, this is also removed.
-        :return: The reference to the new BulletWorld
-        """
-        world = self.world.copy()
-        for obj in world.objects:
-            if obj.get_position() == self.origin:
-                obj.remove()
-        # for obj in world.objects:
-        #     if BulletWorld.robot != None and obj.name == BulletWorld.robot.name \
-        #         and obj.type == BulletWorld.robot.type:
-        #         obj.remove
-        #     if obj.get_position() == self.origin:
-        #         obj.remove
-        return world
-
-    def _choose_image(self, index: Tuple[int, int]) -> int:
-        """
-        Chooses the corresponding depth image for an index in the costmap.
-        :param index: The index for which the depth image should be found.
-        :return: The index of the corresponding depth image.
-        """
-        # Because the (0, 0) is in the middle of the map, this returns the angele
-        # between the origin and the given index
-        angle = np.arctan2(index[0], index[1]) + np.pi
-        # return of np.arctan2 is between 2pi and pi
-        if angle <= np.pi * 0.25 or angle >= np.pi * 1.75:
-            return 0 #0
-        elif angle >= np.pi * 1.25 and angle < np.pi * 1.75:
-            return 3 #1
-        elif angle >= np.pi * 0.75 and angle < np.pi * 1.25:
-            return 2 #2
-        elif angle >= np.pi * 0.25 and angle < np.pi * 0.75:
-            return 1 #3
-
-    def _choose_column(self, index: Tuple[int, int]) -> int:
-        """
-        Choooses the column in the depth image for an index. The values of this
-        column are then used to calculate the value of the index in the costmap.
-        :param index: The index for which the column should be choosen
-        :return: The Colum in the depth image.
-        """
-        index_in_depth = self._calculate_index_in_depth(index)
-        index_in_depth[0] = index_in_depth[0] - self.size/2
-        index_in_depth[1] = abs(self.size/2 - index_in_depth[1])
-        column = (index_in_depth[0] / index_in_depth[1]) * (self.size / 2)
-        column += self.size/2
-        return round(column)
-
-    def _calculate_index_in_depth(self, index: Tuple[int, int]) -> Tuple[int, int]:
-        """
-        This method calulates the index in the depth image for a given index in
-        the costmap.
-        :param index: The index in the costmap, this index is with the origin in
-            the middle of the costmap
-        :return: The corresponding index in the depth image
-        """
-        x, y = index
-        x += self.size/2
-        y += self.size/2
-        if y < self.size/2 and x >= y and x < (self.size - y):
-            return  [x, y]
-        elif x < self.size/2 and y > x and y < (self.size - x):
-            return [self.size-y-1, x]
-        elif y > self.size/2 and x< y and x >  (self.size - y - 1):
-            return [self.size-x-1, y]
-        else:
-            return [y, self.size-x-1]
-
-    def _compute_column_range(self, index: Tuple[int, int], min_height: float, max_height: float) -> Tuple[int, int]:
-        """
-        The indices which determine the range of entries in the depth image which
-        are used for calulating the entry in the costmap.
-        :param index: The index in the costmap for which the range should be calculated.
-        :param min_height: The minimal height on which the camera on the robot can be.
-        :param max_height: The maximal height on which the camera on the robot can be.
-        :return: The two indicies which determine the range in the column in the
-        depth image.
-        """
-        height = self.origin[2]
-        distance = np.linalg.norm(index)
-        if distance == 0:
-            return 0, 0
-        r_min = np.arctan((min_height-height) / distance) * self.size
-        r_max = np.arctan((max_height-height) / distance) * self.size
-        r_min += self.size/2
-        r_max += self.size/2
-        return int(min(round(r_min), self.size-1)), int(min(round(r_max), self.size-1))
-
-    def _generate_map(self) -> None:
-=======
     def _generate_map(self):
->>>>>>> d8344582
         """
         This method generates the resulting density map by using the algorithm explained
         in Lorenz Mösenlechners PhD thesis: https://mediatum.ub.tum.de/doc/1239461/1239461.pdf p.178
@@ -777,11 +600,7 @@
 
 
 class GaussianCostmap(Costmap):
-<<<<<<< HEAD
     def __init__(self, mean: int, sigma: float, resolution: Optional[float] = 0.02, origin: Optional[List[float]] = [0,0,0]):
-=======
-    def __init__(self, mean, sigma, resolution=0.02, origin=[[0,0,0], [0, 0, 0, 1]]):
->>>>>>> d8344582
         """
         This Costmap creates a 2D gaussian distribution around the origin with
         the specified size.
@@ -811,8 +630,6 @@
         return w
 
 
-<<<<<<< HEAD
-=======
 class SemanticCostmap(Costmap):
     def __init__(self, object, urdf_link_name, size=100, resolution=0.02, origin=[0, 0, 0], world=None):
         self.world = world if world else BulletWorld.current_bullet_world
@@ -845,7 +662,6 @@
             return shadow_obj.get_AABB(self.link)
 
 
->>>>>>> d8344582
 cmap = colors.ListedColormap(['white', 'black', 'green', 'red', 'blue'])
 
 
