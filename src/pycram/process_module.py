"""Implementation of process modules.

Classes:
ProcessModule -- implementation of process modules.
"""
# used for delayed evaluation of typing until python 3.11 becomes mainstream
from __future__ import annotations
import inspect
from dataclasses import field
from datetime import timedelta
from threading import Lock, get_ident
import time
from abc import ABC
from typing_extensions import Callable, Any, Union, Optional, List

from .robot_description import RobotDescription
from .datastructures.world import World
from typing_extensions import TYPE_CHECKING
from .datastructures.enums import ExecutionType
from .ros import logerr, logwarn_once

if TYPE_CHECKING:
    from .designators.motion_designator import BaseMotion


class ProcessModule:
    """
    Implementation of process modules. Process modules are the part that communicate with the outer world to execute
     designators.
    """
    execution_delay: Optional[timedelta] = World.conf.execution_delay
    """
    Adds a delay after executing a process module, to make the execution in simulation more realistic
    """

    def __init__(self, lock):
        """Create a new process module."""
        self._lock = lock

    def _execute(self, designator: BaseMotion) -> Any:
        """
        Helper method for internal usage only.
        This method is to be overwritten instead of the execute method.
        """
        pass

    def execute(self, designator: BaseMotion) -> Any:
        """
        Execute the given designator_description. If there is already another process module of the same kind the `self._lock` will
        lock this thread until the execution of that process module is finished. This implicitly queues the execution of
        process modules.

        :param designator: The designator_description to execute.
        :return: Return of the Process Module if there is any
        """
        with self._lock:
            ret = self._execute(designator)
            if ProcessModule.execution_delay:
                time.sleep(self.execution_delay.total_seconds())

        return ret


class RealRobot:
    """
    Management class for executing designators on the real robot. This is intended to be used in a with environment.
    When importing this class an instance is imported instead.

    Example:

    .. code-block:: python

        with real_robot:
            some designators
    """

    def __init__(self):
        self.pre: ExecutionType = ExecutionType.REAL
        self.pre_delay: timedelta = World.conf.execution_delay

    def __enter__(self):
        """
        Entering function for 'with' scope, saves the previously set :py:attr:`~ProcessModuleManager.execution_type` and
        sets it to 'real'
        """
        self.pre = ProcessModuleManager.execution_type
        ProcessModuleManager.execution_type = ExecutionType.REAL
        self.pre_delay = ProcessModule.execution_delay
        ProcessModule.execution_delay = timedelta(seconds=0)

    def __exit__(self, _type, value, traceback):
        """
        Exit method for the 'with' scope, sets the :py:attr:`~ProcessModuleManager.execution_type` to the previously
        used one.
        """
        ProcessModuleManager.execution_type = self.pre
        ProcessModule.execution_delay = self.pre_delay

    def __call__(self):
        return self


class SimulatedRobot:
    """
    Management class for executing designators on the simulated robot. This is intended to be used in
    a with environment. When importing this class an instance is imported instead.

    Example:

    .. code-block:: python

        with simulated_robot:
            some designators
    """

    def __init__(self):
        self.pre: ExecutionType = ExecutionType.SIMULATED

    def __enter__(self):
        """
        Entering function for 'with' scope, saves the previously set :py:attr:`~ProcessModuleManager.execution_type` and
        sets it to 'simulated'
        """
        self.pre = ProcessModuleManager.execution_type
        ProcessModuleManager.execution_type = ExecutionType.SIMULATED

    def __exit__(self, _type, value, traceback):
        """
        Exit method for the 'with' scope, sets the :py:attr:`~ProcessModuleManager.execution_type` to the previously
        used one.
        """
        ProcessModuleManager.execution_type = self.pre

    def __call__(self):
        return self


class SemiRealRobot:
    """
    Management class for executing designators on the semi-real robot. This is intended to be used in a with environment.
    When importing this class an instance is imported instead.

    Example:

    .. code-block:: python

        with semi_real_robot:
            some designators
    """

    def __init__(self):
        self.pre: ExecutionType = ExecutionType.SEMI_REAL

    def __enter__(self):
        """
        Entering function for 'with' scope, saves the previously set :py:attr:`~ProcessModuleManager.execution_type` and
        sets it to 'semi_real'
        """
        self.pre = ProcessModuleManager.execution_type
        ProcessModuleManager.execution_type = ExecutionType.SEMI_REAL

    def __exit__(self, type, value, traceback):
        """
        Exit method for the 'with' scope, sets the :py:attr:`~ProcessModuleManager.execution_type` to the previously
        used one.
        """
        ProcessModuleManager.execution_type = self.pre

    def __call__(self):
        return self


def with_real_robot(func: Callable) -> Callable:
    """
    Decorator to execute designators in the decorated class on the real robot.

    Example:

    .. code-block:: python

        @with_real_robot
        def plan():
            some designators

    :param func: Function this decorator is annotating
    :return: The decorated function wrapped into the decorator
    """

    def wrapper(*args, **kwargs):
        pre = ProcessModuleManager.execution_type
        ProcessModuleManager.execution_type = ExecutionType.REAL
        ret = func(*args, **kwargs)
        ProcessModuleManager.execution_type = pre
        return ret

    return wrapper


def with_simulated_robot(func: Callable) -> Callable:
    """
    Decorator to execute designators in the decorated class on the simulated robot.

    Example:

    .. code-block:: python

        @with_simulated_robot
        def plan():
            some designators

    :param func: Function this decorator is annotating
    :return: The decorated function wrapped into the decorator
    """

    def wrapper(*args, **kwargs):
        pre = ProcessModuleManager.execution_type
        ProcessModuleManager.execution_type = ExecutionType.SIMULATED
        ret = func(*args, **kwargs)
        ProcessModuleManager.execution_type = pre
        return ret

    return wrapper


# These are imported, so they don't have to be initialized when executing with
simulated_robot = SimulatedRobot()
real_robot = RealRobot()
semi_real_robot = SemiRealRobot()


class ProcessModuleManager(ABC):
    """
    Base class for managing process modules, any new process modules have to implement this class to register the
    Process Modules
    """
    execution_type: ExecutionType = None
    """
    Whether the robot for which the process module is intended for is real or a simulated one
    """
    available_pms: List[ProcessModuleManager] = field(default_factory=list)
    """
    List of all available Process Module Managers
    """
    _instance: ProcessModuleManager = None
    """
    Singelton instance of this Process Module Manager
    """

    def __new__(cls, *args, **kwargs):
        """
        Creates a new instance if :py:attr:`~ProcessModuleManager._instance` is None, otherwise the instance
        in :py:attr:`~ProcessModuleManager._instance` is returned.

        :return: Singelton instance of this Process Module Manager
        """
        if not cls._instance:
            cls._instance = super(ProcessModuleManager, cls).__new__(cls)
            return cls._instance
        else:
            return cls._instance

    def __init__(self, robot_name: str):
        """
        Registers the Process modules for this robot. The name of the robot has to match the name given in the robot
        description.

        :param robot_name: Name of the robot for which these Process Modules are intended
        """

        self.robot_name = robot_name
        ProcessModuleManager.available_pms.append(self)
        self._navigate_lock = Lock()
        self._pick_up_lock = Lock()
        self._place_lock = Lock()
        self._looking_lock = Lock()
        self._detecting_lock = Lock()
        self._move_tcp_lock = Lock()
        self._move_arm_joints_lock = Lock()
        self._world_state_detecting_lock = Lock()
        self._move_joints_lock = Lock()
        self._move_gripper_lock = Lock()
        self._open_lock = Lock()
        self._close_lock = Lock()
<<<<<<< HEAD
        self.available_pms = []
=======
        self._move_tcp_waypoints_lock = Lock()
>>>>>>> 99c5a9ea

    @staticmethod
    def get_manager() -> Union[ProcessModuleManager, None]:
        """
        Returns the Process Module manager for the currently loaded robot or None if there is no Manager.

        :return: ProcessModuleManager instance of the current robot
        """
        manager = None
        _default_manager = None
        if not ProcessModuleManager.execution_type:
            logerr(
                f"No execution_type is set, did you use the with_simulated_robot or with_real_robot decorator?")
            return None

        robot_description = RobotDescription.current_robot_description
        chains = robot_description.get_manipulator_chains()
        gripper_name = [chain.end_effector.gripper_object_name for chain in chains
                        if chain.end_effector.gripper_object_name]
        gripper_name = gripper_name[0] if len(gripper_name) > 0 else None
        for pm_manager in ProcessModuleManager.available_pms:
            if pm_manager.robot_name == robot_description.name or\
                    ((pm_manager.robot_name == gripper_name) and gripper_name):
                manager = pm_manager
            if pm_manager.robot_name == "default":
                _default_manager = pm_manager

        if manager:
            return manager
        elif _default_manager:
            logwarn_once(f"No Process Module Manager found for robot: '{RobotDescription.current_robot_description.name}'"
                               f", using default process modules")
            return _default_manager
        else:
            logerr(f"No Process Module Manager found for robot: '{RobotDescription.current_robot_description.name}'"
                         f", and no default process modules available")
            return None

    def navigate(self) -> ProcessModule:
        """
        Get the Process Module for navigating the robot with respect to
         the :py:attr:`~ProcessModuleManager.execution_type`

        :return: The Process Module for navigating
        """
        raise NotImplementedError(
            f"There are no Process Modules for '{inspect.currentframe().f_code.co_name}' for robot '{self.robot_name}'")

    def pick_up(self) -> ProcessModule:
        """
        Get the Process Module for picking up with respect to the :py:attr:`~ProcessModuleManager.execution_type`

        :return: The Process Module for picking up an object
        """
        raise NotImplementedError(
            f"There are no Process Modules for '{inspect.currentframe().f_code.co_name}' for robot '{self.robot_name}'")

    def place(self) -> ProcessModule:
        """
        Get the Process Module for placing with respect to the :py:attr:`~ProcessModuleManager.execution_type`

        :return: The Process Module for placing an Object
        """
        raise NotImplementedError(
            f"There are no Process Modules for '{inspect.currentframe().f_code.co_name}' for robot '{self.robot_name}'")

    def looking(self) -> ProcessModule:
        """
        Get the Process Module for looking at a point with respect to
         the :py:attr:`~ProcessModuleManager.execution_type`

        :return: The Process Module for looking at a specific point
        """
        raise NotImplementedError(
            f"There are no Process Modules for '{inspect.currentframe().f_code.co_name}' for robot '{self.robot_name}'")

    def detecting(self) -> ProcessModule:
        """
        Get the Process Module for detecting an object with respect to
         the :py:attr:`~ProcessModuleManager.execution_type`

        :return: The Process Module for detecting an object
        """
        raise NotImplementedError(
            f"There are no Process Modules for '{inspect.currentframe().f_code.co_name}' for robot '{self.robot_name}'")

    def move_tcp(self) -> ProcessModule:
        """
        Get the Process Module for moving the Tool Center Point with respect to
         the :py:attr:`~ProcessModuleManager.execution_type`

        :return: The Process Module for moving the TCP
        """
        raise NotImplementedError(
            f"There are no Process Modules for '{inspect.currentframe().f_code.co_name}' for robot '{self.robot_name}'")

    def move_arm_joints(self) -> ProcessModule:
        """
        Get the Process Module for moving the joints of the robot arm
        with respect to the :py:attr:`~ProcessModuleManager.execution_type`

        :return: The Process Module for moving the arm joints
        """
        raise NotImplementedError(
            f"There are no Process Modules for '{inspect.currentframe().f_code.co_name}' for robot '{self.robot_name}'")

    def world_state_detecting(self) -> ProcessModule:
        """
        Get the Process Module for detecting an object using the world state with respect to the
        :py:attr:`~ProcessModuleManager.execution_type`

        :return: The Process Module for world state detecting
        """
        raise NotImplementedError(
            f"There are no Process Modules for '{inspect.currentframe().f_code.co_name}' for robot '{self.robot_name}'")

    def move_joints(self) -> ProcessModule:
        """
        Get the Process Module for moving any joint of the robot with respect to the
        :py:attr:`~ProcessModuleManager.execution_type`

        :return: The Process Module for moving joints
        """
        raise NotImplementedError(
            f"There are no Process Modules for '{inspect.currentframe().f_code.co_name}' for robot '{self.robot_name}'")

    def move_gripper(self) -> ProcessModule:
        """
        Get the Process Module for moving the gripper with respect to
         the :py:attr:`~ProcessModuleManager.execution_type`

        :return: The Process Module for moving the gripper
        """
        raise NotImplementedError(
            f"There are no Process Modules for '{inspect.currentframe().f_code.co_name}' for robot '{self.robot_name}'")

    def open(self) -> ProcessModule:
        """
        Get the Process Module for opening drawers with respect to
         the :py:attr:`~ProcessModuleManager.execution_type`

        :return: The Process Module for opening drawers
        """
        raise NotImplementedError(
            f"There are no Process Modules for '{inspect.currentframe().f_code.co_name}' for robot '{self.robot_name}'")

    def close(self) -> ProcessModule:
        """
        Get the Process Module for closing drawers with respect to
         the :py:attr:`~ProcessModuleManager.execution_type`

        :return: The Process Module for closing drawers
        """
        raise NotImplementedError(
            f"There are no Process Modules for '{inspect.currentframe().f_code.co_name}' for robot '{self.robot_name}'")

    def move_tcp_waypoints(self) -> ProcessModule:
        """
        Get the Process Module for moving the Tool Center Point along a list of waypoints with respect to
         the :py:attr:`~ProcessModuleManager.execution_type`

        :return: The Process Module for moving the TCP along a list of waypoints
        """
        raise NotImplementedError(
            f"There are no Process Modules for '{inspect.currentframe().f_code.co_name}' for robot '{self.robot_name}'")<|MERGE_RESOLUTION|>--- conflicted
+++ resolved
@@ -237,7 +237,7 @@
     """
     Whether the robot for which the process module is intended for is real or a simulated one
     """
-    available_pms: List[ProcessModuleManager] = field(default_factory=list)
+    available_pms: List[ProcessModuleManager] = []
     """
     List of all available Process Module Managers
     """
@@ -268,7 +268,7 @@
         """
 
         self.robot_name = robot_name
-        ProcessModuleManager.available_pms.append(self)
+        self.available_pms.append(self)
         self._navigate_lock = Lock()
         self._pick_up_lock = Lock()
         self._place_lock = Lock()
@@ -281,11 +281,8 @@
         self._move_gripper_lock = Lock()
         self._open_lock = Lock()
         self._close_lock = Lock()
-<<<<<<< HEAD
+        self._move_tcp_waypoints_lock = Lock()
         self.available_pms = []
-=======
-        self._move_tcp_waypoints_lock = Lock()
->>>>>>> 99c5a9ea
 
     @staticmethod
     def get_manager() -> Union[ProcessModuleManager, None]:
