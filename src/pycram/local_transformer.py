--- conflicted
+++ resolved
@@ -109,7 +109,8 @@
         found_objects = [obj for obj in world.objects if frame == obj.tf_frame]
         return found_objects[0] if len(found_objects) > 0 else self.get_object_from_link_frame(frame)
 
-    def translate_pose_along_local_axis(self, pose: Pose, axis: List, distance: float) -> Pose:
+    @staticmethod
+    def translate_pose_along_local_axis(pose: PoseStamped, axis: List, distance: float) -> PoseStamped:
         """
         Translate a pose along a given 3d vector (axis) by a given distance. The axis is given in the local coordinate
         frame of the pose. The axis is normalized and then scaled by the distance.
@@ -122,11 +123,11 @@
         """
         normalized_translation_vector = np.array(axis) / np.linalg.norm(axis)
 
-        rot_matrix = quaternion_matrix(pose.orientation_as_list())[:3, :3]
+        rot_matrix = quaternion_matrix(pose.orientation.to_list())[:3, :3]
         translation_in_world = rot_matrix @ normalized_translation_vector
-        scaled_translation_vector = np.array(pose.position_as_list()) + translation_in_world * distance
+        scaled_translation_vector = np.array(pose.position.to_list()) + translation_in_world * distance
 
-        return Pose(scaled_translation_vector, pose.orientation_as_list(), pose.frame, pose.header.stamp)
+        return PoseStamped.from_list(list(scaled_translation_vector), pose.orientation.to_list(), pose.frame_id)
 
     def get_object_from_link_frame(self, link_frame: str) -> Optional[Object]:
         """
@@ -154,27 +155,9 @@
 
     def update_transforms(self, transforms: Iterable[TransformStamped], time: Time = None) -> None:
         """
-<<<<<<< HEAD
        Updates transforms by updating the time stamps of the header of each transform. If no time is given the current
        time is used.
        """
-=======
-        objects = list(map(self.get_object_from_frame, [source_frame, target_frame]))
-        self.update_transforms_for_objects([obj for obj in objects if obj is not None])
-
-        tf_time = time if time else self.get_latest_common_time(source_frame, target_frame)
-        transform_stamped = self.lookup_transform(source_frame, target_frame, tf_time)
-        return Transform(transform_stamped.transform.translation,
-                         transform_stamped.transform.rotation,
-                         source_frame, target_frame)
-
-    def update_transforms(self, transforms: Iterable[Transform], time: Time = None) -> None:
-        """
-        Updates transforms by updating the time stamps of the header of each transform. If no time is given the current
-        time is used.
-        """
-        time = time if time else Time().now()
->>>>>>> 99c5a9ea
         for transform in transforms:
             wxyz = self.xyzw_to_wxyz(transform.rotation.to_list())
             pt_transform = transform_from_pq(np.hstack((np.array(transform.translation.to_list()),
