import numpy as np
from trimesh import Trimesh
from typing_extensions import List, Tuple, Optional, Union, Dict

from pycrap.ontologies import PhysicalObject
from .datastructures.dataclasses import ContactPointsList, RayResult
from .datastructures.enums import Frame, Arms, FindBodyInRegionMethod
from .datastructures.pose import Pose, Transform
from .datastructures.world import World, UseProspectionWorld
from .datastructures.world_entity import PhysicalBody
from .external_interfaces.ik import try_to_reach, try_to_reach_with_grasp
from .object_descriptors.generic import ObjectDescription as GenericObjectDescription
from .robot_description import RobotDescription
<<<<<<< HEAD
from .ros.logging import logdebug, logwarn
from .utils import RayTestUtils, chunks, get_rays_from_min_max
=======
from .ros import  logdebug
from .utils import RayTestUtils
>>>>>>> b58b4fb9
from .world_concepts.world_object import Object, Link


def stable(obj: Object) -> bool:
    """
    Checks if an object is stable in the world. Stable meaning that it's position will not change after simulating
    physics in the World. This will be done by simulating the world for 10 seconds and compare
    the previous coordinates with the coordinates after the simulation.

    :param obj: The object which should be checked
    :return: True if the given object is stable in the world False else
    """
    prospection_obj = World.current_world.get_prospection_object_for_object(obj)
    with UseProspectionWorld():
        coords_prev = prospection_obj.get_position_as_list()
        World.current_world.set_gravity([0, 0, -9.8])

        World.current_world.simulate(2)
        coords_past = prospection_obj.get_position_as_list()

        coords_prev = list(map(lambda n: round(n, 3), coords_prev))
        coords_past = list(map(lambda n: round(n, 3), coords_past))
        return coords_past == coords_prev


def contact(
        object1: Object,
        object2: Object,
        return_links: bool = False) -> Union[bool, Tuple[bool, List[Tuple[Link, Link]]]]:
    """
    Checks if two objects are in contact or not. If the links should be returned then the output will also contain a
    list of tuples where the first element is the link name of 'object1' and the second element is the link name of
    'object2'.

    :param object1: The first object
    :param object2: The second object
    :param return_links: If the respective links on the objects that are in contact should be returned.
    :return: True if the two objects are in contact False else. If links should be returned a list of links in contact
    """

    with UseProspectionWorld():
        prospection_obj1 = World.current_world.get_prospection_object_for_object(object1)
        prospection_obj2 = World.current_world.get_prospection_object_for_object(object2)
        World.current_world.perform_collision_detection()
        con_points: ContactPointsList = World.current_world.get_contact_points_between_two_bodies(prospection_obj1,
                                                                                                  prospection_obj2)
        objects_are_in_contact = len(con_points) > 0
        if return_links:
            contact_links = [(point.body_a, point.body_b) for point in con_points]
            return objects_are_in_contact, contact_links
        else:
            return objects_are_in_contact


def prospect_robot_contact(robot: Object, pose: Pose,
                           ignore_collision_with: Optional[List[Object]] = None) -> bool:
    """
    Check if the robot collides with any object in the world at the given pose.

    :param robot: The robot object
    :param pose: The pose to check for collision
    :param ignore_collision_with: A list of objects to ignore collision with
    :return: True if the robot collides with any object, False otherwise
    """
    with UseProspectionWorld():
        prospection_robot = World.current_world.get_prospection_object_for_object(robot)
        prospection_robot.set_pose(pose)
        floor = prospection_robot.world.get_object_by_name("floor")
        ignore_collision_with = [] if ignore_collision_with is None else ignore_collision_with
        ignore = [o.name for o in ignore_collision_with]
        for obj in prospection_robot.world.objects:
            if obj.name in ([prospection_robot.name, floor.name] + ignore):
                continue
            in_contact, contact_links = contact(prospection_robot, obj, return_links=True)
            if in_contact and not is_held_object(prospection_robot, obj, [links[0] for links in contact_links]):
                logdebug(f"Robot is in contact with {obj.name} in prospection: {obj.world.is_prospection_world}"
                         f"at position {pose.position_as_list()} and z_angle {pose.z_angle}")
                return True
            logdebug(f"Robot is not in contact with {obj.name} in prospection: {obj.world.is_prospection_world}"
                     f"at position {pose.position_as_list()} and z_angle {pose.z_angle}")
    return False


def is_held_object(robot: Object, obj: Object, robot_contact_links: List[Link]) -> bool:
    """
    Check if the object is picked by the robot.

    :param robot: The robot object
    :param obj: The object to check if it is picked
    :param robot_contact_links: The links of the robot that are in contact with the object
    :return: True if the object is picked by the robot, False otherwise
    """
    picked_object = False
    if obj in robot.attachments:
        arm_chains = RobotDescription.current_robot_description.get_manipulator_chains()
        for chain in arm_chains:
            gripper_links = chain.end_effector.links
            if (robot.attachments[obj].parent_link.name in gripper_links
                    and all(link.name in gripper_links for link in robot_contact_links)):
                picked_object = True
                continue
    return picked_object


def get_visible_objects(
        camera_pose: Pose,
        front_facing_axis: Optional[List[float]] = None,
        plot_segmentation_mask: bool = False) -> Tuple[np.ndarray, Pose]:
    """
    Return a segmentation mask of the objects that are visible from the given camera pose and the front facing axis.

    :param camera_pose: The pose of the camera in world coordinate frame.
    :param front_facing_axis: The axis, of the camera frame, which faces to the front of the robot. Given as list of xyz
    :param plot_segmentation_mask: If the segmentation mask should be plotted
    :return: A segmentation mask of the objects that are visible and the pose of the point at exactly 2 meters in front of the camera in the direction of the front facing axis with respect to the world coordinate frame.
    """
    if front_facing_axis is None:
        front_facing_axis = RobotDescription.current_robot_description.get_default_camera().front_facing_axis

    camera_frame = RobotDescription.current_robot_description.get_camera_frame(World.robot.name)
    world_to_cam = camera_pose.to_transform(camera_frame)

    cam_to_point = Transform(list(np.multiply(front_facing_axis, 2)), [0, 0, 0, 1], camera_frame,
                             "point")
    target_point = (world_to_cam * cam_to_point).to_pose()

    seg_mask = World.current_world.get_images_for_target(target_point, camera_pose)[2]

    if plot_segmentation_mask:
        RayTestUtils.plot_segmentation_mask(seg_mask)

    return seg_mask, target_point


def visible(
        obj: Object,
        camera_pose: Pose,
        front_facing_axis: Optional[List[float]] = None,
        threshold: float = 0.8,
        plot_segmentation_mask: bool = False) -> bool:
    """
    Checks if an object is visible from a given position. This will be achieved by rendering the object
    alone and counting the visible pixel, then rendering the complete scene and compare the visible pixels with the
    absolut count of pixels.

    :param obj: The object for which the visibility should be checked
    :param camera_pose: The pose of the camera in map frame
    :param front_facing_axis: The axis, of the camera frame, which faces to the front of the robot. Given as list of xyz
    :param threshold: The minimum percentage of the object that needs to be visible for this method to return true.
    :param plot_segmentation_mask: If the segmentation mask should be plotted.
    :return: True if the object is visible from the camera_position False if not
    """
    with UseProspectionWorld():
        prospection_obj = World.current_world.get_prospection_object_for_object(obj)
        if World.robot:
            prospection_robot = World.current_world.get_prospection_object_for_object(World.robot)

        state_id = World.current_world.save_state()
        for obj in World.current_world.objects:
            if obj == prospection_obj or (World.robot and obj == prospection_robot):
                continue
            else:
                obj.set_pose(Pose([100, 100, 0], [0, 0, 0, 1]), set_attachments=False)

        seg_mask, target_point = get_visible_objects(camera_pose, front_facing_axis, plot_segmentation_mask)
        max_pixel = np.array(seg_mask == prospection_obj.id).sum()

        World.current_world.restore_state(state_id)

        if max_pixel == 0:
            # Object is not visible
            return False

        seg_mask = World.current_world.get_images_for_target(target_point, camera_pose)[2]
        real_pixel = np.array(seg_mask == prospection_obj.id).sum()

        return real_pixel / max_pixel > threshold > 0


def occluding(
        obj: Object,
        camera_pose: Pose,
        front_facing_axis: Optional[List[float]] = None,
        plot_segmentation_mask: bool = False) -> List[Object]:
    """
    Lists all objects which are occluding the given object. This works similar to 'visible'.
    First the object alone will be rendered and the position of the pixels of the object in the picture will be saved.
    After that the complete scene will be rendered and the previous saved pixel positions will be compared to the
    actual pixels, if in one pixel another object is visible ot will be saved as occluding.

    :param obj: The object for which occlusion should be checked
    :param camera_pose: The pose of the camera in world coordinate frame
    :param front_facing_axis: The axis, of the camera frame, which faces to the front of the robot. Given as list of xyz
    :param plot_segmentation_mask: If the segmentation mask should be plotted
    :return: A list of occluding objects
    """

    with UseProspectionWorld():
        state_id = World.current_world.save_state()
        for other_obj in World.current_world.objects:
            if other_obj.name == World.current_world.robot.name:
                continue
            elif obj.get_pose() == other_obj.get_pose():
                obj = other_obj
            else:
                other_obj.set_pose(Pose([100, 100, 0], [0, 0, 0, 1]))

        seg_mask, target_point = get_visible_objects(camera_pose, front_facing_axis, plot_segmentation_mask)

        # All indices where the object that could be occluded is in the image
        # [0] at the end is to reduce by one dimension because dstack adds an unnecessary dimension
        pix = np.dstack(np.nonzero(seg_mask == obj.id))[0]

        World.current_world.restore_state(state_id)

        occluding_obj_ids = []
        seg_mask = World.current_world.get_images_for_target(target_point, camera_pose)[2]
        for c in pix:
            if not seg_mask[c[0]][c[1]] == obj.id:
                occluding_obj_ids.append(seg_mask[c[0]][c[1]])

        occ_objects = list(set(map(World.current_world.get_object_by_id, occluding_obj_ids)))
        occ_objects = list(map(World.current_world.get_object_for_prospection_object, occ_objects))

        return occ_objects


def reachable(
        pose_or_object: Union[Object, Pose],
        robot: Object,
        gripper_name: str,
        threshold: float = 0.01) -> bool:
    """
    Checks if the robot can reach a given position. To determine this the inverse kinematics are
    calculated and applied. Afterward the distance between the position and the given end effector is calculated, if
    it is smaller than the threshold the reasoning query returns True, if not it returns False.

    :param pose_or_object: The position and rotation or Object for which reachability should be checked or an Object
    :param robot: The robot that should reach for the position
    :param gripper_name: The name of the end effector
    :param threshold: The threshold between the end effector and the position.
    :return: True if the end effector is closer than the threshold to the target position, False in every other case
    """

    prospection_robot = World.current_world.get_prospection_object_for_object(robot)
    with UseProspectionWorld():
        target_pose = try_to_reach(pose_or_object, prospection_robot, gripper_name)

        if not target_pose:
            return False

        gripper_pose = prospection_robot.get_link_pose(gripper_name)
        diff = target_pose.dist(gripper_pose)

    return diff < threshold


def blocking(
        pose_or_object: Union[Object, Pose],
        robot: Object,
        gripper_name: str,
        grasp: str = None) -> Union[List[Object], None]:
    """
    Checks if any objects are blocking another object when a robot tries to pick it. This works
    similar to the reachable predicate. First the inverse kinematics between the robot and the object will be
    calculated and applied. Then it will be checked if the robot is in contact with any object except the given one.
    If the given pose or Object is not reachable None will be returned

    :param pose_or_object: The object or pose for which blocking objects should be found
    :param robot: The robot Object who reaches for the object
    :param gripper_name: The name of the end effector of the robot
    :param grasp: The grasp type with which the object should be grasped
    :return: A list of objects the robot is in collision with when reaching for the specified object or None if the pose or object is not reachable.
    """

    with UseProspectionWorld():
        prospection_robot = World.current_world.get_prospection_object_for_object(robot)
        if grasp:
            try_to_reach_with_grasp(pose_or_object, prospection_robot, gripper_name, grasp)
        else:
            try_to_reach(pose_or_object, prospection_robot, gripper_name)

        block = [World.current_world.get_object_for_prospection_object(obj) for obj in World.current_world.objects
                 if contact(prospection_robot, obj)]
    return block


def supporting(
        object1: Object,
        object2: Object) -> bool:
    """
    Checks if one object is supporting another object. An object supports another object if they are in
    contact and the second object is above the first one. (e.g. a Bottle will be supported by a table)

    :param object1: Object that is supported
    :param object2: Object that supports the first object
    :return: True if the second object is in contact with the first one and the second is above the first else False
    """
    return contact(object1, object2) and object2.get_position().z > object1.get_position().z


def link_pose_for_joint_config(
        obj: Object,
        joint_config: Dict[str, float],
        link_name: str) -> Pose:
    """
    Get the pose a link would be in if the given joint configuration would be applied to the object.
    This is done by using the respective object in the prospection world and applying the joint configuration
    to this one. After applying the joint configuration the link position is taken from there.

    :param obj: Object of which the link is a part
    :param joint_config: Dict with the goal joint configuration
    :param link_name: Name of the link for which the pose should be returned
    :return: The pose of the link after applying the joint configuration
    """
    prospection_object = World.current_world.get_prospection_object_for_object(obj)
    with UseProspectionWorld():
        for joint, pose in joint_config.items():
            prospection_object.set_joint_position(joint, pose)
        return prospection_object.get_link_pose(link_name)


def move_away_all_objects_to_create_empty_space(exclude_objects: List[str] = None):
    """
    Move all objects away from the robot to create an empty space for the robot to look at the target location.

    :param exclude_objects: The objects that should not be moved away.
    """
    exclude_objects = exclude_objects or []
    step = 10
    for i, obj in enumerate(World.current_world.objects):
        if obj.name not in exclude_objects:
            obj.set_position([100 + step * i, 100 + step * i, 0])


def generate_object_at_target(target_location: List[float], size: Tuple[float] = (0.2, 0.2, 0.2),
                              name: str = "target") -> Object:
    """
    Generate a virtual object at the target location.

    :param target_location: The target location at which the object should be generated.
    :param size: The size of the object.
    :param name: The name of the object.
    """
    gen_obj_desc = GenericObjectDescription(name, [0, 0, 0], [s / 2 for s in size])
    gen_obj = Object(name, PhysicalObject, None, gen_obj_desc)
    gen_obj.set_pose(Pose(target_location))
    return gen_obj


def cast_a_ray_from_camera(max_distance: float = 10):
    """
    Cast a ray from the camera to the target position.

    :param max_distance: The maximum distance the ray should be cast if no object is found.
    """
    camera_link_name = RobotDescription.current_robot_description.get_camera_link()
    camera_link = World.robot.get_link(camera_link_name)
    camera_pose = camera_link.pose
    camera_axis = RobotDescription.current_robot_description.get_default_camera().front_facing_axis
    target = np.array(camera_axis) * max_distance
    target_pose = Pose(target, frame=camera_link.tf_frame)
    target_pose = World.robot.local_transformer.transform_pose(target_pose, Frame.Map.value)
    ray_result: RayResult = World.current_world.ray_test(camera_pose.position_as_list(),
                                                         target_pose.position_as_list())
    return ray_result


def has_gripper_grasped_body(arm: Arms, body: PhysicalBody) -> bool:
    """
    Check if the gripper has grasped the body by checking if the gripper fingers are in contact with the body.
    else it will check if the gripper links are in contact with the body.
    Note: This is different from :meth:`pycram.world_reasoning.is_held_object` as it only checks if the gripper is in
     contact with the body, not if it is attached to the gripper.

    :param arm: The arm for which the grasping should be checked.
    :param body: The body for which the grasping should be checked.
    :return: True if the gripper has grasped the body, False otherwise.
    """
    contact_links = body.get_contact_points_with_body(World.robot).get_bodies_in_contact()
    arm_chain = RobotDescription.current_robot_description.get_arm_chain(arm)
    fingers_link_names = arm_chain.end_effector.fingers_link_names
    if fingers_link_names:
        fingers_in_contact = [link.name in fingers_link_names for link in contact_links]
        if len(fingers_in_contact) >= 2:
            return True
    else:
        logwarn(f"It is not possible to be certain of grasping if gripper fingers are not defined.")
        gripper_link_names = arm_chain.end_effector.links
        if any([link.name in gripper_link_names for link in contact_links]):
            return True
    return False


def is_body_between_fingers(body: PhysicalBody, fingers_link_names: List[str],
                            method: FindBodyInRegionMethod = FindBodyInRegionMethod.FingerToCentroid) -> bool:
    """
    Check if the body is between the fingers of the gripper.

    :param body: The body for which the check should be done.
    :param fingers_link_names: The names of the links that represent the fingers of the gripper.
    :param method: The method to use to find the body in the region.
    """
    empty_space = get_empty_space_between_fingers(fingers_link_names)
    if empty_space is None:
        return False
    intersection = get_intersection_between_body_bounding_box_and_empty_space(body, empty_space)
    if intersection is None:
        return False
    if method == FindBodyInRegionMethod.FingerToCentroid:
        # cast a ray from each finger to the centroid and check if it intersects with the object
        # this is necessary as the bounding box is usually different from the exact shape of the object
        # (e.g. concave objects)
        centroid = intersection.centroid
        for finger_name in fingers_link_names:
            finger = World.robot.links[finger_name]
            result = World.current_world.ray_test(finger.position_as_list, centroid)
            if not (result.intersected and result.obj_id == body.id):
                return False
        return True
    else:
        return is_body_in_region(body, intersection, method=method)


def get_empty_space_between_fingers(fingers_link_names: List[str]) -> Optional[Trimesh]:
    """
    Check if there is empty space between the fingers of the gripper.

    :param fingers_link_names: The names of the links that represent the fingers of the gripper.
    :return: The empty space between the fingers.
    """
    fingers_links = [World.robot.links[link_name] for link_name in fingers_link_names]
    fingers_chs: List[Trimesh] = [link.get_convex_hull() for link in fingers_links]
    fingers_only_ch = fingers_chs[0].union(fingers_chs[1:])
    fingers_plus_empty_space = fingers_only_ch.convex_hull
    empty_space_between_fingers = fingers_plus_empty_space.difference(fingers_only_ch)
    # 10 cm^3 (if we assume a finger area of at least 2 cm^2, this means we allow at least 5 cm distance between
    # fingers).
    if empty_space_between_fingers.volume * 10 ** 6 < 10:
        return None
    return empty_space_between_fingers


def get_intersection_between_body_bounding_box_and_empty_space(body: PhysicalBody, empty_space: Trimesh) \
        -> Optional[Trimesh]:
    """
    Get the intersection between the body and the empty space between the fingers.

    :param body: The body for which the intersection should be calculated.
    :param empty_space: The empty space between the fingers.
    :return: The intersection between the body and the empty space between the fingers.
    """
    body_bb = body.get_axis_aligned_bounding_box()
    try:
        intersection = empty_space.intersection(body_bb.as_mesh)
    except ValueError:
        # This will be raised when the empty_space has no volume.
        return None
    if intersection.volume * 10 ** 6 < 10:
        return None
    return intersection


def is_body_in_region(body: PhysicalBody, region: Trimesh, step_size_in_meters: float = 0.01,
                      method: FindBodyInRegionMethod = FindBodyInRegionMethod.Centroid) -> bool:
    """
    Check if the body is in the given region.

    :param body: The body for which the check should be done.
    :param region: The region to check if the body is in.
    :param step_size_in_meters: The step size in meters between the rays.
    :param method: The method to use to find the body in the region.
    """
    min_bound, max_bound = region.bounds
    reduction = 0.002
    min_bound = min_bound + np.array([reduction]*3)
    max_bound = max_bound - np.array([reduction]*3)
    if method == FindBodyInRegionMethod.Centroid:
        centroid = region.centroid
        ray1 = World.current_world.ray_test(min_bound, centroid)
        ray2 = World.current_world.ray_test(max_bound, centroid)
        return any([ray.intersected and ray.obj_id == body.id for ray in [ray1, ray2]])
    elif method == FindBodyInRegionMethod.MultiRay:
        # cast multiple rays with small steps starting from min_bound to max_bound
        rays = get_rays_from_min_max(min_bound, max_bound, step_size_in_meters)
        max_batch_size = World.current_world.conf.max_batch_size_for_rays
        max_batch_size = max_batch_size if max_batch_size is not None else rays.shape[0]
        for n in chunks(rays, max_batch_size):
            ray_results = World.current_world.ray_test_batch(n[:, :, 0].reshape((-1, 3)), n[:, :, 1].reshape((-1, 3)))
            obj_ids = [result.obj_id for result in ray_results if result.intersected]
            if body.id in obj_ids:
                return True
        return False<|MERGE_RESOLUTION|>--- conflicted
+++ resolved
@@ -11,13 +11,8 @@
 from .external_interfaces.ik import try_to_reach, try_to_reach_with_grasp
 from .object_descriptors.generic import ObjectDescription as GenericObjectDescription
 from .robot_description import RobotDescription
-<<<<<<< HEAD
-from .ros.logging import logdebug, logwarn
+from .ros import logdebug, logwarn
 from .utils import RayTestUtils, chunks, get_rays_from_min_max
-=======
-from .ros import  logdebug
-from .utils import RayTestUtils
->>>>>>> b58b4fb9
 from .world_concepts.world_object import Object, Link
 
 
