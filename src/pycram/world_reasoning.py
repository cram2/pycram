<<<<<<< HEAD
import itertools
=======
from typing_extensions import List, Tuple, Optional, Union, Dict
>>>>>>> 4c40f675

import numpy as np
from typing_extensions import List, Tuple, Optional, Union, Dict

from .datastructures.dataclasses import ContactPointsList
from .datastructures.pose import Pose, Transform
from .datastructures.world import World, UseProspectionWorld
from .external_interfaces.ik import try_to_reach, try_to_reach_with_grasp
from .robot_description import RobotDescription
from .world_concepts.world_object import Object


def stable(obj: Object) -> bool:
    """
    Checks if an object is stable in the world. Stable meaning that it's position will not change after simulating
    physics in the World. This will be done by simulating the world for 10 seconds and compare
    the previous coordinates with the coordinates after the simulation.

    :param obj: The object which should be checked
    :return: True if the given object is stable in the world False else
    """
    prospection_obj = World.current_world.get_prospection_object_for_object(obj)
    with UseProspectionWorld():
        coords_prev = prospection_obj.get_position_as_list()
        World.current_world.set_gravity([0, 0, -9.8])

        World.current_world.simulate(2)
        coords_past = prospection_obj.get_position_as_list()

        coords_prev = list(map(lambda n: round(n, 3), coords_prev))
        coords_past = list(map(lambda n: round(n, 3), coords_past))
        return coords_past == coords_prev


def contact(
        object1: Object,
        object2: Object,
        return_links: bool = False) -> Union[bool, Tuple[bool, List]]:
    """
    Checks if two objects are in contact or not. If the links should be returned then the output will also contain a
    list of tuples where the first element is the link name of 'object1' and the second element is the link name of
    'object2'.

    :param object1: The first object
    :param object2: The second object
    :param return_links: If the respective links on the objects that are in contact should be returned.
    :return: True if the two objects are in contact False else. If links should be returned a list of links in contact
    """

    with UseProspectionWorld():
        prospection_obj1 = World.current_world.get_prospection_object_for_object(object1)
        prospection_obj2 = World.current_world.get_prospection_object_for_object(object2)
        World.current_world.perform_collision_detection()
        con_points: ContactPointsList = World.current_world.get_contact_points_between_two_objects(prospection_obj1,
                                                                                                   prospection_obj2)
        objects_are_in_contact = len(con_points) > 0
        if return_links:
            contact_links = [(point.link_a, point.link_b) for point in con_points]
            return objects_are_in_contact, contact_links
        else:
            return objects_are_in_contact


def get_visible_objects(
        camera_pose: Pose,
        front_facing_axis: Optional[List[float]] = None) -> Tuple[np.ndarray, Pose]:
    """
    Returns a segmentation mask of the objects that are visible from the given camera pose and the front facing axis.

    :param camera_pose: The pose of the camera in world coordinate frame.
    :param front_facing_axis: The axis, of the camera frame, which faces to the front of the robot. Given as list of xyz
    :return: A segmentation mask of the objects that are visible and the pose of the point at exactly 2 meters in front of the camera in the direction of the front facing axis with respect to the world coordinate frame.
    """
    front_facing_axis = RobotDescription.current_robot_description.get_default_camera().front_facing_axis

    world_to_cam = camera_pose.to_transform("camera")

    cam_to_point = Transform(list(np.multiply(front_facing_axis, 2)), [0, 0, 0, 1], "camera",
                             "point")
    target_point = (world_to_cam * cam_to_point).to_pose()

    seg_mask = World.current_world.get_images_for_target(target_point, camera_pose)[2]

    return seg_mask, target_point


def visible(
        obj: Object,
        camera_pose: Pose,
        front_facing_axis: Optional[List[float]] = None,
        threshold: float = 0.8) -> bool:
    """
    Checks if an object is visible from a given position. This will be achieved by rendering the object
    alone and counting the visible pixel, then rendering the complete scene and compare the visible pixels with the
    absolut count of pixels.

    :param obj: The object for which the visibility should be checked
    :param camera_pose: The pose of the camera in map frame
    :param front_facing_axis: The axis, of the camera frame, which faces to the front of the robot. Given as list of xyz
    :param threshold: The minimum percentage of the object that needs to be visible for this method to return true.
    :return: True if the object is visible from the camera_position False if not
    """
    with UseProspectionWorld():
        prospection_obj = World.current_world.get_prospection_object_for_object(obj)
        if World.robot:
            prospection_robot = World.current_world.get_prospection_object_for_object(World.robot)

        state_id = World.current_world.save_state()
        for obj in World.current_world.objects:
            if obj == prospection_obj or (World.robot and obj == prospection_robot):
                continue
            else:
                obj.set_pose(Pose([100, 100, 0], [0, 0, 0, 1]), set_attachments=False)

        seg_mask, target_point = get_visible_objects(camera_pose, front_facing_axis)
        max_pixel = np.array(seg_mask == prospection_obj.id).sum()

        World.current_world.restore_state(state_id)

        if max_pixel == 0:
            # Object is not visible
            return False

        seg_mask = World.current_world.get_images_for_target(target_point, camera_pose)[2]
        real_pixel = np.array(seg_mask == prospection_obj.id).sum()

        return real_pixel / max_pixel > threshold > 0


def occluding(
        obj: Object,
        camera_pose: Pose,
        front_facing_axis: Optional[List[float]] = None) -> List[Object]:
    """
    Lists all objects which are occluding the given object. This works similar to 'visible'.
    First the object alone will be rendered and the position of the pixels of the object in the picture will be saved.
    After that the complete scene will be rendered and the previous saved pixel positions will be compared to the
    actual pixels, if in one pixel another object is visible ot will be saved as occluding.

    :param obj: The object for which occlusion should be checked
    :param camera_pose: The pose of the camera in world coordinate frame
    :param front_facing_axis: The axis, of the camera frame, which faces to the front of the robot. Given as list of xyz
    :return: A list of occluding objects
    """

    with UseProspectionWorld():
        state_id = World.current_world.save_state()
        for other_obj in World.current_world.objects:
            if other_obj.name == World.current_world.robot.name:
                continue
            elif obj.get_pose() == other_obj.get_pose():
                obj = other_obj
            else:
                other_obj.set_pose(Pose([100, 100, 0], [0, 0, 0, 1]))

        seg_mask, target_point = get_visible_objects(camera_pose, front_facing_axis)

        # All indices where the object that could be occluded is in the image
        # [0] at the end is to reduce by one dimension because dstack adds an unnecessary dimension
        pix = np.dstack(np.nonzero(seg_mask == obj.id))[0]

        World.current_world.restore_state(state_id)

        occluding_obj_ids = []
        seg_mask = World.current_world.get_images_for_target(target_point, camera_pose)[2]
        for c in pix:
            if not seg_mask[c[0]][c[1]] == obj.id:
                occluding_obj_ids.append(seg_mask[c[0]][c[1]])

        occ_objects = list(set(map(World.current_world.get_object_by_id, occluding_obj_ids)))
        occ_objects = list(map(World.current_world.get_object_for_prospection_object, occ_objects))

        return occ_objects


def reachable(
        pose_or_object: Union[Object, Pose],
        robot: Object,
        gripper_name: str,
        threshold: float = 0.01) -> bool:
    """
    Checks if the robot can reach a given position. To determine this the inverse kinematics are
    calculated and applied. Afterward the distance between the position and the given end effector is calculated, if
    it is smaller than the threshold the reasoning query returns True, if not it returns False.

    :param pose_or_object: The position and rotation or Object for which reachability should be checked or an Object
    :param robot: The robot that should reach for the position
    :param gripper_name: The name of the end effector
    :param threshold: The threshold between the end effector and the position.
    :return: True if the end effector is closer than the threshold to the target position, False in every other case
    """

    prospection_robot = World.current_world.get_prospection_object_for_object(robot)
    with UseProspectionWorld():
        target_pose = try_to_reach(pose_or_object, prospection_robot, gripper_name)

        if not target_pose:
            return False

        gripper_pose = prospection_robot.get_link_pose(gripper_name)
        diff = target_pose.dist(gripper_pose)

    return diff < threshold


def blocking(
        pose_or_object: Union[Object, Pose],
        robot: Object,
        gripper_name: str,
        grasp: str = None) -> Union[List[Object], None]:
    """
    Checks if any objects are blocking another object when a robot tries to pick it. This works
    similar to the reachable predicate. First the inverse kinematics between the robot and the object will be
    calculated and applied. Then it will be checked if the robot is in contact with any object except the given one.
    If the given pose or Object is not reachable None will be returned

    :param pose_or_object: The object or pose for which blocking objects should be found
    :param robot: The robot Object who reaches for the object
    :param gripper_name: The name of the end effector of the robot
    :param grasp: The grasp type with which the object should be grasped
    :return: A list of objects the robot is in collision with when reaching for the specified object or None if the pose or object is not reachable.
    """

    with UseProspectionWorld():
        prospection_robot = World.current_world.get_prospection_object_for_object(robot)
        if grasp:
            try_to_reach_with_grasp(pose_or_object, prospection_robot, gripper_name, grasp)
        else:
            try_to_reach(pose_or_object, prospection_robot, gripper_name)

        block = [World.current_world.get_object_for_prospection_object(obj) for obj in World.current_world.objects
                 if contact(prospection_robot, obj)]
    return block


def supporting(
        object1: Object,
        object2: Object) -> bool:
    """
    Checks if one object is supporting another object. An object supports another object if they are in
    contact and the second object is above the first one. (e.g. a Bottle will be supported by a table)

    :param object1: Object that is supported
    :param object2: Object that supports the first object
    :return: True if the second object is in contact with the first one and the second is above the first else False
    """
    return contact(object1, object2) and object2.get_position().z > object1.get_position().z


def link_pose_for_joint_config(
        obj: Object,
        joint_config: Dict[str, float],
        link_name: str) -> Pose:
    """
    Returns the pose a link would be in if the given joint configuration would be applied to the object.
    This is done by using the respective object in the prospection world and applying the joint configuration
    to this one. After applying the joint configuration the link position is taken from there.

    :param obj: Object of which the link is a part
    :param joint_config: Dict with the goal joint configuration
    :param link_name: Name of the link for which the pose should be returned
    :return: The pose of the link after applying the joint configuration
    """
    prospection_object = World.current_world.get_prospection_object_for_object(obj)
    with UseProspectionWorld():
        for joint, pose in joint_config.items():
            prospection_object.set_joint_position(joint, pose)
        return prospection_object.get_link_pose(link_name)<|MERGE_RESOLUTION|>--- conflicted
+++ resolved
@@ -1,9 +1,3 @@
-<<<<<<< HEAD
-import itertools
-=======
-from typing_extensions import List, Tuple, Optional, Union, Dict
->>>>>>> 4c40f675
-
 import numpy as np
 from typing_extensions import List, Tuple, Optional, Union, Dict
 
