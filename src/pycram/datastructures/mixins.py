--- conflicted
+++ resolved
@@ -32,19 +32,11 @@
 
     def __init__(self, world: World, name: Optional[str] = None, concept: Type[Base] = PhysicalObject,
                  parse_name: bool = True):
-        self.onto_name = name
-        self.ontology_concept = concept
 
-<<<<<<< HEAD
-        if world.is_prospection_world:
-            return
-
-=======
         self.onto_name = name
         self.ontology_concept = concept
         if world.is_prospection_world:
             return
->>>>>>> 5eae4413
         self.ontology_individual = self.ontology_concept(name=name.lower() if name is not None else None,
                                                          namespace=world.ontology.ontology)
         if parse_name:
