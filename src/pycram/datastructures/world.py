# used for delayed evaluation of typing until python 3.11 becomes mainstream
from __future__ import annotations

import os
import threading
import time
from abc import ABC, abstractmethod
from copy import copy

import numpy as np
from geometry_msgs.msg import Point
from trimesh.parent import Geometry3D
from typing_extensions import List, Optional, Dict, Tuple, Callable, TYPE_CHECKING, Union, Type, deprecated


from pycrap.ontologies import PhysicalObject
from pycrap.ontology_wrapper import OntologyWrapper

from ..cache_manager import CacheManager
from ..config.world_conf import WorldConfig
from ..datastructures.dataclasses import (Color, AxisAlignedBoundingBox, CollisionCallbacks,
                                          MultiBody, VisualShape, BoxVisualShape, CylinderVisualShape,
                                          SphereVisualShape,
                                          CapsuleVisualShape, PlaneVisualShape, MeshVisualShape,
                                          ObjectState, WorldState, ClosestPointsList,
                                          ContactPointsList, VirtualMobileBaseJoints, RotatedBoundingBox)
from ..datastructures.enums import JointType, WorldMode, Arms
from ..datastructures.pose import Pose, Transform
from ..datastructures.world_entity import StateEntity, PhysicalBody, WorldEntity
from ..failures import ProspectionObjectNotFound, WorldObjectNotFound
from ..local_transformer import LocalTransformer
from ..robot_description import RobotDescription
from ..ros.data_types import Time
from ..ros.logging import logwarn
from ..validation.goal_validator import (GoalValidator,
                                         validate_joint_position, validate_multiple_joint_positions,
                                         validate_object_pose, validate_multiple_object_poses)
from ..world_concepts.constraints import Constraint
from ..world_concepts.event import Event

if TYPE_CHECKING:
    from ..world_concepts.world_object import Object
    from ..description import Link, Joint, ObjectDescription
    from ..object_descriptors.generic import ObjectDescription as GenericObjectDescription


class World(WorldEntity, ABC):
    """
    The World Class represents the physics Simulation and belief state, it is the main interface for reasoning about
    the World. This is implemented as a singleton, the current World can be accessed via the static variable
    current_world which is managed by the World class itself.
    """

    conf: Type[WorldConfig] = WorldConfig
    """
    The configurations of the world, the default configurations are defined in world_conf.py in the config folder.
    """

    current_world: Optional[World] = None
    """
    Global reference to the currently used World, usually this is the
    graphical one. However, if you are inside a UseProspectionWorld() environment the current_world points to the
    prospection world. In this way you can comfortably use the current_world, which should point towards the World
    used at the moment.
    """

    robot: Optional[Object] = None
    """
    Global reference to the spawned Object that represents the robot. The robot is identified by checking the name in
     the URDF with the name of the URDF on the parameter server. 
    """

    cache_manager: CacheManager = CacheManager(conf.cache_dir, [conf.resources_path], False)
    """
    Global reference for the cache manager, this is used to cache the description files of the robot and the objects.
    """

    ontology: Optional[OntologyWrapper] = None
    """
    The ontology of this world.
    """

    def __init__(self, mode: WorldMode = WorldMode.DIRECT, is_prospection: bool = False, clear_cache: bool = False,
                 id_: int = -1):
        """
        Create a new simulation, the mode decides if the simulation should be a rendered window or just run in the
        background. There can only be one rendered simulation.
        The World object also initializes the Events for attachment, detachment and for manipulating the world.

        :param mode: Can either be "GUI" for rendered window or "DIRECT" for non-rendered. The default parameter is
         "GUI"
        :param is_prospection: For internal usage, decides if this World should be used as a prospection world.
        :param clear_cache: Whether to clear the cache directory.
        :param id_: The unique id of the world.
        """

<<<<<<< HEAD
        StateEntity.__init__(self)

        self.ontology = OntologyWrapper()

=======
        WorldEntity.__init__(self, id_, self)
        self.ontology = pycrap.Ontology()
>>>>>>> aaf7fb1c
        self.latest_state_id: Optional[int] = None

        if clear_cache or (self.conf.clear_cache_at_start and not self.cache_manager.cache_cleared):
            self.cache_manager.clear_cache()

        GoalValidator.raise_error = self.conf.raise_goal_validator_error

        if World.current_world is None:
            World.current_world = self

        self.object_lock: threading.Lock = threading.Lock()

        self._init_world(mode)

        self.objects: List[Object] = []
        # List of all Objects in the World

        self.is_prospection_world: bool = is_prospection
        self._init_and_sync_prospection_world()

        self.local_transformer = LocalTransformer()
        self._update_local_transformer_worlds()

        self.mode: WorldMode = mode

        self.coll_callbacks: Dict[Tuple[Object, Object], CollisionCallbacks] = {}

        self._init_events()

        self._current_state: Optional[WorldState] = None

        self.original_state_id = self.save_state()

        self.on_add_object_callbacks: List[Callable[[Object], None]] = []

    @property
    def parent_entity(self) -> Optional[WorldEntity]:
        """
        Return the parent entity of this entity, in this case it is None as the World is the top level entity.
        """
        return None

    @property
    def name(self) -> str:
        """
        Return the name of the world, which is the name of the implementation class (e.g. BulletWorld).
        """
        return self.__class__.__name__

    def get_body_convex_hull(self, body: PhysicalBody) -> Geometry3D:
        """
        :param body: The body object.
        :return: The convex hull of the body as a Geometry3D object.
        """
        raise NotImplementedError

    def add_callback_on_add_object(self, callback: Callable[[Object], None]) -> None:
        """
        Add a callback that is called when an object is added to the world.

        :param callback: The callback.
        """
        self.on_add_object_callbacks.append(callback)

    def remove_callback_on_add_object(self, callback: Callable[[Object], None]) -> None:
        """
        Remove a callback that is called when an object is added to the world.

        :param callback: The callback.
        """
        self.on_add_object_callbacks.remove(callback)

    @classmethod
    def get_cache_dir(cls) -> str:
        """
        Return the cache directory.
        """
        return cls.cache_manager.cache_dir

    def add_object(self, obj: Object) -> None:
        """
        Add an object to the world.

        :param obj: The object to be added.
        """
        self.object_lock.acquire()
        self.objects.append(obj)
        self.add_object_to_original_state(obj)
        self.object_lock.release()
        self.invoke_on_add_object_callbacks(obj)

    def invoke_on_add_object_callbacks(self, obj: Object) -> None:
        """
        Invoke the object added callbacks.

        :param obj: The object.
        """
        for callback in self.on_add_object_callbacks:
            callback(obj)

    @property
    def robot_description(self) -> RobotDescription:
        """
        Return the current robot description.
        """
        return RobotDescription.current_robot_description

    @property
    def robot_has_actuators(self) -> bool:
        """
        Return whether the robot has actuators.
        """
        return self.robot_description.has_actuators

    def get_actuator_for_joint(self, joint: Joint) -> str:
        """
        Get the actuator name for a given joint.
        """
        return self.robot_joint_actuators[joint.name]

    def joint_has_actuator(self, joint: Joint) -> bool:
        """
        Return whether the joint has an actuator.
        """
        return joint.name in self.robot_joint_actuators

    @property
    def robot_joint_actuators(self) -> Dict[str, str]:
        """
        Return the joint actuators of the robot.
        """
        return self.robot_description.joint_actuators

    def check_object_exists(self, obj: Object) -> bool:
        """
        Check if the object exists in the simulator.

        :param obj: The object to check.
        :return: True if the object is in the world, False otherwise.
        """
        raise NotImplementedError

    @abstractmethod
    def _init_world(self, mode: WorldMode):
        """
        Initialize the physics simulation.
        """
        raise NotImplementedError

    def _init_events(self):
        """
        Initialize dynamic events that can be used to react to changes in the World.
        """
        self.detachment_event: Event = Event()
        self.attachment_event: Event = Event()
        self.manipulation_event: Event = Event()

    def _init_and_sync_prospection_world(self):
        """
        Initialize the prospection world and the synchronization between the main and the prospection world.
        """
        self._init_prospection_world()
        self._sync_prospection_world()

    def _update_local_transformer_worlds(self):
        """
        Update the local transformer worlds with the current world and prospection world.
        """
        self.local_transformer.world = self
        self.local_transformer.prospection_world = self.prospection_world

    def _init_prospection_world(self):
        """
        Initialize the prospection world, if this is a prospection world itself it will not create another prospection,
        world, but instead set the prospection world to None, else it will create a prospection world.
        """
        if self.is_prospection_world:  # then no need to add another prospection world
            self.prospection_world = None
        else:
            self.prospection_world: World = self.__class__(is_prospection=True)

    def _sync_prospection_world(self):
        """
        Synchronize the prospection world with the main world, this means that every object in the main world will be
        added to the prospection world and vice versa.
        """
        if self.is_prospection_world:  # then no need to add another prospection world
            self.world_sync = None
        else:
            self.world_sync: WorldSync = WorldSync(self, self.prospection_world)
            self.world_sync.start()

    def preprocess_object_file_and_get_its_cache_path(self, path: str, ignore_cached_files: bool,
                                                      description: ObjectDescription, name: str,
                                                      scale_mesh: Optional[float] = None,
                                                      mesh_transform: Optional[Transform] = None,
                                                      color: Optional[Color] = None) -> str:
        """
        Update the cache directory with the given object.

        :param path: The path to the object.
        :param ignore_cached_files: If the cached files should be ignored.
        :param description: The object description.
        :param name: The name of the object.
        :param scale_mesh: The scale of the mesh.
        :param mesh_transform: The mesh transform to apply to the mesh.
        :param color: The color of the object.
        :return: The path of the cached object.
        """
        return self.cache_manager.update_cache_dir_with_object(path, ignore_cached_files, description, name,
                                                               scale_mesh, mesh_transform, color)

    @property
    def simulation_time_step(self):
        """
        The time step of the simulation in seconds.
        """
        return 1 / self.__class__.conf.simulation_frequency

    @abstractmethod
    def load_object_and_get_id(self, path: Optional[str] = None, pose: Optional[Pose] = None,
                               obj_type: Optional[Type[PhysicalObject]] = None) -> int:
        """
        Load a description file (e.g. URDF) at the given pose and returns the id of the loaded object.

        :param path: The path to the description file, if None the description file is assumed to be already loaded.
        :param pose: The pose at which the object should be loaded.
        :param obj_type: The type of the object.
        :return: The id of the loaded object.
        """
        pass

    def load_generic_object_and_get_id(self, description: GenericObjectDescription,
                                       pose: Optional[Pose] = None) -> int:
        """
        Create a visual and collision box in the simulation and returns the id of the loaded object.

        :param description: The object description.
        :param pose: The pose at which the object should be loaded.
        """
        raise NotImplementedError

    def get_object_names(self) -> List[str]:
        """
        Return the names of all objects in the World.

        :return: A list of object names.
        """
        return [obj.name for obj in self.objects]

    def get_object_by_name(self, name: str) -> Optional[Object]:
        """
        Return the object with the given name. If there is no object with the given name, None is returned.

        :param name: The name of the returned Objects.
        :return: The object with the given name, if there is one.
        """

        matching_objects = list(filter(lambda obj: obj.name == name, self.objects))
        return matching_objects[0] if len(matching_objects) > 0 else None

    def get_object_by_type(self, obj_type: Type[PhysicalObject]) -> List[Object]:
        """
        Return a list of all Objects which have the type 'obj_type'.

        :param obj_type: The type of the returned Objects.
        :return: A list of all Objects that have the type 'obj_type'.
        """
        return list(filter(lambda obj: obj.obj_type == obj_type, self.objects))

    def get_object_by_id(self, obj_id: int) -> Object:
        """
        Return the single Object that has the unique id.

        :param obj_id: The unique id for which the Object should be returned.
        :return: The Object with the id 'id'.
        """
        return list(filter(lambda obj: obj.id == obj_id, self.objects))[0]

    def get_scene_objects(self) -> List[Object]:
        """
        :return: A list of all objects in the world except the robot, floor, and apartment.
        """
        return [obj for obj in self.objects if obj.obj_type not in {Robot, Floor, Apartment}]

    def remove_visual_object(self, obj_id: int) -> bool:
        """
        Remove the object with the given id from the world, and saves a new original state for the world.

        :param obj_id: The unique id of the object to be removed.
        :return: Whether the object was removed successfully.
        """

        removed = self._remove_visual_object(obj_id)
        if removed:
            self.update_simulator_state_id_in_original_state()
        else:
            logwarn(f"Object with id {obj_id} could not be removed.")
        return removed

    @abstractmethod
    def _remove_visual_object(self, obj_id: int) -> bool:
        """
        Remove the visual object with the given id from the world, and update the simulator state in the original state.

        :param obj_id: The unique id of the visual object to be removed.
        :return: Whether the object was removed successfully.
        """
        pass

    @abstractmethod
    def remove_object_from_simulator(self, obj: Object) -> bool:
        """
        Remove an object from the physics simulator.

        :param obj: The object to be removed.
        :return: Whether the object was removed successfully.
        """
        pass

    def remove_object(self, obj: Object) -> None:
        """
        Remove this object from the current world.
        For the object to be removed it has to be detached from all objects it
        is currently attached to. After this is done a call to world remove object is done
        to remove this Object from the simulation/world.

        :param obj: The object to be removed.
        """
        self.object_lock.acquire()

        obj.detach_all()

        if self.remove_object_from_simulator(obj):
            self.objects.remove(obj)
            self.remove_object_from_original_state(obj)

        if World.robot == obj and not self.is_prospection_world:
            World.robot = None

        self.object_lock.release()

    def remove_object_from_original_state(self, obj: Object) -> None:
        """
        Remove an object from the original state of the world.

        :param obj: The object to be removed.
        """
        self.original_state.object_states.pop(obj.name)
        self.update_simulator_state_id_in_original_state(use_same_id=True)

    def add_object_to_original_state(self, obj: Object) -> None:
        """
        Add an object to the original state of the world.

        :param obj: The object to be added.
        """
        self.original_state.object_states[obj.name] = obj.current_state
        self.update_simulator_state_id_in_original_state()

    def add_fixed_constraint(self, parent_link: Link, child_link: Link,
                             child_to_parent_transform: Transform) -> int:
        """
        Create a fixed joint constraint between the given parent and child links,
        the joint frame will be at the origin of the child link frame, and would have the same orientation
        as the child link frame.

        :param parent_link: The constrained link of the parent object.
        :param child_link: The constrained link of the child object.
        :param child_to_parent_transform: The transform from the child link frame to the parent link frame.
        :return: The unique id of the created constraint.
        """

        constraint = Constraint(parent_link=parent_link,
                                child_link=child_link,
                                _type=JointType.FIXED,
                                axis_in_child_frame=Point(0, 0, 0),
                                constraint_to_parent=child_to_parent_transform,
                                child_to_constraint=Transform(frame=child_link.tf_frame)
                                )
        constraint_id = self.add_constraint(constraint)
        return constraint_id

    @abstractmethod
    def add_constraint(self, constraint: Constraint) -> int:
        """
        Add a constraint between two objects links so that they become attached for example.

        :param constraint: The constraint data used to create the constraint.
        """
        pass

    @abstractmethod
    def remove_constraint(self, constraint_id) -> None:
        """
        Remove a constraint by its ID.

        :param constraint_id: The unique id of the constraint to be removed.
        """
        pass

    def get_joint_position(self, joint: Joint) -> float:
        """
        Wrapper for :meth:`_get_joint_position` that return 0.0 for a joint if it is in the ignore joints list.
        """
        if joint.object.is_a_robot and joint.name in self.robot_description.ignore_joints:
            return 0.0
        return self._get_joint_position(joint)

    @abstractmethod
    def _get_joint_position(self, joint: Joint) -> float:
        """
        Get the position of a joint of an articulated object

        :param joint: The joint to get the position for.
        :return: The joint position as a float.
        """
        pass

    @abstractmethod
    def get_object_joint_names(self, obj: Object) -> List[str]:
        """
        Return the names of all joints of this object.

        :param obj: The object.
        :return: A list of joint names.
        """
        pass

    @abstractmethod
    def get_link_pose(self, link: Link) -> Pose:
        """
        Get the pose of a link of an articulated object with respect to the world frame.

        :param link: The link as a AbstractLink object.
        :return: The pose of the link as a Pose object.
        """
        pass

    @abstractmethod
    def get_multiple_link_poses(self, links: List[Link]) -> Dict[str, Pose]:
        """
        Get the poses of multiple links of an articulated object with respect to the world frame.

        :param links: The links as a list of AbstractLink objects.
        :return: A dictionary with link names as keys and Pose objects as values.
        """
        pass

    @abstractmethod
    def get_link_position(self, link: Link) -> List[float]:
        """
        Get the position of a link of an articulated object with respect to the world frame.

        :param link: The link as a AbstractLink object.
        :return: The position of the link as a list of floats.
        """
        pass

    @abstractmethod
    def get_link_orientation(self, link: Link) -> List[float]:
        """
        Get the orientation of a link of an articulated object with respect to the world frame.

        :param link: The link as a AbstractLink object.
        :return: The orientation of the link as a list of floats.
        """
        pass

    @abstractmethod
    def get_multiple_link_positions(self, links: List[Link]) -> Dict[str, List[float]]:
        """
        Get the positions of multiple links of an articulated object with respect to the world frame.

        :param links: The links as a list of AbstractLink objects.
        :return: A dictionary with link names as keys and lists of floats as values.
        """
        pass

    @abstractmethod
    def get_multiple_link_orientations(self, links: List[Link]) -> Dict[str, List[float]]:
        """
        Get the orientations of multiple links of an articulated object with respect to the world frame.

        :param links: The links as a list of AbstractLink objects.
        :return: A dictionary with link names as keys and lists of floats as values.
        """
        pass

    @abstractmethod
    def get_object_link_names(self, obj: Object) -> List[str]:
        """
        Return the names of all links of this object.

        :param obj: The object.
        :return: A list of link names.
        """
        pass

    def simulate(self, seconds: float, real_time: Optional[bool] = False,
                 func: Optional[Callable[[], None]] = None) -> None:
        """
        Simulate Physics in the World for a given amount of seconds. Usually this simulation is faster than real
        time. By setting the 'real_time' parameter this simulation is slowed down such that the simulated time is equal
        to real time.

        :param seconds: The amount of seconds that should be simulated.
        :param real_time: If the simulation should happen in real time or faster.
        :param func: A function that should be called during the simulation
        """
        self.set_realtime(real_time)
        for i in range(0, int(seconds * self.conf.simulation_frequency)):
            curr_time = Time().now()
            self.step(func)
            for objects, callbacks in self.coll_callbacks.items():
                contact_points = self.get_contact_points_between_two_bodies(objects[0], objects[1])
                if len(contact_points) > 0:
                    callbacks.on_collision_cb()
                elif callbacks.no_collision_cb is not None:
                    callbacks.no_collision_cb()
            if real_time:
                loop_time = Time().now() - curr_time
                time_diff = self.simulation_time_step - loop_time.to_sec()
                time.sleep(max(0, time_diff))

    @abstractmethod
    def get_object_pose(self, obj: Object) -> Pose:
        """
        Get the pose of an object in the world frame from the current object pose in the simulator.

        :param obj: The object.
        """
        pass

    @abstractmethod
    def get_multiple_object_poses(self, objects: List[Object]) -> Dict[str, Pose]:
        """
        Get the poses of multiple objects in the world frame from the current object poses in the simulator.

        :param objects: The objects.
        """
        pass

    @abstractmethod
    def get_multiple_object_positions(self, objects: List[Object]) -> Dict[str, List[float]]:
        """
        Get the positions of multiple objects in the world frame from the current object poses in the simulator.

        :param objects: The objects.
        """
        pass

    @abstractmethod
    def get_object_position(self, obj: Object) -> List[float]:
        """
        Get the position of an object in the world frame from the current object pose in the simulator.

        :param obj: The object.
        """
        pass

    @abstractmethod
    def get_multiple_object_orientations(self, objects: List[Object]) -> Dict[str, List[float]]:
        """
        Get the orientations of multiple objects in the world frame from the current object poses in the simulator.

        :param objects: The objects.
        """
        pass

    @abstractmethod
    def get_object_orientation(self, obj: Object) -> List[float]:
        """
        Get the orientation of an object in the world frame from the current object pose in the simulator.

        :param obj: The object.
        """
        pass

    @property
    def robot_virtual_joints(self) -> List[Joint]:
        """
        The virtual joints of the robot.
        """
        return [self.robot.joints[name] for name in self.robot_virtual_joints_names]

    @property
    def robot_virtual_joints_names(self) -> List[str]:
        """
        The names of the virtual joints of the robot.
        """
        return self.robot_description.virtual_mobile_base_joints.names

    def get_robot_mobile_base_joints(self) -> VirtualMobileBaseJoints:
        """
        Get the mobile base joints of the robot.

        :return: The mobile base joints.
        """
        return self.robot_description.virtual_mobile_base_joints

    @abstractmethod
    def perform_collision_detection(self) -> None:
        """
        Check for collisions between all objects in the World and updates the contact points.
        """
        pass

    @deprecated("Use get_body_contact_points instead")
    def get_object_contact_points(self, obj: Object) -> ContactPointsList:
        """
        Same as :meth:`get_body_contact_points` but with objects instead of any type of bodies.
        """
        return self.get_body_contact_points(obj)

    @abstractmethod
    def get_body_contact_points(self, body: PhysicalBody) -> ContactPointsList:
        """
        Return the contact points of a body with all other bodies in the world.

        :param body: The body.
        """
        pass

    @deprecated("Use get_contact_points_between_two_bodies instead")
    def get_contact_points_between_two_objects(self, obj1: Object, obj2: Object) -> ContactPointsList:
        """
        Same as :meth:`get_contact_points_between_two_bodies` but with objects instead of any type of bodies.
        """
        return self.get_contact_points_between_two_bodies(obj1, obj2)

    @abstractmethod
    def get_contact_points_between_two_bodies(self, body_1: PhysicalBody, body_2: PhysicalBody) -> ContactPointsList:
        """
        Return a list of contact points between two bodies.

        :param body_1: The first body.
        :param body_2: The second body.
        :return: A list of all contact points between the two bodies.
        """
        pass

    @deprecated("Use get_contact_points_between_two_bodies instead")
    def get_contact_points_between_two_objects(self, obj1: Object, obj2: Object) -> ContactPointsList:
        """
        Same as :meth:`get_contact_points_between_two_bodies` but with objects instead of any type of bodies.
        """
        return self.get_contact_points_between_two_bodies(obj1, obj2)

    def get_body_closest_points(self, body: PhysicalBody, max_distance: float) -> ClosestPointsList:
        """
        Return the closest points of this body with all other bodies in the world.

        :param body: The body.
        :param max_distance: The maximum allowed distance between the points.
        :return: A list of the closest points.
        """
        all_obj_closest_points = [self.get_closest_points_between_two_bodies(body, other_body, max_distance)
                                  for other_body in self.objects if other_body != body]
        return ClosestPointsList([point for closest_points in all_obj_closest_points for point in closest_points])

    def get_closest_points_between_two_bodies(self, body_a: PhysicalBody, body_b: PhysicalBody, max_distance: float) \
            -> ClosestPointsList:
        """
        Return the closest points between two objects.

        :param body_a: The first body.
        :param body_b: The second body.
        :param max_distance: The maximum distance between the points.
        :return: A list of the closest points.
        """
        raise NotImplementedError

    def reset_joint_position(self, joint: Joint, joint_position: float) -> bool:
        """
        Wrapper around :meth:`_reset_joint_position` that checks if the joint should be ignored.
        """
        if joint.object.is_a_robot and self.robot_description.ignore_joints:
            if joint.name in self.robot_description.ignore_joints:
                return True
        return self._reset_joint_position(joint, joint_position)

    @validate_joint_position
    @abstractmethod
    def _reset_joint_position(self, joint: Joint, joint_position: float) -> bool:
        """
        Reset the joint position instantly without physics simulation

        .. note::
           It is recommended to use the validate_joint_position decorator to validate the joint position for
           the implementation of this method.

        :param joint: The joint to reset the position for.
        :param joint_position: The new joint pose.
        :return: True if the reset was successful, False otherwise
        """
        pass

    def set_multiple_joint_positions(self, joint_positions: Dict[Joint, float]) -> bool:
        """
        Wrapper around :meth:`_set_multiple_joint_positions` that checks if any of the joints should be ignored.
        """
        filtered_joint_positions = copy(joint_positions)
        for joint, position in joint_positions.items():
            if joint.name in self.robot_description.ignore_joints:
                filtered_joint_positions.pop(joint)
        return self._set_multiple_joint_positions(filtered_joint_positions)

    @validate_multiple_joint_positions
    @abstractmethod
    def _set_multiple_joint_positions(self, joint_positions: Dict[Joint, float]) -> bool:
        """
        Set the positions of multiple joints of an articulated object.

        .. note::
           It is recommended to use the validate_multiple_joint_positions decorator to validate the
           joint positions for the implementation of this method.

        :param joint_positions: A dictionary with joint objects as keys and joint positions as values.
        :return: True if the set was successful, False otherwise.
        """
        pass

    def get_multiple_joint_positions(self, joints: List[Joint]) -> Dict[str, float]:
        """
        Wrapper around :meth:`_get_multiple_joint_positions` that checks if any of the joints should be ignored.
        """
        filtered_joints = [joint for joint in joints if not joint.object.is_a_robot or
                           joint.name not in self.robot_description.ignore_joints]
        joint_positions = self._get_multiple_joint_positions(filtered_joints)
        joint_positions.update({joint.name: 0.0 for joint in joints if joint not in filtered_joints})
        return joint_positions

    @abstractmethod
    def _get_multiple_joint_positions(self, joints: List[Joint]) -> Dict[str, float]:
        """
        Get the positions of multiple joints of an articulated object.

        :param joints: The joints as a list of Joint objects.
        """
        pass

    @validate_object_pose
    @abstractmethod
    def reset_object_base_pose(self, obj: Object, pose: Pose) -> bool:
        """
        Reset the world position and orientation of the base of the object instantaneously,
        not through physics simulation. (x,y,z) position vector and (x,y,z,w) quaternion orientation.

        .. note::
           It is recommended to use the validate_object_pose decorator to validate the object pose for the
           implementation of this method.

        :param obj: The object.
        :param pose: The new pose as a Pose object.
        :return: True if the reset was successful, False otherwise.
        """
        pass

    @validate_multiple_object_poses
    @abstractmethod
    def reset_multiple_objects_base_poses(self, objects: Dict[Object, Pose]) -> bool:
        """
        Reset the world position and orientation of the base of multiple objects instantaneously,
        not through physics simulation. (x,y,z) position vector and (x,y,z,w) quaternion orientation.

        :param objects: A dictionary with objects as keys and poses as values.
        :return: True if the reset was successful, False otherwise.
        """
        pass

    @abstractmethod
    def step(self, func: Optional[Callable[[], None]] = None, step_seconds: Optional[float] = None) -> None:
        """
        Step the world simulation using forward dynamics.

        :param func: An optional function to be called during the step.
        :param step_seconds: The amount of seconds to step the simulation if None the simulation is stepped by the
        simulation time step.
        """
        pass

    def get_arm_tool_frame_link(self, arm: Arms) -> Link:
        """
        Get the tool frame link of the arm of the robot.

        :param arm: The arm for which the tool frame link should be returned.
        :return: The tool frame link of the arm.
        """
        ee_link_name = self.robot_description.get_arm_tool_frame(arm)
        return self.robot.get_link(ee_link_name)

    @abstractmethod
    def set_link_color(self, link: Link, rgba_color: Color):
        """
        Change the rgba_color of a link of this object, the rgba_color has to be given as Color object.

        :param link: The link which should be colored.
        :param rgba_color: The rgba_color as Color object with RGBA values between 0 and 1.
        """
        pass

    @abstractmethod
    def get_link_color(self, link: Link) -> Color:
        """
        :param link: The link for which the rgba_color should be returned.
        :return: The rgba_color as Color object with RGBA values between 0 and 1.
        """
        pass

    @abstractmethod
    def get_colors_of_object_links(self, obj: Object) -> Dict[str, Color]:
        """
        :param obj: The object
        :return: The RGBA colors of each link in the object as a dictionary from link name to rgba_color.
        """
        pass

    def get_object_axis_aligned_bounding_box(self, obj: Object) -> AxisAlignedBoundingBox:
        """
        :param obj: The object for which the bounding box should be returned.
        :return: the axis aligned bounding box of this object. The return of this method are two points in
        world coordinate frame which define a bounding box.
        """
        raise NotImplementedError

    def get_object_rotated_bounding_box(self, obj: Object) -> RotatedBoundingBox:
        """
        :param obj: The object for which the bounding box should be returned.
        :return: the rotated bounding box of this object. The return of this method are two points in
        world coordinate frame which define a bounding box.
        """
        raise NotImplementedError

    def get_link_axis_aligned_bounding_box(self, link: Link) -> AxisAlignedBoundingBox:
        """
        :param link: The link for which the bounding box should be returned.
        :return: The axis aligned bounding box of the link. The return of this method are two points in
        world coordinate frame which define a bounding box.
        """
        raise NotImplementedError

    def get_link_rotated_bounding_box(self, link: Link) -> RotatedBoundingBox:
        """
        :param link: The link for which the bounding box should be returned.
        :return: The rotated bounding box of the link. The return of this method are two points in
        world coordinate frame which define a bounding box.
        """
        raise NotImplementedError

    @abstractmethod
    def set_realtime(self, real_time: bool) -> None:
        """
        Enable the real time simulation of Physics in the World. By default, this is disabled and Physics is only
        simulated to reason about it.

        :param real_time: Whether the World should simulate Physics in real time.
        """
        pass

    @abstractmethod
    def set_gravity(self, gravity_vector: List[float]) -> None:
        """
        Set the gravity that is used in the World. By default, it is set to the gravity on earth ([0, 0, -9.8]).
         Gravity is given as a vector in x,y,z. Gravity is only applied while simulating Physic.

        :param gravity_vector: The gravity vector that should be used in the World.
        """
        pass

    def set_robot_if_not_set(self, robot: Object) -> None:
        """
        Set the robot if it is not set yet.

        :param robot: The Object reference to the Object representing the robot.
        """
        if not self.robot_is_set():
            self.set_robot(robot)

    @staticmethod
    def set_robot(robot: Union[Object, None]) -> None:
        """
        Set the global variable for the robot Object This should be set on spawning the robot.

        :param robot: The Object reference to the Object representing the robot.
        """
        World.robot = robot

    @staticmethod
    def robot_is_set() -> bool:
        """
        Return whether the robot has been set or not.

        :return: True if the robot has been set, False otherwise.
        """
        return World.robot is not None

    def exit(self, remove_saved_states: bool = True) -> None:
        """
        Close the World as well as the prospection world, also collects any other thread that is running.

        :param remove_saved_states: Whether to remove the saved states.
        """
        self.exit_prospection_world_if_exists()
        self.reset_world(remove_saved_states)
        self.remove_all_objects()
        self.disconnect_from_physics_server()
        self.reset_robot()
        self.join_threads()
        self.ontology.destroy_individuals()
        if World.current_world == self:
            World.current_world = None

    def exit_prospection_world_if_exists(self) -> None:
        """
        Exit the prospection world if it exists.
        """
        if self.prospection_world:
            self.terminate_world_sync()
            self.prospection_world.exit()

    @abstractmethod
    def disconnect_from_physics_server(self) -> None:
        """
        Disconnect the world from the physics server.
        """
        pass

    def reset_current_world(self) -> None:
        """
        Reset the pose of every object in the World to the pose it was spawned in and sets every joint to 0.
        """
        for obj in self.objects:
            obj.set_pose(obj.original_pose)
            obj.set_multiple_joint_positions(dict(zip(list(obj.joint_names), [0] * len(obj.joint_names))))

    def reset_robot(self) -> None:
        """
        Set the robot class variable to None.
        """
        self.set_robot(None)

    @abstractmethod
    def join_threads(self) -> None:
        """
        Join any running threads. Useful for example when exiting the world.
        """
        pass

    def terminate_world_sync(self) -> None:
        """
        Terminate the world sync thread.
        """
        self.world_sync.terminate = True
        self.world_sync.join()

    def save_state(self, state_id: Optional[int] = None, use_same_id: bool = False, to_file: bool = False) -> int:
        """
        Return the id of the saved state of the World. The saved state contains the states of all the objects and
        the state of the physics simulator.

        :param state_id: The id of the saved state.
        :param use_same_id: Whether to use the same current state id for the new saved state.
        :param to_file: Whether to save the state to a file.
        :return: A unique id of the state
        """

        sim_state_id = self.save_physics_simulator_state(state_id=state_id, use_same_id=use_same_id)

        if state_id is None:
            if self.latest_state_id is None:
                self.latest_state_id = 0
            else:
                self.latest_state_id += 0 if use_same_id else 1
            state_id = self.latest_state_id

        self.save_objects_state(state_id)

        self._current_state = WorldState(self.object_states, sim_state_id)

        return super().save_state(state_id, self.get_cache_dir() if to_file else None)

    @property
    def current_state(self) -> WorldState:
        if self._current_state is None:
            simulator_state_id = None if not self.conf.use_physics_simulator_state else (
                self.save_physics_simulator_state(use_same_id=True))
            self._current_state = WorldState(self.object_states, simulator_state_id)
        return WorldState(self.object_states, self._current_state.simulator_state_id)

    @current_state.setter
    def current_state(self, state: WorldState) -> None:
        if self.current_state != state:
            if self.conf.use_physics_simulator_state:
                self.restore_physics_simulator_state(state.simulator_state_id)
                self.set_object_states_without_poses(state.object_states)
            else:
                for obj in self.objects:
                    self.get_object_by_name(obj.name).current_state = state.object_states[obj.name]

    def set_object_states_without_poses(self, states: Dict[str, ObjectState]) -> None:
        """
        Set the states of all objects in the World except the poses.

        :param states: A dictionary with the object id as key and the object state as value.
        """
        for obj_name, obj_state in states.items():
            obj = self.get_object_by_name(obj_name)
            obj.set_attachments(obj_state.attachments)
            obj.link_states = obj_state.link_states
            obj.joint_states = obj_state.joint_states
            if obj.name == self.robot.name and len(self.robot_virtual_joints) > 0:
                obj.set_mobile_robot_pose(obj_state.pose)

    @property
    def object_states(self) -> Dict[str, ObjectState]:
        """
        Return the states of all objects in the World.

        :return: A dictionary with the object id as key and the object state as value.
        """
        return {obj.name: obj.current_state for obj in self.objects}

    @object_states.setter
    def object_states(self, states: Dict[str, ObjectState]) -> None:
        """
        Set the states of all objects in the World.
        """
        for obj_name, obj_state in states.items():
            self.get_object_by_name(obj_name).current_state = obj_state

    def save_objects_state(self, state_id: int) -> None:
        """
        Save the state of all objects in the World according to the given state using the unique state id.

        :param state_id: The unique id representing the state.
        """
        for obj in self.objects:
            obj.save_state(state_id)

    @abstractmethod
    def save_physics_simulator_state(self, state_id: Optional[int] = None, use_same_id: bool = False) -> int:
        """
        Save the state of the physics simulator and returns the unique id of the state.

        :param state_id: The used specified unique id representing the state.
        :param use_same_id: If the same id should be used for the state.
        :return: The unique id representing the state.
        """
        pass

    @abstractmethod
    def remove_physics_simulator_state(self, state_id: int) -> None:
        """
        Remove the state of the physics simulator with the given id.

        :param state_id: The unique id representing the state.
        """
        pass

    @abstractmethod
    def restore_physics_simulator_state(self, state_id: int) -> None:
        """
        Restore the objects and environment state in the physics simulator according to
         the given state using the unique state id.

        :param state_id: The unique id representing the state.
        """
        pass

    def get_images_for_target(self,
                              target_pose: Pose,
                              cam_pose: Pose,
                              size: Optional[int] = 256) -> List[np.ndarray]:
        """
        Calculate the view and projection Matrix and returns 3 images:

        1. An RGB image
        2. A depth image
        3. A segmentation Mask, the segmentation mask indicates for every pixel the visible Object

        :param target_pose: The pose to which the camera should point.
        :param cam_pose: The pose of the camera.
        :param size: The height and width of the images in pixels.
        :return: A list containing an RGB and depth image as well as a segmentation mask, in this order.
        """
        pass

    def register_two_objects_collision_callbacks(self,
                                                 object_a: Object,
                                                 object_b: Object,
                                                 on_collision_callback: Callable,
                                                 on_collision_removal_callback: Optional[Callable] = None) -> None:
        """
        Register callback methods for contact between two Objects. There can be a callback for when the two Objects
        get in contact and, optionally, for when they are not in contact anymore.

        :param object_a: An object in the World
        :param object_b: Another object in the World
        :param on_collision_callback: A function that should be called if the objects are in contact
        :param on_collision_removal_callback: A function that should be called if the objects are not in contact
        """
        self.coll_callbacks[(object_a, object_b)] = CollisionCallbacks(on_collision_callback,
                                                                       on_collision_removal_callback)

    @classmethod
    def get_data_directories(cls) -> List[str]:
        """
        The resources directories where the objects, robots, and environments are stored.
        """
        return cls.cache_manager.data_directories

    @classmethod
    def add_resource_path(cls, path: str, prepend: bool = False) -> None:
        """
        Add a resource path in which the World will search for files. This resource directory is searched if an
        Object is spawned only with a filename.

        :param path: A path in the filesystem in which to search for files.
        :param prepend: Put the new path at the beginning of the list such that it is searched first.
        """
        if prepend:
            cls.cache_manager.data_directories = [path] + cls.cache_manager.data_directories
        else:
            cls.cache_manager.data_directories.append(path)

    @classmethod
    def remove_resource_path(cls, path: str) -> None:
        """
        Remove the given path from the data_directories list.

        :param path: The path to remove.
        """
        cls.cache_manager.data_directories.remove(path)

    @classmethod
    def change_cache_dir_path(cls, path: str) -> None:
        """
        Change the cache directory to the given path

        :param path: The new path for the cache directory.
        """
        cls.cache_manager.cache_dir = os.path.join(path, cls.conf.cache_dir_name)

    def get_prospection_object_for_object(self, obj: Object) -> Object:
        """
        Return the corresponding object from the prospection world for a given object in the main world.
         If the given Object is already in the prospection world, it is returned.

        :param obj: The object for which the corresponding object in the prospection World should be found.
        :return: The corresponding object in the prospection world.
        """
        with UseProspectionWorld():
            return self.world_sync.get_prospection_object(obj)

    def get_object_for_prospection_object(self, prospection_object: Object) -> Object:
        """
        Return the corresponding object from the main World for a given
        object in the prospection world. If the  given object is not in the prospection
        world an error will be raised.

        :param prospection_object: The object for which the corresponding object in the main World should be found.
        :return: The object in the main World.
        """
        with UseProspectionWorld():
            return self.world_sync.get_world_object(prospection_object)

    def remove_all_objects(self, exclude_objects: Optional[List[Object]] = None) -> None:
        """
        Remove all objects from the World.

        :param exclude_objects: A list of objects that should not be removed.
        """
        objs_copy = [obj for obj in self.objects]
        exclude_objects = [] if exclude_objects is None else exclude_objects
        [self.remove_object(obj) for obj in objs_copy if obj not in exclude_objects]

    def reset_world(self, remove_saved_states=False) -> None:
        """
        Reset the World to the state it was first spawned in.
        All attached objects will be detached, all joints will be set to the
        default position of 0 and all objects will be set to the position and
        orientation in which they were spawned.

        :param remove_saved_states: If the saved states should be removed.
        """
        self.restore_state(self.original_state_id)
        if remove_saved_states:
            self.remove_saved_states()
            self.original_state_id = self.save_state(use_same_id=True)

    def remove_saved_states(self) -> None:
        """
        Remove all saved states of the World.
        """
        if self.conf.use_physics_simulator_state:
            simulator_state_ids = set([state.simulator_state_id for state in self.saved_states.values()])
            for ssid in simulator_state_ids:
                self.remove_physics_simulator_state(ssid)
        else:
            self.remove_objects_saved_states()
        super().remove_saved_states()
        self.latest_state_id = None
        self.original_state_id = None

    def remove_objects_saved_states(self) -> None:
        """
        Remove all saved states of the objects in the World.
        """
        for obj in self.objects:
            obj.remove_saved_states()

    def update_transforms_for_objects_in_current_world(self) -> None:
        """
        Updates transformations for all objects that are currently in :py:attr:`~pycram.world.World.current_world`.
        """
        curr_time = Time().now()
        for obj in list(self.current_world.objects):
            obj.update_link_transforms(curr_time)

    @abstractmethod
    def ray_test(self, from_position: List[float], to_position: List[float]) -> int:
        """ Cast a ray and return the first object hit, if any.

        :param from_position: The starting position of the ray in Cartesian world coordinates.
        :param to_position: The ending position of the ray in Cartesian world coordinates.
        :return: The object id of the first object hit, or -1 if no object was hit.
        """
        pass

    @abstractmethod
    def ray_test_batch(self, from_positions: List[List[float]], to_positions: List[List[float]],
                       num_threads: int = 1) -> List[int]:
        """ Cast a batch of rays and return the result for each of the rays (first object hit, if any. or -1)
         Takes optional argument num_threads to specify the number of threads to use
           to compute the ray intersections for the batch. Specify 0 to let simulator decide, 1 (default) for single
            core execution, 2 or more to select the number of threads to use.

        :param from_positions: The starting positions of the rays in Cartesian world coordinates.
        :param to_positions: The ending positions of the rays in Cartesian world coordinates.
        :param num_threads: The number of threads to use to compute the ray intersections for the batch.
        """
        pass

    def create_visual_shape(self, visual_shape: VisualShape) -> int:
        """
        Creates a visual shape in the physics simulator and returns the unique id of the created shape.

        :param visual_shape: The visual shape to be created, uses the VisualShape dataclass defined in world_dataclasses
        :return: The unique id of the created shape.
        """
        return self._simulator_object_creator(self._create_visual_shape, visual_shape)

    def _create_visual_shape(self, visual_shape: VisualShape) -> int:
        """
        See :py:meth:`~pycram.world.World.create_visual_shape`
        """
        raise NotImplementedError

    def create_multi_body_from_visual_shapes(self, visual_shape_ids: List[int], pose: Pose) -> int:
        """
        Creates a multi body from visual shapes in the physics simulator and returns the unique id of the created
        multi body.

        :param visual_shape_ids: The ids of the visual shapes that should be used to create the multi body.
        :param pose: The pose of the origin of the multi body relative to the world frame.
        :return: The unique id of the created multi body.
        """
        # Dummy parameter since these are needed to spawn visual shapes as a multibody.
        num_of_shapes = len(visual_shape_ids)
        link_poses = [Pose() for _ in range(num_of_shapes)]
        link_masses = [1.0 for _ in range(num_of_shapes)]
        link_parent = [0 for _ in range(num_of_shapes)]
        link_joints = [JointType.FIXED.value for _ in range(num_of_shapes)]
        link_collision = [-1 for _ in range(num_of_shapes)]
        link_joint_axis = [Point(1, 0, 0) for _ in range(num_of_shapes)]

        multi_body = MultiBody(base_visual_shape_index=-1, base_pose=pose,
                               link_visual_shape_indices=visual_shape_ids, link_poses=link_poses,
                               link_masses=link_masses,
                               link_inertial_frame_poses=link_poses,
                               link_parent_indices=link_parent, link_joint_types=link_joints,
                               link_joint_axis=link_joint_axis,
                               link_collision_shape_indices=link_collision)
        return self.create_multi_body(multi_body)

    def create_multi_body(self, multi_body: MultiBody) -> int:
        """
        Creates a multi body in the physics simulator and returns the unique id of the created multi body. The multibody
        is created by joining multiple links/shapes together with joints.

        :param multi_body: The multi body to be created, uses the MultiBody dataclass defined in world_dataclasses.
        :return: The unique id of the created multi body.
        """
        return self._simulator_object_creator(self._create_multi_body, multi_body)

    def _create_multi_body(self, multi_body: MultiBody) -> int:
        """
        See :py:meth:`~pycram.world.World.create_multi_body`
        """
        raise NotImplementedError

    def create_box_visual_shape(self, shape_data: BoxVisualShape) -> int:
        """
        Creates a box visual shape in the physics simulator and returns the unique id of the created shape.

        :param shape_data: The parameters that define the box visual shape to be created, uses the BoxVisualShape
         dataclass defined in world_dataclasses.
        :return: The unique id of the created shape.
        """
        return self._simulator_object_creator(self._create_box_visual_shape, shape_data)

    def _create_box_visual_shape(self, shape_data: BoxVisualShape) -> int:
        """
        See :py:meth:`~pycram.world.World.create_box_visual_shape`
        """
        raise NotImplementedError

    def create_cylinder_visual_shape(self, shape_data: CylinderVisualShape) -> int:
        """
        Creates a cylinder visual shape in the physics simulator and returns the unique id of the created shape.

        :param shape_data: The parameters that define the cylinder visual shape to be created, uses the
         CylinderVisualShape dataclass defined in world_dataclasses.
        :return: The unique id of the created shape.
        """
        return self._simulator_object_creator(self._create_cylinder_visual_shape, shape_data)

    def _create_cylinder_visual_shape(self, shape_data: CylinderVisualShape) -> int:
        """
        See :py:meth:`~pycram.world.World.create_cylinder_visual_shape`
        """
        raise NotImplementedError

    def create_sphere_visual_shape(self, shape_data: SphereVisualShape) -> int:
        """
        Creates a sphere visual shape in the physics simulator and returns the unique id of the created shape.

        :param shape_data: The parameters that define the sphere visual shape to be created, uses the SphereVisualShape
         dataclass defined in world_dataclasses.
        :return: The unique id of the created shape.
        """
        return self._simulator_object_creator(self._create_sphere_visual_shape, shape_data)

    def _create_sphere_visual_shape(self, shape_data: SphereVisualShape) -> int:
        """
        See :py:meth:`~pycram.world.World.create_sphere_visual_shape`
        """
        raise NotImplementedError

    def create_capsule_visual_shape(self, shape_data: CapsuleVisualShape) -> int:
        """
        Creates a capsule visual shape in the physics simulator and returns the unique id of the created shape.

        :param shape_data: The parameters that define the capsule visual shape to be created, uses the
         CapsuleVisualShape dataclass defined in world_dataclasses.
        :return: The unique id of the created shape.
        """
        return self._simulator_object_creator(self._create_capsule_visual_shape, shape_data)

    def _create_capsule_visual_shape(self, shape_data: CapsuleVisualShape) -> int:
        """
        See :py:meth:`~pycram.world.World.create_capsule_visual_shape`
        """
        raise NotImplementedError

    def create_plane_visual_shape(self, shape_data: PlaneVisualShape) -> int:
        """
        Creates a plane visual shape in the physics simulator and returns the unique id of the created shape.

        :param shape_data: The parameters that define the plane visual shape to be created, uses the PlaneVisualShape
         dataclass defined in world_dataclasses.
        :return: The unique id of the created shape.
        """
        return self._simulator_object_creator(self._create_plane_visual_shape, shape_data)

    def _create_plane_visual_shape(self, shape_data: PlaneVisualShape) -> int:
        """
        See :py:meth:`~pycram.world.World.create_plane_visual_shape`
        """
        raise NotImplementedError

    def create_mesh_visual_shape(self, shape_data: MeshVisualShape) -> int:
        """
        Creates a mesh visual shape in the physics simulator and returns the unique id of the created shape.

        :param shape_data: The parameters that define the mesh visual shape to be created,
        uses the MeshVisualShape dataclass defined in world_dataclasses.
        :return: The unique id of the created shape.
        """
        return self._simulator_object_creator(self._create_mesh_visual_shape, shape_data)

    def _create_mesh_visual_shape(self, shape_data: MeshVisualShape) -> int:
        """
        See :py:meth:`~pycram.world.World.create_mesh_visual_shape`
        """
        raise NotImplementedError

    def add_text(self, text: str, position: List[float], orientation: Optional[List[float]] = None, size: float = 0.1,
                 color: Optional[Color] = Color(), life_time: Optional[float] = 0,
                 parent_object_id: Optional[int] = None, parent_link_id: Optional[int] = None) -> int:
        """
        Adds text to the world.

        :param text: The text to be added.
        :param position: The position of the text in the world.
        :param orientation: By default, debug text will always face the camera, automatically rotation. By specifying a
         text orientation (quaternion), the orientation will be fixed in world space or local space
          (when parent is specified).
        :param size: The size of the text.
        :param color: The color of the text.
        :param life_time: The lifetime in seconds of the text to remain in the world, if 0 the text will remain in the
         world until it is removed manually.
        :param parent_object_id: The id of the object to which the text should be attached.
        :param parent_link_id: The id of the link to which the text should be attached.
        :return: The id of the added text.
        """
        return self._simulator_object_creator(self._add_text, text, position, orientation, size, color, life_time,
                                              parent_object_id, parent_link_id)

    def _add_text(self, text: str, position: List[float], orientation: Optional[List[float]] = None, size: float = 0.1,
                  color: Optional[Color] = Color(), life_time: Optional[float] = 0,
                  parent_object_id: Optional[int] = None, parent_link_id: Optional[int] = None) -> int:
        """
        See :py:meth:`~pycram.world.World.add_text`
        """
        raise NotImplementedError

    def remove_text(self, text_id: Optional[int] = None) -> None:
        """
        Removes text from the world using the given id. if no id is given all text will be removed.

        :param text_id: The id of the text to be removed.
        """
        self._simulator_object_remover(self._remove_text, text_id)

    def _remove_text(self, text_id: Optional[int] = None) -> None:
        """
        See :py:meth:`~pycram.world.World.remove_text`
        """
        raise NotImplementedError

    def enable_joint_force_torque_sensor(self, obj: Object, fts_joint_idx: int) -> None:
        """
        You can enable a joint force/torque sensor in each joint. Once enabled, if you perform
        a simulation step, the get_joint_reaction_force_torque will report the joint reaction forces in
        the fixed degrees of freedom: a fixed joint will measure all 6DOF joint forces/torques.
        A revolute/hinge joint force/torque sensor will measure 5DOF reaction forces along all axis except
        the hinge axis. The applied force by a joint motor is available through get_applied_joint_motor_torque.

        :param obj: The object in which the joint is located.
        :param fts_joint_idx: The index of the joint for which the force torque sensor should be enabled.
        """
        raise NotImplementedError

    def disable_joint_force_torque_sensor(self, obj: Object, joint_id: int) -> None:
        """
        Disables the force torque sensor of a joint.

        :param obj: The object in which the joint is located.
        :param joint_id: The id of the joint for which the force torque sensor should be disabled.
        """
        raise NotImplementedError

    def get_joint_reaction_force_torque(self, obj: Object, joint_id: int) -> List[float]:
        """
        Get the joint reaction forces and torques of the specified joint.

        :param obj: The object in which the joint is located.
        :param joint_id: The id of the joint for which the force torque should be returned.
        :return: The joint reaction forces and torques of the specified joint.
        """
        raise NotImplementedError

    def get_applied_joint_motor_torque(self, obj: Object, joint_id: int) -> float:
        """
        Get the applied torque by a joint motor.

        :param obj: The object in which the joint is located.
        :param joint_id: The id of the joint for which the applied motor torque should be returned.
        :return: The applied torque by a joint motor.
        """
        raise NotImplementedError

    def pause_world_sync(self) -> None:
        """
        Pause the world synchronization.
        """
        self.world_sync.sync_lock.acquire()

    def resume_world_sync(self) -> None:
        """
        Resume the world synchronization.
        """
        if self.world_sync.sync_lock.locked():
            self.world_sync.sync_lock.release()

    def add_vis_axis(self, pose: Pose) -> int:
        """
        Add a visual axis to the world.

        :param pose: The pose of the visual axis.
        :return: The id of the added visual axis.
        """
        return self._simulator_object_creator(self._add_vis_axis, pose)

    def _add_vis_axis(self, pose: Pose) -> None:
        """
        See :py:meth:`~pycram.world.World.add_vis_axis`
        """
        logwarn(f"Visual axis is not supported in {self.__class__.__name__}")

    def remove_vis_axis(self) -> None:
        """
        Remove the visual axis from the world.
        """
        self._simulator_object_remover(self._remove_vis_axis)

    def _remove_vis_axis(self) -> None:
        """
        See :py:meth:`~pycram.world.World.remove_vis_axis`
        """
        logwarn(f"Visual axis is not supported in {self.__class__.__name__}")

    def _simulator_object_creator(self, creator_func: Callable, *args, **kwargs) -> int:
        """
        Create an object in the physics simulator and returns the created object id.

        :param creator_func: The function that creates the object in the physics simulator.
        :param args: The arguments for the creator function.
        :param kwargs: The keyword arguments for the creator function.
        :return: The created object id.
        """
        obj_id = creator_func(*args, **kwargs)
        self.update_simulator_state_id_in_original_state()
        return obj_id

    def _simulator_object_remover(self, remover_func: Callable, *args, **kwargs) -> None:
        """
        Remove an object from the physics simulator.

        :param remover_func: The function that removes the object from the physics simulator.
        :param args: The arguments for the remover function.
        :param kwargs: The keyword arguments for the remover function.
        """
        remover_func(*args, **kwargs)
        self.update_simulator_state_id_in_original_state()

    def update_original_state(self) -> int:
        """
        Update the original state of the world.
        :return: The id of the updated original state.
        """
        return self.save_state(self.original_state_id, use_same_id=True)

    def update_simulator_state_id_in_original_state(self, use_same_id: bool = False) -> None:
        """
        Update the simulator state id in the original state if use_physics_simulator_state is True in the configuration.

        :param use_same_id: If the same id should be used for the state.
        """
        if self.conf.use_physics_simulator_state:
            self.original_state.simulator_state_id = self.save_physics_simulator_state(use_same_id=use_same_id)

    @property
    def original_state(self) -> WorldState:
        """
        The saved original state of the world.
        """
        return self.saved_states[self.original_state_id]

    def __del__(self):
        self.exit()

    def __eq__(self, other: World):
        if not isinstance(other, self.__class__):
            return False
        return (self.is_prospection_world == other.is_prospection_world
                and self.id == other.id)

    def __hash__(self):
        return hash((self.__class__.__name__, self.is_prospection_world, self.id))


class UseProspectionWorld:
    """
    An environment for using the prospection world, while in this environment the :py:attr:`~World.current_world`
    variable will point to the prospection world.

    Example:
        with UseProspectionWorld():
            NavigateAction.Action([[1, 0, 0], [0, 0, 0, 1]]).perform()
    """

    def __init__(self):
        self.prev_world: Optional[World] = None
        # The previous world is saved to restore it after the with block is exited.

    def __enter__(self):
        """
        This method is called when entering the with block, it will set the current world to the prospection world
        """
        # Please do not edit this function, it works as it is now!
        if not World.current_world.is_prospection_world:
            self.prev_world = World.current_world
            World.current_world = World.current_world.prospection_world
            # This is also a join statement since it is called from the main thread.
            World.current_world.world_sync.sync_worlds()

    def __exit__(self, *args):
        """
        This method is called when exiting the with block, it will restore the previous world to be the current world.
        """
        if self.prev_world is not None:
            World.current_world = self.prev_world


class WorldSync(threading.Thread):
    """
    Synchronizes the state between the World and its prospection world.
    Meaning the cartesian and joint position of everything in the prospection world will be
    synchronized with the main World.
    The class provides the possibility to pause the synchronization, this can be used
    if reasoning should be done in the prospection world.
    """

    WAIT_TIME_AS_N_SIMULATION_STEPS = 20
    """
    The time in simulation steps to wait between each iteration of the syncing loop.
    """

    def __init__(self, world: World, prospection_world: World):
        threading.Thread.__init__(self)
        self.world: World = world
        self.prospection_world: World = prospection_world
        self.prospection_world.world_sync = self

        self.terminate: bool = False
        self.pause_sync: bool = False
        # Maps world to prospection world objects
        self.object_to_prospection_object_map: Dict[Object, Object] = {}
        self.prospection_object_to_object_map: Dict[Object, Object] = {}
        self.equal_states = False
        self.sync_lock: threading.Lock = threading.Lock()

    def run(self):
        """
        Main method of the synchronization, this thread runs in a loop until the
        terminate flag is set.
        While this loop runs it continuously checks the cartesian and joint position of
        every object in the World and updates the corresponding object in the
        prospection world.
        """
        while not self.terminate:
            self.sync_lock.acquire()
            time.sleep(WorldSync.WAIT_TIME_AS_N_SIMULATION_STEPS * self.world.simulation_time_step)
            self.sync_lock.release()

    def get_world_object(self, prospection_object: Object) -> Object:
        """
        Get the corresponding object from the main World for a given object in the prospection world.

        :param prospection_object: The object for which the corresponding object in the main World should be found.
        :return: The object in the main World.
        """
        try:
            return self.prospection_object_to_object_map[prospection_object]
        except KeyError:
            if prospection_object in self.world.objects:
                return prospection_object
            raise WorldObjectNotFound(prospection_object)

    def get_prospection_object(self, obj: Object) -> Object:
        """
        Get the corresponding object from the prospection world for a given object in the main world.

        :param obj: The object for which the corresponding object in the prospection World should be found.
        :return: The corresponding object in the prospection world.
        """
        try:
            return self.object_to_prospection_object_map[obj]
        except KeyError:
            if obj in self.prospection_world.objects:
                return obj
            raise ProspectionObjectNotFound(obj)

    def sync_worlds(self):
        """
        Syncs the prospection world with the main world by adding and removing objects and synchronizing their states.
        """
        self.remove_objects_not_in_world()
        self.add_objects_not_in_prospection_world()
        self.prospection_object_to_object_map = {prospection_obj: obj for obj, prospection_obj in
                                                 self.object_to_prospection_object_map.items()}
        self.sync_objects_states()

    def remove_objects_not_in_world(self):
        """
        Removes all objects that are not in the main world from the prospection world.
        """
        obj_map_copy = copy(self.object_to_prospection_object_map)
        [self.remove_object(obj) for obj in obj_map_copy.keys() if obj not in self.world.objects]

    def add_objects_not_in_prospection_world(self):
        """
        Adds all objects that are in the main world but not in the prospection world to the prospection world.
        """
        obj_map_copy = copy(self.object_to_prospection_object_map)
        [self.add_object(obj) for obj in self.world.objects if obj not in obj_map_copy.keys()]

    def add_object(self, obj: Object) -> None:
        """
        Adds an object to the prospection world.

        :param obj: The object to be added.
        """
        self.object_to_prospection_object_map[obj] = obj.copy_to_prospection()

    def remove_object(self, obj: Object) -> None:
        """
        Removes an object from the prospection world.

        :param obj: The object to be removed.
        """
        prospection_obj = self.object_to_prospection_object_map[obj]
        prospection_obj.remove()
        del self.object_to_prospection_object_map[obj]

    def sync_objects_states(self) -> None:
        """
        Synchronizes the state of all objects in the World with the prospection world.
        """
        # Set the pose of the prospection objects to the pose of the world objects
        obj_pose_dict = {prospection_obj: obj.pose
                         for obj, prospection_obj in self.object_to_prospection_object_map.items()}
        self.world.prospection_world.reset_multiple_objects_base_poses(obj_pose_dict)
        for obj, prospection_obj in self.object_to_prospection_object_map.items():
            prospection_obj.set_attachments(obj.attachments)
            prospection_obj.joint_states = obj.joint_states

    def check_for_equal(self) -> bool:
        """
        Checks if both Worlds have the same state, meaning all objects are in the same position.
        This is currently not used, but might be used in the future if synchronization issues worsen.

        :return: True if both Worlds have the same state, False otherwise.
        """
        eql = True
        prospection_names = self.prospection_world.get_object_names()
        eql = eql and [name in prospection_names for name in self.world.get_object_names()]
        eql = eql and len(prospection_names) == len(self.world.get_object_names())
        if not eql:
            return False
        for obj, prospection_obj in self.object_to_prospection_object_map.items():
            eql = eql and obj.get_pose().dist(prospection_obj.get_pose()) < 0.001
        self.equal_states = eql
        return eql<|MERGE_RESOLUTION|>--- conflicted
+++ resolved
@@ -94,15 +94,8 @@
         :param id_: The unique id of the world.
         """
 
-<<<<<<< HEAD
-        StateEntity.__init__(self)
-
+        WorldEntity.__init__(self, id_, self)
         self.ontology = OntologyWrapper()
-
-=======
-        WorldEntity.__init__(self, id_, self)
-        self.ontology = pycrap.Ontology()
->>>>>>> aaf7fb1c
         self.latest_state_id: Optional[int] = None
 
         if clear_cache or (self.conf.clear_cache_at_start and not self.cache_manager.cache_cleared):
