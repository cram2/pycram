--- conflicted
+++ resolved
@@ -13,11 +13,7 @@
 from typing_extensions import List, Optional, Dict, Tuple, Callable, TYPE_CHECKING, Union, Type, deprecated
 
 import pycrap
-<<<<<<< HEAD
-from pycrap.ontologies import PhysicalObject
-=======
 from pycrap.ontologies import PhysicalObject, Robot, Floor, Apartment
->>>>>>> e90c6376
 from pycrap.ontology_wrapper import OntologyWrapper
 
 from ..cache_manager import CacheManager
