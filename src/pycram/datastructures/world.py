# used for delayed evaluation of typing until python 3.11 becomes mainstream
from __future__ import annotations

import os
import threading
import time
from abc import ABC, abstractmethod
from copy import copy

import numpy as np
from geometry_msgs.msg import Point
from trimesh.parent import Geometry3D
<<<<<<< HEAD
from typing_extensions import List, Optional, Dict, Tuple, Callable, TYPE_CHECKING, Union, Type
=======
from typing_extensions import List, Optional, Dict, Tuple, Callable, TYPE_CHECKING, Union, Type, deprecated
>>>>>>> 4416938d

import pycrap
from pycrap import PhysicalObject, Floor, Apartment, Robot
from ..cache_manager import CacheManager
from ..config.world_conf import WorldConfig
from ..datastructures.dataclasses import (Color, AxisAlignedBoundingBox, CollisionCallbacks,
                                          MultiBody, VisualShape, BoxVisualShape, CylinderVisualShape,
                                          SphereVisualShape,
                                          CapsuleVisualShape, PlaneVisualShape, MeshVisualShape,
                                          ObjectState, WorldState, ClosestPointsList,
                                          ContactPointsList, VirtualMobileBaseJoints, RotatedBoundingBox)
<<<<<<< HEAD
from ..datastructures.enums import JointType, ObjectType, WorldMode, Arms
=======
from ..datastructures.enums import JointType, WorldMode, Arms
>>>>>>> 4416938d
from ..datastructures.pose import Pose, Transform
from ..datastructures.world_entity import StateEntity, PhysicalBody, WorldEntity
from ..failures import ProspectionObjectNotFound, WorldObjectNotFound
from ..local_transformer import LocalTransformer
from ..robot_description import RobotDescription
from ..ros.data_types import Time
from ..ros.logging import logwarn
from ..validation.goal_validator import (GoalValidator,
                                         validate_joint_position, validate_multiple_joint_positions,
                                         validate_object_pose, validate_multiple_object_poses)
from ..world_concepts.constraints import Constraint
from ..world_concepts.event import Event

if TYPE_CHECKING:
    from ..world_concepts.world_object import Object
    from ..description import Link, Joint, ObjectDescription
    from ..object_descriptors.generic import ObjectDescription as GenericObjectDescription


class World(WorldEntity, ABC):
    """
    The World Class represents the physics Simulation and belief state, it is the main interface for reasoning about
    the World. This is implemented as a singleton, the current World can be accessed via the static variable
    current_world which is managed by the World class itself.
    """

    conf: Type[WorldConfig] = WorldConfig
    """
    The configurations of the world, the default configurations are defined in world_conf.py in the config folder.
    """

    current_world: Optional[World] = None
    """
    Global reference to the currently used World, usually this is the
    graphical one. However, if you are inside a UseProspectionWorld() environment the current_world points to the
    prospection world. In this way you can comfortably use the current_world, which should point towards the World
    used at the moment.
    """

    robot: Optional[Object] = None
    """
    Global reference to the spawned Object that represents the robot. The robot is identified by checking the name in
     the URDF with the name of the URDF on the parameter server. 
    """

    cache_manager: CacheManager = CacheManager(conf.cache_dir, [conf.resources_path], False)
    """
    Global reference for the cache manager, this is used to cache the description files of the robot and the objects.
    """

    ontology: Optional[pycrap.Ontology] = None
    """
    The ontology of this world.
    """

    def __init__(self, mode: WorldMode = WorldMode.DIRECT, is_prospection: bool = False, clear_cache: bool = False,
                 id_: int = -1):
        """
        Create a new simulation, the mode decides if the simulation should be a rendered window or just run in the
        background. There can only be one rendered simulation.
        The World object also initializes the Events for attachment, detachment and for manipulating the world.

        :param mode: Can either be "GUI" for rendered window or "DIRECT" for non-rendered. The default parameter is
         "GUI"
        :param is_prospection: For internal usage, decides if this World should be used as a prospection world.
        :param clear_cache: Whether to clear the cache directory.
        :param id_: The unique id of the world.
        """

<<<<<<< HEAD
        StateEntity.__init__(self)
=======
        WorldEntity.__init__(self, id_, self)
        self.ontology = pycrap.Ontology()
>>>>>>> 4416938d
        self.latest_state_id: Optional[int] = None

        if clear_cache or (self.conf.clear_cache_at_start and not self.cache_manager.cache_cleared):
            self.cache_manager.clear_cache()

        GoalValidator.raise_error = self.conf.raise_goal_validator_error

        if World.current_world is None:
            World.current_world = self

        self.object_lock: threading.Lock = threading.Lock()

        self._init_world(mode)

        self.objects: List[Object] = []
        # List of all Objects in the World

        self.is_prospection_world: bool = is_prospection
        self._init_and_sync_prospection_world()

        self.local_transformer = LocalTransformer()
        self._update_local_transformer_worlds()

        self.mode: WorldMode = mode

        self.coll_callbacks: Dict[Tuple[Object, Object], CollisionCallbacks] = {}

        self._init_events()

        self._current_state: Optional[WorldState] = None

        self.original_state_id = self.save_state()

        self.on_add_object_callbacks: List[Callable[[Object], None]] = []

<<<<<<< HEAD
    def get_object_convex_hull(self, obj: Object) -> Geometry3D:
        """
        Get the convex hull of an object.

        :param obj: The pycram object.
        :return: The convex hull of the object as a list of Points.
        """
        raise NotImplementedError

    def get_link_convex_hull(self, link: Link) -> Geometry3D:
        """
        Get the convex hull of a link of an articulated object.

        :param link: The link as a AbstractLink object.
        :return: The convex hull of the link as a list of Points.
=======
    @property
    def parent_entity(self) -> Optional[WorldEntity]:
        """
        Return the parent entity of this entity, in this case it is None as the World is the top level entity.
        """
        return None

    @property
    def name(self) -> str:
        """
        Return the name of the world, which is the name of the implementation class (e.g. BulletWorld).
        """
        return self.__class__.__name__

    def get_body_convex_hull(self, body: PhysicalBody) -> Geometry3D:
        """
        :param body: The body object.
        :return: The convex hull of the body as a Geometry3D object.
>>>>>>> 4416938d
        """
        raise NotImplementedError

    def add_callback_on_add_object(self, callback: Callable[[Object], None]) -> None:
        """
        Add a callback that is called when an object is added to the world.

        :param callback: The callback.
        """
        self.on_add_object_callbacks.append(callback)

    def remove_callback_on_add_object(self, callback: Callable[[Object], None]) -> None:
        """
        Remove a callback that is called when an object is added to the world.

        :param callback: The callback.
        """
        self.on_add_object_callbacks.remove(callback)

    @classmethod
    def get_cache_dir(cls) -> str:
        """
        Return the cache directory.
        """
        return cls.cache_manager.cache_dir

    def add_object(self, obj: Object) -> None:
        """
        Add an object to the world.

        :param obj: The object to be added.
        """
        self.object_lock.acquire()
        self.objects.append(obj)
        self.add_object_to_original_state(obj)
        self.object_lock.release()
        self.invoke_on_add_object_callbacks(obj)

    def invoke_on_add_object_callbacks(self, obj: Object) -> None:
        """
        Invoke the object added callbacks.

        :param obj: The object.
        """
        for callback in self.on_add_object_callbacks:
            callback(obj)

    @property
    def robot_description(self) -> RobotDescription:
        """
        Return the current robot description.
        """
        return RobotDescription.current_robot_description

    @property
    def robot_has_actuators(self) -> bool:
        """
        Return whether the robot has actuators.
        """
        return self.robot_description.has_actuators

    def get_actuator_for_joint(self, joint: Joint) -> str:
        """
        Get the actuator name for a given joint.
        """
        return self.robot_joint_actuators[joint.name]

    def joint_has_actuator(self, joint: Joint) -> bool:
        """
        Return whether the joint has an actuator.
        """
        return joint.name in self.robot_joint_actuators

    @property
    def robot_joint_actuators(self) -> Dict[str, str]:
        """
        Return the joint actuators of the robot.
        """
        return self.robot_description.joint_actuators

    def check_object_exists(self, obj: Object) -> bool:
        """
        Check if the object exists in the simulator.

        :param obj: The object to check.
        :return: True if the object is in the world, False otherwise.
        """
        raise NotImplementedError

    @abstractmethod
    def _init_world(self, mode: WorldMode):
        """
        Initialize the physics simulation.
        """
        raise NotImplementedError

    def _init_events(self):
        """
        Initialize dynamic events that can be used to react to changes in the World.
        """
        self.detachment_event: Event = Event()
        self.attachment_event: Event = Event()
        self.manipulation_event: Event = Event()

    def _init_and_sync_prospection_world(self):
        """
        Initialize the prospection world and the synchronization between the main and the prospection world.
        """
        self._init_prospection_world()
        self._sync_prospection_world()

    def _update_local_transformer_worlds(self):
        """
        Update the local transformer worlds with the current world and prospection world.
        """
        self.local_transformer.world = self
        self.local_transformer.prospection_world = self.prospection_world

    def _init_prospection_world(self):
        """
        Initialize the prospection world, if this is a prospection world itself it will not create another prospection,
        world, but instead set the prospection world to None, else it will create a prospection world.
        """
        if self.is_prospection_world:  # then no need to add another prospection world
            self.prospection_world = None
        else:
            self.prospection_world: World = self.__class__(is_prospection=True)

    def _sync_prospection_world(self):
        """
        Synchronize the prospection world with the main world, this means that every object in the main world will be
        added to the prospection world and vice versa.
        """
        if self.is_prospection_world:  # then no need to add another prospection world
            self.world_sync = None
        else:
            self.world_sync: WorldSync = WorldSync(self, self.prospection_world)
            self.world_sync.start()

    def preprocess_object_file_and_get_its_cache_path(self, path: str, ignore_cached_files: bool,
                                                      description: ObjectDescription, name: str,
                                                      scale_mesh: Optional[float] = None,
                                                      mesh_transform: Optional[Transform] = None) -> str:
        """
        Update the cache directory with the given object.

        :param path: The path to the object.
        :param ignore_cached_files: If the cached files should be ignored.
        :param description: The object description.
        :param name: The name of the object.
        :param scale_mesh: The scale of the mesh.
        :param mesh_transform: The mesh transform to apply to the mesh.
        :return: The path of the cached object.
        """
        return self.cache_manager.update_cache_dir_with_object(path, ignore_cached_files, description, name,
                                                               scale_mesh, mesh_transform)

    @property
    def simulation_time_step(self):
        """
        The time step of the simulation in seconds.
        """
        return 1 / self.__class__.conf.simulation_frequency

    @abstractmethod
    def load_object_and_get_id(self, path: Optional[str] = None, pose: Optional[Pose] = None,
                               obj_type: Optional[Type[PhysicalObject]] = None) -> int:
        """
        Load a description file (e.g. URDF) at the given pose and returns the id of the loaded object.

        :param path: The path to the description file, if None the description file is assumed to be already loaded.
        :param pose: The pose at which the object should be loaded.
        :param obj_type: The type of the object.
        :return: The id of the loaded object.
        """
        pass

    def load_generic_object_and_get_id(self, description: GenericObjectDescription,
                                       pose: Optional[Pose] = None) -> int:
        """
        Create a visual and collision box in the simulation and returns the id of the loaded object.

        :param description: The object description.
        :param pose: The pose at which the object should be loaded.
        """
        raise NotImplementedError

    def get_object_names(self) -> List[str]:
        """
        Return the names of all objects in the World.

        :return: A list of object names.
        """
        return [obj.name for obj in self.objects]

    def get_object_by_name(self, name: str) -> Optional[Object]:
        """
        Return the object with the given name. If there is no object with the given name, None is returned.

        :param name: The name of the returned Objects.
        :return: The object with the given name, if there is one.
        """

        matching_objects = list(filter(lambda obj: obj.name == name, self.objects))
        return matching_objects[0] if len(matching_objects) > 0 else None

    def get_object_by_type(self, obj_type: Type[PhysicalObject]) -> List[Object]:
        """
        Return a list of all Objects which have the type 'obj_type'.

        :param obj_type: The type of the returned Objects.
        :return: A list of all Objects that have the type 'obj_type'.
        """
        return list(filter(lambda obj: obj.obj_type == obj_type, self.objects))

    def get_object_by_id(self, obj_id: int) -> Object:
        """
        Return the single Object that has the unique id.

        :param obj_id: The unique id for which the Object should be returned.
        :return: The Object with the id 'id'.
        """
        return list(filter(lambda obj: obj.id == obj_id, self.objects))[0]

    def get_scene_objects(self) -> List[Object]:
        """
        :return: A list of all objects in the world except the robot, floor, and apartment.
        """
        return [obj for obj in self.objects if obj.obj_type not in {Robot, Floor, Apartment}]

    def remove_visual_object(self, obj_id: int) -> bool:
        """
        Remove the object with the given id from the world, and saves a new original state for the world.

        :param obj_id: The unique id of the object to be removed.
        :return: Whether the object was removed successfully.
        """

        removed = self._remove_visual_object(obj_id)
        if removed:
            self.update_simulator_state_id_in_original_state()
        else:
            logwarn(f"Object with id {obj_id} could not be removed.")
        return removed

    @abstractmethod
    def _remove_visual_object(self, obj_id: int) -> bool:
        """
        Remove the visual object with the given id from the world, and update the simulator state in the original state.

        :param obj_id: The unique id of the visual object to be removed.
        :return: Whether the object was removed successfully.
        """
        pass

    @abstractmethod
    def remove_object_from_simulator(self, obj: Object) -> bool:
        """
        Remove an object from the physics simulator.

        :param obj: The object to be removed.
        :return: Whether the object was removed successfully.
        """
        pass

    def remove_object(self, obj: Object) -> None:
        """
        Remove this object from the current world.
        For the object to be removed it has to be detached from all objects it
        is currently attached to. After this is done a call to world remove object is done
        to remove this Object from the simulation/world.

        :param obj: The object to be removed.
        """
        self.object_lock.acquire()

        obj.detach_all()

        if self.remove_object_from_simulator(obj):
            self.objects.remove(obj)
            self.remove_object_from_original_state(obj)

        if World.robot == obj and not self.is_prospection_world:
            World.robot = None

        self.object_lock.release()

    def remove_object_from_original_state(self, obj: Object) -> None:
        """
        Remove an object from the original state of the world.

        :param obj: The object to be removed.
        """
        self.original_state.object_states.pop(obj.name)
        self.update_simulator_state_id_in_original_state(use_same_id=True)

    def add_object_to_original_state(self, obj: Object) -> None:
        """
        Add an object to the original state of the world.

        :param obj: The object to be added.
        """
        self.original_state.object_states[obj.name] = obj.current_state
        self.update_simulator_state_id_in_original_state()

    def add_fixed_constraint(self, parent_link: Link, child_link: Link,
                             child_to_parent_transform: Transform) -> int:
        """
        Create a fixed joint constraint between the given parent and child links,
        the joint frame will be at the origin of the child link frame, and would have the same orientation
        as the child link frame.

        :param parent_link: The constrained link of the parent object.
        :param child_link: The constrained link of the child object.
        :param child_to_parent_transform: The transform from the child link frame to the parent link frame.
        :return: The unique id of the created constraint.
        """

        constraint = Constraint(parent_link=parent_link,
                                child_link=child_link,
                                _type=JointType.FIXED,
                                axis_in_child_frame=Point(0, 0, 0),
                                constraint_to_parent=child_to_parent_transform,
                                child_to_constraint=Transform(frame=child_link.tf_frame)
                                )
        constraint_id = self.add_constraint(constraint)
        return constraint_id

    @abstractmethod
    def add_constraint(self, constraint: Constraint) -> int:
        """
        Add a constraint between two objects links so that they become attached for example.

        :param constraint: The constraint data used to create the constraint.
        """
        pass

    @abstractmethod
    def remove_constraint(self, constraint_id) -> None:
        """
        Remove a constraint by its ID.

        :param constraint_id: The unique id of the constraint to be removed.
        """
        pass

    def get_joint_position(self, joint: Joint) -> float:
        """
        Wrapper for :meth:`_get_joint_position` that return 0.0 for a joint if it is in the ignore joints list.
        """
        if joint.object.is_a_robot and joint.name in self.robot_description.ignore_joints:
            return 0.0
        return self._get_joint_position(joint)

    @abstractmethod
    def _get_joint_position(self, joint: Joint) -> float:
        """
        Get the position of a joint of an articulated object

        :param joint: The joint to get the position for.
        :return: The joint position as a float.
        """
        pass

    @abstractmethod
    def get_object_joint_names(self, obj: Object) -> List[str]:
        """
        Return the names of all joints of this object.

        :param obj: The object.
        :return: A list of joint names.
        """
        pass

    @abstractmethod
    def get_link_pose(self, link: Link) -> Pose:
        """
        Get the pose of a link of an articulated object with respect to the world frame.

        :param link: The link as a AbstractLink object.
        :return: The pose of the link as a Pose object.
        """
        pass

    @abstractmethod
    def get_multiple_link_poses(self, links: List[Link]) -> Dict[str, Pose]:
        """
        Get the poses of multiple links of an articulated object with respect to the world frame.

        :param links: The links as a list of AbstractLink objects.
        :return: A dictionary with link names as keys and Pose objects as values.
        """
        pass

    @abstractmethod
    def get_link_position(self, link: Link) -> List[float]:
        """
        Get the position of a link of an articulated object with respect to the world frame.

        :param link: The link as a AbstractLink object.
        :return: The position of the link as a list of floats.
        """
        pass

    @abstractmethod
    def get_link_orientation(self, link: Link) -> List[float]:
        """
        Get the orientation of a link of an articulated object with respect to the world frame.

        :param link: The link as a AbstractLink object.
        :return: The orientation of the link as a list of floats.
        """
        pass

    @abstractmethod
    def get_multiple_link_positions(self, links: List[Link]) -> Dict[str, List[float]]:
        """
        Get the positions of multiple links of an articulated object with respect to the world frame.

        :param links: The links as a list of AbstractLink objects.
        :return: A dictionary with link names as keys and lists of floats as values.
        """
        pass

    @abstractmethod
    def get_multiple_link_orientations(self, links: List[Link]) -> Dict[str, List[float]]:
        """
        Get the orientations of multiple links of an articulated object with respect to the world frame.

        :param links: The links as a list of AbstractLink objects.
        :return: A dictionary with link names as keys and lists of floats as values.
        """
        pass

    @abstractmethod
    def get_object_link_names(self, obj: Object) -> List[str]:
        """
        Return the names of all links of this object.

        :param obj: The object.
        :return: A list of link names.
        """
        pass

    def simulate(self, seconds: float, real_time: Optional[bool] = False,
                 func: Optional[Callable[[], None]] = None) -> None:
        """
        Simulate Physics in the World for a given amount of seconds. Usually this simulation is faster than real
        time. By setting the 'real_time' parameter this simulation is slowed down such that the simulated time is equal
        to real time.

        :param seconds: The amount of seconds that should be simulated.
        :param real_time: If the simulation should happen in real time or faster.
        :param func: A function that should be called during the simulation
        """
        self.set_realtime(real_time)
        for i in range(0, int(seconds * self.conf.simulation_frequency)):
            curr_time = Time().now()
            self.step(func)
            for objects, callbacks in self.coll_callbacks.items():
                contact_points = self.get_contact_points_between_two_bodies(objects[0], objects[1])
                if len(contact_points) > 0:
                    callbacks.on_collision_cb()
                elif callbacks.no_collision_cb is not None:
                    callbacks.no_collision_cb()
            if real_time:
                loop_time = Time().now() - curr_time
                time_diff = self.simulation_time_step - loop_time.to_sec()
                time.sleep(max(0, time_diff))

    @abstractmethod
    def get_object_pose(self, obj: Object) -> Pose:
        """
        Get the pose of an object in the world frame from the current object pose in the simulator.

        :param obj: The object.
        """
        pass

    @abstractmethod
    def get_multiple_object_poses(self, objects: List[Object]) -> Dict[str, Pose]:
        """
        Get the poses of multiple objects in the world frame from the current object poses in the simulator.

        :param objects: The objects.
        """
        pass

    @abstractmethod
    def get_multiple_object_positions(self, objects: List[Object]) -> Dict[str, List[float]]:
        """
        Get the positions of multiple objects in the world frame from the current object poses in the simulator.

        :param objects: The objects.
        """
        pass

    @abstractmethod
    def get_object_position(self, obj: Object) -> List[float]:
        """
        Get the position of an object in the world frame from the current object pose in the simulator.

        :param obj: The object.
        """
        pass

    @abstractmethod
    def get_multiple_object_orientations(self, objects: List[Object]) -> Dict[str, List[float]]:
        """
        Get the orientations of multiple objects in the world frame from the current object poses in the simulator.

        :param objects: The objects.
        """
        pass

    @abstractmethod
    def get_object_orientation(self, obj: Object) -> List[float]:
        """
        Get the orientation of an object in the world frame from the current object pose in the simulator.

        :param obj: The object.
        """
        pass

    @property
    def robot_virtual_joints(self) -> List[Joint]:
        """
        The virtual joints of the robot.
        """
        return [self.robot.joints[name] for name in self.robot_virtual_joints_names]

    @property
    def robot_virtual_joints_names(self) -> List[str]:
        """
        The names of the virtual joints of the robot.
        """
        return self.robot_description.virtual_mobile_base_joints.names

    def get_robot_mobile_base_joints(self) -> VirtualMobileBaseJoints:
        """
        Get the mobile base joints of the robot.

        :return: The mobile base joints.
        """
        return self.robot_description.virtual_mobile_base_joints

    @abstractmethod
    def perform_collision_detection(self) -> None:
        """
        Check for collisions between all objects in the World and updates the contact points.
        """
        pass

    @deprecated("Use get_body_contact_points instead")
    def get_object_contact_points(self, obj: Object) -> ContactPointsList:
        """
        Same as :meth:`get_body_contact_points` but with objects instead of any type of bodies.
        """
        return self.get_body_contact_points(obj)

    @abstractmethod
    def get_body_contact_points(self, body: PhysicalBody) -> ContactPointsList:
        """
        Return the contact points of a body with all other bodies in the world.

        :param body: The body.
        """
        pass

    @deprecated("Use get_contact_points_between_two_bodies instead")
    def get_contact_points_between_two_objects(self, obj1: Object, obj2: Object) -> ContactPointsList:
        """
        Same as :meth:`get_contact_points_between_two_bodies` but with objects instead of any type of bodies.
        """
        return self.get_contact_points_between_two_bodies(obj1, obj2)

    @abstractmethod
    def get_contact_points_between_two_bodies(self, body_1: PhysicalBody, body_2: PhysicalBody) -> ContactPointsList:
        """
        Return a list of contact points between two bodies.

        :param body_1: The first body.
        :param body_2: The second body.
        :return: A list of all contact points between the two bodies.
        """
        pass

    @deprecated("Use get_contact_points_between_two_bodies instead")
    def get_contact_points_between_two_objects(self, obj1: Object, obj2: Object) -> ContactPointsList:
        """
        Same as :meth:`get_contact_points_between_two_bodies` but with objects instead of any type of bodies.
        """
        return self.get_contact_points_between_two_bodies(obj1, obj2)

    def get_body_closest_points(self, body: PhysicalBody, max_distance: float) -> ClosestPointsList:
        """
        Return the closest points of this body with all other bodies in the world.

        :param body: The body.
        :param max_distance: The maximum allowed distance between the points.
        :return: A list of the closest points.
        """
        all_obj_closest_points = [self.get_closest_points_between_two_bodies(body, other_body, max_distance)
                                  for other_body in self.objects if other_body != body]
        return ClosestPointsList([point for closest_points in all_obj_closest_points for point in closest_points])

    def get_closest_points_between_two_bodies(self, body_a: PhysicalBody, body_b: PhysicalBody, max_distance: float) \
            -> ClosestPointsList:
        """
        Return the closest points between two objects.

        :param body_a: The first body.
        :param body_b: The second body.
        :param max_distance: The maximum distance between the points.
        :return: A list of the closest points.
        """
        raise NotImplementedError

    def reset_joint_position(self, joint: Joint, joint_position: float) -> bool:
        """
        Wrapper around :meth:`_reset_joint_position` that checks if the joint should be ignored.
        """
        if joint.object.is_a_robot and self.robot_description.ignore_joints:
            if joint.name in self.robot_description.ignore_joints:
                return True
        return self._reset_joint_position(joint, joint_position)

    @validate_joint_position
    @abstractmethod
    def _reset_joint_position(self, joint: Joint, joint_position: float) -> bool:
        """
        Reset the joint position instantly without physics simulation

        .. note::
           It is recommended to use the validate_joint_position decorator to validate the joint position for
           the implementation of this method.

        :param joint: The joint to reset the position for.
        :param joint_position: The new joint pose.
        :return: True if the reset was successful, False otherwise
        """
        pass

    def set_multiple_joint_positions(self, joint_positions: Dict[Joint, float]) -> bool:
        """
        Wrapper around :meth:`_set_multiple_joint_positions` that checks if any of the joints should be ignored.
        """
        filtered_joint_positions = copy(joint_positions)
        for joint, position in joint_positions.items():
            if joint.name in self.robot_description.ignore_joints:
                filtered_joint_positions.pop(joint)
        return self._set_multiple_joint_positions(filtered_joint_positions)

    @validate_multiple_joint_positions
    @abstractmethod
    def _set_multiple_joint_positions(self, joint_positions: Dict[Joint, float]) -> bool:
        """
        Set the positions of multiple joints of an articulated object.

        .. note::
           It is recommended to use the validate_multiple_joint_positions decorator to validate the
           joint positions for the implementation of this method.

        :param joint_positions: A dictionary with joint objects as keys and joint positions as values.
        :return: True if the set was successful, False otherwise.
        """
        pass

    def get_multiple_joint_positions(self, joints: List[Joint]) -> Dict[str, float]:
        """
        Wrapper around :meth:`_get_multiple_joint_positions` that checks if any of the joints should be ignored.
        """
        filtered_joints = [joint for joint in joints if not joint.object.is_a_robot or
                           joint.name not in self.robot_description.ignore_joints]
        joint_positions = self._get_multiple_joint_positions(filtered_joints)
        joint_positions.update({joint.name: 0.0 for joint in joints if joint not in filtered_joints})
        return joint_positions

    @abstractmethod
    def _get_multiple_joint_positions(self, joints: List[Joint]) -> Dict[str, float]:
        """
        Get the positions of multiple joints of an articulated object.

        :param joints: The joints as a list of Joint objects.
        """
        pass

    @validate_object_pose
    @abstractmethod
    def reset_object_base_pose(self, obj: Object, pose: Pose) -> bool:
        """
        Reset the world position and orientation of the base of the object instantaneously,
        not through physics simulation. (x,y,z) position vector and (x,y,z,w) quaternion orientation.

        .. note::
           It is recommended to use the validate_object_pose decorator to validate the object pose for the
           implementation of this method.

        :param obj: The object.
        :param pose: The new pose as a Pose object.
        :return: True if the reset was successful, False otherwise.
        """
        pass

    @validate_multiple_object_poses
    @abstractmethod
    def reset_multiple_objects_base_poses(self, objects: Dict[Object, Pose]) -> bool:
        """
        Reset the world position and orientation of the base of multiple objects instantaneously,
        not through physics simulation. (x,y,z) position vector and (x,y,z,w) quaternion orientation.

        :param objects: A dictionary with objects as keys and poses as values.
        :return: True if the reset was successful, False otherwise.
        """
        pass

    @abstractmethod
    def step(self, func: Optional[Callable[[], None]] = None, step_seconds: Optional[float] = None) -> None:
        """
        Step the world simulation using forward dynamics.

        :param func: An optional function to be called during the step.
        :param step_seconds: The amount of seconds to step the simulation if None the simulation is stepped by the
        simulation time step.
        """
        pass

    def get_arm_tool_frame_link(self, arm: Arms) -> Link:
        """
        Get the tool frame link of the arm of the robot.

        :param arm: The arm for which the tool frame link should be returned.
        :return: The tool frame link of the arm.
        """
        ee_link_name = self.robot_description.get_arm_tool_frame(arm)
        return self.robot.get_link(ee_link_name)

    @abstractmethod
    def set_link_color(self, link: Link, rgba_color: Color):
        """
        Change the rgba_color of a link of this object, the rgba_color has to be given as Color object.

        :param link: The link which should be colored.
        :param rgba_color: The rgba_color as Color object with RGBA values between 0 and 1.
        """
        pass

    @abstractmethod
    def get_link_color(self, link: Link) -> Color:
        """
        :param link: The link for which the rgba_color should be returned.
        :return: The rgba_color as Color object with RGBA values between 0 and 1.
        """
        pass

    @abstractmethod
    def get_colors_of_object_links(self, obj: Object) -> Dict[str, Color]:
        """
        :param obj: The object
        :return: The RGBA colors of each link in the object as a dictionary from link name to rgba_color.
        """
        pass

    def get_object_axis_aligned_bounding_box(self, obj: Object) -> AxisAlignedBoundingBox:
        """
        :param obj: The object for which the bounding box should be returned.
        :return: the axis aligned bounding box of this object. The return of this method are two points in
        world coordinate frame which define a bounding box.
        """
        raise NotImplementedError

    def get_object_rotated_bounding_box(self, obj: Object) -> RotatedBoundingBox:
        """
        :param obj: The object for which the bounding box should be returned.
        :return: the rotated bounding box of this object. The return of this method are two points in
        world coordinate frame which define a bounding box.
        """
        raise NotImplementedError

    def get_link_axis_aligned_bounding_box(self, link: Link) -> AxisAlignedBoundingBox:
        """
        :param link: The link for which the bounding box should be returned.
        :return: The axis aligned bounding box of the link. The return of this method are two points in
        world coordinate frame which define a bounding box.
        """
        raise NotImplementedError

    def get_link_rotated_bounding_box(self, link: Link) -> RotatedBoundingBox:
        """
        :param link: The link for which the bounding box should be returned.
        :return: The rotated bounding box of the link. The return of this method are two points in
        world coordinate frame which define a bounding box.
        """
        raise NotImplementedError

    @abstractmethod
    def set_realtime(self, real_time: bool) -> None:
        """
        Enable the real time simulation of Physics in the World. By default, this is disabled and Physics is only
        simulated to reason about it.

        :param real_time: Whether the World should simulate Physics in real time.
        """
        pass

    @abstractmethod
    def set_gravity(self, gravity_vector: List[float]) -> None:
        """
        Set the gravity that is used in the World. By default, it is set to the gravity on earth ([0, 0, -9.8]).
         Gravity is given as a vector in x,y,z. Gravity is only applied while simulating Physic.

        :param gravity_vector: The gravity vector that should be used in the World.
        """
        pass

    def set_robot_if_not_set(self, robot: Object) -> None:
        """
        Set the robot if it is not set yet.

        :param robot: The Object reference to the Object representing the robot.
        """
        if not self.robot_is_set():
            self.set_robot(robot)

    @staticmethod
    def set_robot(robot: Union[Object, None]) -> None:
        """
        Set the global variable for the robot Object This should be set on spawning the robot.

        :param robot: The Object reference to the Object representing the robot.
        """
        World.robot = robot

    @staticmethod
    def robot_is_set() -> bool:
        """
        Return whether the robot has been set or not.

        :return: True if the robot has been set, False otherwise.
        """
        return World.robot is not None

    def exit(self, remove_saved_states: bool = True) -> None:
        """
        Close the World as well as the prospection world, also collects any other thread that is running.

        :param remove_saved_states: Whether to remove the saved states.
        """
        self.exit_prospection_world_if_exists()
        self.reset_world(remove_saved_states)
        self.remove_all_objects()
        self.disconnect_from_physics_server()
        self.reset_robot()
        self.join_threads()
        self.ontology.destroy_individuals()
        if World.current_world == self:
            World.current_world = None

    def exit_prospection_world_if_exists(self) -> None:
        """
        Exit the prospection world if it exists.
        """
        if self.prospection_world:
            self.terminate_world_sync()
            self.prospection_world.exit()

    @abstractmethod
    def disconnect_from_physics_server(self) -> None:
        """
        Disconnect the world from the physics server.
        """
        pass

    def reset_current_world(self) -> None:
        """
        Reset the pose of every object in the World to the pose it was spawned in and sets every joint to 0.
        """
        for obj in self.objects:
            obj.set_pose(obj.original_pose)
            obj.set_multiple_joint_positions(dict(zip(list(obj.joint_names), [0] * len(obj.joint_names))))

    def reset_robot(self) -> None:
        """
        Set the robot class variable to None.
        """
        self.set_robot(None)

    @abstractmethod
    def join_threads(self) -> None:
        """
        Join any running threads. Useful for example when exiting the world.
        """
        pass

    def terminate_world_sync(self) -> None:
        """
        Terminate the world sync thread.
        """
        self.world_sync.terminate = True
        self.world_sync.join()

    def save_state(self, state_id: Optional[int] = None, use_same_id: bool = False, to_file: bool = False) -> int:
        """
        Return the id of the saved state of the World. The saved state contains the states of all the objects and
        the state of the physics simulator.

        :param state_id: The id of the saved state.
        :param use_same_id: Whether to use the same current state id for the new saved state.
        :param to_file: Whether to save the state to a file.
        :return: A unique id of the state
        """

        sim_state_id = self.save_physics_simulator_state(state_id=state_id, use_same_id=use_same_id)

        if state_id is None:
            if self.latest_state_id is None:
                self.latest_state_id = 0
            else:
                self.latest_state_id += 0 if use_same_id else 1
            state_id = self.latest_state_id

        self.save_objects_state(state_id)

        self._current_state = WorldState(self.object_states, sim_state_id)

<<<<<<< HEAD
        return super().save_state(state_id)
=======
        return super().save_state(state_id, self.get_cache_dir() if to_file else None)
>>>>>>> 4416938d

    @property
    def current_state(self) -> WorldState:
        if self._current_state is None:
            simulator_state_id = None if not self.conf.use_physics_simulator_state else (
                self.save_physics_simulator_state(use_same_id=True))
            self._current_state = WorldState(self.object_states, simulator_state_id)
        return WorldState(self.object_states, self._current_state.simulator_state_id)

    @current_state.setter
    def current_state(self, state: WorldState) -> None:
        if self.current_state != state:
            if self.conf.use_physics_simulator_state:
                self.restore_physics_simulator_state(state.simulator_state_id)
                self.set_object_states_without_poses(state.object_states)
            else:
                for obj in self.objects:
                    self.get_object_by_name(obj.name).current_state = state.object_states[obj.name]

    def set_object_states_without_poses(self, states: Dict[str, ObjectState]) -> None:
        """
        Set the states of all objects in the World except the poses.

        :param states: A dictionary with the object id as key and the object state as value.
        """
        for obj_name, obj_state in states.items():
            obj = self.get_object_by_name(obj_name)
            obj.set_attachments(obj_state.attachments)
            obj.link_states = obj_state.link_states
            obj.joint_states = obj_state.joint_states
<<<<<<< HEAD
=======
            if obj.name == self.robot.name and len(self.robot_virtual_joints) > 0:
                obj.set_mobile_robot_pose(obj_state.pose)
>>>>>>> 4416938d

    @property
    def object_states(self) -> Dict[str, ObjectState]:
        """
        Return the states of all objects in the World.

        :return: A dictionary with the object id as key and the object state as value.
        """
        return {obj.name: obj.current_state for obj in self.objects}

    @object_states.setter
    def object_states(self, states: Dict[str, ObjectState]) -> None:
        """
        Set the states of all objects in the World.
        """
        for obj_name, obj_state in states.items():
            self.get_object_by_name(obj_name).current_state = obj_state

    def save_objects_state(self, state_id: int) -> None:
        """
        Save the state of all objects in the World according to the given state using the unique state id.

        :param state_id: The unique id representing the state.
        """
        for obj in self.objects:
            obj.save_state(state_id)

    @abstractmethod
    def save_physics_simulator_state(self, state_id: Optional[int] = None, use_same_id: bool = False) -> int:
        """
        Save the state of the physics simulator and returns the unique id of the state.

        :param state_id: The used specified unique id representing the state.
        :param use_same_id: If the same id should be used for the state.
        :return: The unique id representing the state.
        """
        pass

    @abstractmethod
    def remove_physics_simulator_state(self, state_id: int) -> None:
        """
        Remove the state of the physics simulator with the given id.

        :param state_id: The unique id representing the state.
        """
        pass

    @abstractmethod
    def restore_physics_simulator_state(self, state_id: int) -> None:
        """
        Restore the objects and environment state in the physics simulator according to
         the given state using the unique state id.

        :param state_id: The unique id representing the state.
        """
        pass

    def get_images_for_target(self,
                              target_pose: Pose,
                              cam_pose: Pose,
                              size: Optional[int] = 256) -> List[np.ndarray]:
        """
        Calculate the view and projection Matrix and returns 3 images:

        1. An RGB image
        2. A depth image
        3. A segmentation Mask, the segmentation mask indicates for every pixel the visible Object

        :param target_pose: The pose to which the camera should point.
        :param cam_pose: The pose of the camera.
        :param size: The height and width of the images in pixels.
        :return: A list containing an RGB and depth image as well as a segmentation mask, in this order.
        """
        pass

    def register_two_objects_collision_callbacks(self,
                                                 object_a: Object,
                                                 object_b: Object,
                                                 on_collision_callback: Callable,
                                                 on_collision_removal_callback: Optional[Callable] = None) -> None:
        """
        Register callback methods for contact between two Objects. There can be a callback for when the two Objects
        get in contact and, optionally, for when they are not in contact anymore.

        :param object_a: An object in the World
        :param object_b: Another object in the World
        :param on_collision_callback: A function that should be called if the objects are in contact
        :param on_collision_removal_callback: A function that should be called if the objects are not in contact
        """
        self.coll_callbacks[(object_a, object_b)] = CollisionCallbacks(on_collision_callback,
                                                                       on_collision_removal_callback)

    @classmethod
    def get_data_directories(cls) -> List[str]:
        """
        The resources directories where the objects, robots, and environments are stored.
        """
        return cls.cache_manager.data_directories

    @classmethod
    def add_resource_path(cls, path: str, prepend: bool = False) -> None:
        """
        Add a resource path in which the World will search for files. This resource directory is searched if an
        Object is spawned only with a filename.

        :param path: A path in the filesystem in which to search for files.
        :param prepend: Put the new path at the beginning of the list such that it is searched first.
        """
        if prepend:
            cls.cache_manager.data_directories = [path] + cls.cache_manager.data_directories
        else:
            cls.cache_manager.data_directories.append(path)

    @classmethod
    def remove_resource_path(cls, path: str) -> None:
        """
        Remove the given path from the data_directories list.

        :param path: The path to remove.
        """
        cls.cache_manager.data_directories.remove(path)

    @classmethod
    def change_cache_dir_path(cls, path: str) -> None:
        """
        Change the cache directory to the given path

        :param path: The new path for the cache directory.
        """
        cls.cache_manager.cache_dir = os.path.join(path, cls.conf.cache_dir_name)

    def get_prospection_object_for_object(self, obj: Object) -> Object:
        """
        Return the corresponding object from the prospection world for a given object in the main world.
         If the given Object is already in the prospection world, it is returned.

        :param obj: The object for which the corresponding object in the prospection World should be found.
        :return: The corresponding object in the prospection world.
        """
        with UseProspectionWorld():
            return self.world_sync.get_prospection_object(obj)

    def get_object_for_prospection_object(self, prospection_object: Object) -> Object:
        """
        Return the corresponding object from the main World for a given
        object in the prospection world. If the  given object is not in the prospection
        world an error will be raised.

        :param prospection_object: The object for which the corresponding object in the main World should be found.
        :return: The object in the main World.
        """
        with UseProspectionWorld():
            return self.world_sync.get_world_object(prospection_object)

    def remove_all_objects(self, exclude_objects: Optional[List[Object]] = None) -> None:
        """
        Remove all objects from the World.

        :param exclude_objects: A list of objects that should not be removed.
        """
        objs_copy = [obj for obj in self.objects]
        exclude_objects = [] if exclude_objects is None else exclude_objects
        [self.remove_object(obj) for obj in objs_copy if obj not in exclude_objects]

    def reset_world(self, remove_saved_states=False) -> None:
        """
        Reset the World to the state it was first spawned in.
        All attached objects will be detached, all joints will be set to the
        default position of 0 and all objects will be set to the position and
        orientation in which they were spawned.

        :param remove_saved_states: If the saved states should be removed.
        """
        self.restore_state(self.original_state_id)
        if remove_saved_states:
            self.remove_saved_states()
<<<<<<< HEAD
        self.original_state_id = self.save_state(use_same_id=True)
=======
            self.original_state_id = self.save_state(use_same_id=True)
>>>>>>> 4416938d

    def remove_saved_states(self) -> None:
        """
        Remove all saved states of the World.
        """
        if self.conf.use_physics_simulator_state:
            simulator_state_ids = set([state.simulator_state_id for state in self.saved_states.values()])
            for ssid in simulator_state_ids:
                self.remove_physics_simulator_state(ssid)
        else:
            self.remove_objects_saved_states()
        super().remove_saved_states()
        self.latest_state_id = None
        self.original_state_id = None

    def remove_objects_saved_states(self) -> None:
        """
        Remove all saved states of the objects in the World.
        """
        for obj in self.objects:
            obj.remove_saved_states()

    def update_transforms_for_objects_in_current_world(self) -> None:
        """
        Updates transformations for all objects that are currently in :py:attr:`~pycram.world.World.current_world`.
        """
        curr_time = Time().now()
        for obj in list(self.current_world.objects):
            obj.update_link_transforms(curr_time)

    @abstractmethod
    def ray_test(self, from_position: List[float], to_position: List[float]) -> int:
        """ Cast a ray and return the first object hit, if any.

        :param from_position: The starting position of the ray in Cartesian world coordinates.
        :param to_position: The ending position of the ray in Cartesian world coordinates.
        :return: The object id of the first object hit, or -1 if no object was hit.
        """
        pass

    @abstractmethod
    def ray_test_batch(self, from_positions: List[List[float]], to_positions: List[List[float]],
                       num_threads: int = 1) -> List[int]:
        """ Cast a batch of rays and return the result for each of the rays (first object hit, if any. or -1)
         Takes optional argument num_threads to specify the number of threads to use
           to compute the ray intersections for the batch. Specify 0 to let simulator decide, 1 (default) for single
            core execution, 2 or more to select the number of threads to use.

        :param from_positions: The starting positions of the rays in Cartesian world coordinates.
        :param to_positions: The ending positions of the rays in Cartesian world coordinates.
        :param num_threads: The number of threads to use to compute the ray intersections for the batch.
        """
        pass

    def create_visual_shape(self, visual_shape: VisualShape) -> int:
        """
        Creates a visual shape in the physics simulator and returns the unique id of the created shape.

        :param visual_shape: The visual shape to be created, uses the VisualShape dataclass defined in world_dataclasses
        :return: The unique id of the created shape.
        """
        return self._simulator_object_creator(self._create_visual_shape, visual_shape)

    def _create_visual_shape(self, visual_shape: VisualShape) -> int:
        """
        See :py:meth:`~pycram.world.World.create_visual_shape`
        """
        raise NotImplementedError

    def create_multi_body_from_visual_shapes(self, visual_shape_ids: List[int], pose: Pose) -> int:
        """
        Creates a multi body from visual shapes in the physics simulator and returns the unique id of the created
        multi body.

        :param visual_shape_ids: The ids of the visual shapes that should be used to create the multi body.
        :param pose: The pose of the origin of the multi body relative to the world frame.
        :return: The unique id of the created multi body.
        """
        # Dummy parameter since these are needed to spawn visual shapes as a multibody.
        num_of_shapes = len(visual_shape_ids)
        link_poses = [Pose() for _ in range(num_of_shapes)]
        link_masses = [1.0 for _ in range(num_of_shapes)]
        link_parent = [0 for _ in range(num_of_shapes)]
        link_joints = [JointType.FIXED.value for _ in range(num_of_shapes)]
        link_collision = [-1 for _ in range(num_of_shapes)]
        link_joint_axis = [Point(1, 0, 0) for _ in range(num_of_shapes)]

        multi_body = MultiBody(base_visual_shape_index=-1, base_pose=pose,
                               link_visual_shape_indices=visual_shape_ids, link_poses=link_poses,
                               link_masses=link_masses,
                               link_inertial_frame_poses=link_poses,
                               link_parent_indices=link_parent, link_joint_types=link_joints,
                               link_joint_axis=link_joint_axis,
                               link_collision_shape_indices=link_collision)
        return self.create_multi_body(multi_body)

    def create_multi_body(self, multi_body: MultiBody) -> int:
        """
        Creates a multi body in the physics simulator and returns the unique id of the created multi body. The multibody
        is created by joining multiple links/shapes together with joints.

        :param multi_body: The multi body to be created, uses the MultiBody dataclass defined in world_dataclasses.
        :return: The unique id of the created multi body.
        """
        return self._simulator_object_creator(self._create_multi_body, multi_body)

    def _create_multi_body(self, multi_body: MultiBody) -> int:
        """
        See :py:meth:`~pycram.world.World.create_multi_body`
        """
        raise NotImplementedError

    def create_box_visual_shape(self, shape_data: BoxVisualShape) -> int:
        """
        Creates a box visual shape in the physics simulator and returns the unique id of the created shape.

        :param shape_data: The parameters that define the box visual shape to be created, uses the BoxVisualShape
         dataclass defined in world_dataclasses.
        :return: The unique id of the created shape.
        """
        return self._simulator_object_creator(self._create_box_visual_shape, shape_data)

    def _create_box_visual_shape(self, shape_data: BoxVisualShape) -> int:
        """
        See :py:meth:`~pycram.world.World.create_box_visual_shape`
        """
        raise NotImplementedError

    def create_cylinder_visual_shape(self, shape_data: CylinderVisualShape) -> int:
        """
        Creates a cylinder visual shape in the physics simulator and returns the unique id of the created shape.

        :param shape_data: The parameters that define the cylinder visual shape to be created, uses the
         CylinderVisualShape dataclass defined in world_dataclasses.
        :return: The unique id of the created shape.
        """
        return self._simulator_object_creator(self._create_cylinder_visual_shape, shape_data)

    def _create_cylinder_visual_shape(self, shape_data: CylinderVisualShape) -> int:
        """
        See :py:meth:`~pycram.world.World.create_cylinder_visual_shape`
        """
        raise NotImplementedError

    def create_sphere_visual_shape(self, shape_data: SphereVisualShape) -> int:
        """
        Creates a sphere visual shape in the physics simulator and returns the unique id of the created shape.

        :param shape_data: The parameters that define the sphere visual shape to be created, uses the SphereVisualShape
         dataclass defined in world_dataclasses.
        :return: The unique id of the created shape.
        """
        return self._simulator_object_creator(self._create_sphere_visual_shape, shape_data)

    def _create_sphere_visual_shape(self, shape_data: SphereVisualShape) -> int:
        """
        See :py:meth:`~pycram.world.World.create_sphere_visual_shape`
        """
        raise NotImplementedError

    def create_capsule_visual_shape(self, shape_data: CapsuleVisualShape) -> int:
        """
        Creates a capsule visual shape in the physics simulator and returns the unique id of the created shape.

        :param shape_data: The parameters that define the capsule visual shape to be created, uses the
         CapsuleVisualShape dataclass defined in world_dataclasses.
        :return: The unique id of the created shape.
        """
        return self._simulator_object_creator(self._create_capsule_visual_shape, shape_data)

    def _create_capsule_visual_shape(self, shape_data: CapsuleVisualShape) -> int:
        """
        See :py:meth:`~pycram.world.World.create_capsule_visual_shape`
        """
        raise NotImplementedError

    def create_plane_visual_shape(self, shape_data: PlaneVisualShape) -> int:
        """
        Creates a plane visual shape in the physics simulator and returns the unique id of the created shape.

        :param shape_data: The parameters that define the plane visual shape to be created, uses the PlaneVisualShape
         dataclass defined in world_dataclasses.
        :return: The unique id of the created shape.
        """
        return self._simulator_object_creator(self._create_plane_visual_shape, shape_data)

    def _create_plane_visual_shape(self, shape_data: PlaneVisualShape) -> int:
        """
        See :py:meth:`~pycram.world.World.create_plane_visual_shape`
        """
        raise NotImplementedError

    def create_mesh_visual_shape(self, shape_data: MeshVisualShape) -> int:
        """
        Creates a mesh visual shape in the physics simulator and returns the unique id of the created shape.

        :param shape_data: The parameters that define the mesh visual shape to be created,
        uses the MeshVisualShape dataclass defined in world_dataclasses.
        :return: The unique id of the created shape.
        """
        return self._simulator_object_creator(self._create_mesh_visual_shape, shape_data)

    def _create_mesh_visual_shape(self, shape_data: MeshVisualShape) -> int:
        """
        See :py:meth:`~pycram.world.World.create_mesh_visual_shape`
        """
        raise NotImplementedError

    def add_text(self, text: str, position: List[float], orientation: Optional[List[float]] = None, size: float = 0.1,
                 color: Optional[Color] = Color(), life_time: Optional[float] = 0,
                 parent_object_id: Optional[int] = None, parent_link_id: Optional[int] = None) -> int:
        """
        Adds text to the world.

        :param text: The text to be added.
        :param position: The position of the text in the world.
        :param orientation: By default, debug text will always face the camera, automatically rotation. By specifying a
         text orientation (quaternion), the orientation will be fixed in world space or local space
          (when parent is specified).
        :param size: The size of the text.
        :param color: The color of the text.
        :param life_time: The lifetime in seconds of the text to remain in the world, if 0 the text will remain in the
         world until it is removed manually.
        :param parent_object_id: The id of the object to which the text should be attached.
        :param parent_link_id: The id of the link to which the text should be attached.
        :return: The id of the added text.
        """
        return self._simulator_object_creator(self._add_text, text, position, orientation, size, color, life_time,
                                              parent_object_id, parent_link_id)

    def _add_text(self, text: str, position: List[float], orientation: Optional[List[float]] = None, size: float = 0.1,
                  color: Optional[Color] = Color(), life_time: Optional[float] = 0,
                  parent_object_id: Optional[int] = None, parent_link_id: Optional[int] = None) -> int:
        """
        See :py:meth:`~pycram.world.World.add_text`
        """
        raise NotImplementedError

    def remove_text(self, text_id: Optional[int] = None) -> None:
        """
        Removes text from the world using the given id. if no id is given all text will be removed.

        :param text_id: The id of the text to be removed.
        """
        self._simulator_object_remover(self._remove_text, text_id)

    def _remove_text(self, text_id: Optional[int] = None) -> None:
        """
        See :py:meth:`~pycram.world.World.remove_text`
        """
        raise NotImplementedError

    def enable_joint_force_torque_sensor(self, obj: Object, fts_joint_idx: int) -> None:
        """
        You can enable a joint force/torque sensor in each joint. Once enabled, if you perform
        a simulation step, the get_joint_reaction_force_torque will report the joint reaction forces in
        the fixed degrees of freedom: a fixed joint will measure all 6DOF joint forces/torques.
        A revolute/hinge joint force/torque sensor will measure 5DOF reaction forces along all axis except
        the hinge axis. The applied force by a joint motor is available through get_applied_joint_motor_torque.

        :param obj: The object in which the joint is located.
        :param fts_joint_idx: The index of the joint for which the force torque sensor should be enabled.
        """
        raise NotImplementedError

    def disable_joint_force_torque_sensor(self, obj: Object, joint_id: int) -> None:
        """
        Disables the force torque sensor of a joint.

        :param obj: The object in which the joint is located.
        :param joint_id: The id of the joint for which the force torque sensor should be disabled.
        """
        raise NotImplementedError

    def get_joint_reaction_force_torque(self, obj: Object, joint_id: int) -> List[float]:
        """
        Get the joint reaction forces and torques of the specified joint.

        :param obj: The object in which the joint is located.
        :param joint_id: The id of the joint for which the force torque should be returned.
        :return: The joint reaction forces and torques of the specified joint.
        """
        raise NotImplementedError

    def get_applied_joint_motor_torque(self, obj: Object, joint_id: int) -> float:
        """
        Get the applied torque by a joint motor.

        :param obj: The object in which the joint is located.
        :param joint_id: The id of the joint for which the applied motor torque should be returned.
        :return: The applied torque by a joint motor.
        """
        raise NotImplementedError

    def pause_world_sync(self) -> None:
        """
        Pause the world synchronization.
        """
        self.world_sync.sync_lock.acquire()

    def resume_world_sync(self) -> None:
        """
        Resume the world synchronization.
        """
        if self.world_sync.sync_lock.locked():
            self.world_sync.sync_lock.release()

    def add_vis_axis(self, pose: Pose) -> int:
        """
        Add a visual axis to the world.

        :param pose: The pose of the visual axis.
        :return: The id of the added visual axis.
        """
        return self._simulator_object_creator(self._add_vis_axis, pose)

    def _add_vis_axis(self, pose: Pose) -> None:
        """
        See :py:meth:`~pycram.world.World.add_vis_axis`
        """
        logwarn(f"Visual axis is not supported in {self.__class__.__name__}")

    def remove_vis_axis(self) -> None:
        """
        Remove the visual axis from the world.
        """
        self._simulator_object_remover(self._remove_vis_axis)

    def _remove_vis_axis(self) -> None:
        """
        See :py:meth:`~pycram.world.World.remove_vis_axis`
        """
        logwarn(f"Visual axis is not supported in {self.__class__.__name__}")

    def _simulator_object_creator(self, creator_func: Callable, *args, **kwargs) -> int:
        """
        Create an object in the physics simulator and returns the created object id.

        :param creator_func: The function that creates the object in the physics simulator.
        :param args: The arguments for the creator function.
        :param kwargs: The keyword arguments for the creator function.
        :return: The created object id.
        """
        obj_id = creator_func(*args, **kwargs)
        self.update_simulator_state_id_in_original_state()
        return obj_id

    def _simulator_object_remover(self, remover_func: Callable, *args, **kwargs) -> None:
        """
        Remove an object from the physics simulator.

        :param remover_func: The function that removes the object from the physics simulator.
        :param args: The arguments for the remover function.
        :param kwargs: The keyword arguments for the remover function.
        """
        remover_func(*args, **kwargs)
        self.update_simulator_state_id_in_original_state()

    def update_original_state(self) -> int:
        """
        Update the original state of the world.
        :return: The id of the updated original state.
        """
        return self.save_state(self.original_state_id, use_same_id=True)

    def update_simulator_state_id_in_original_state(self, use_same_id: bool = False) -> None:
        """
        Update the simulator state id in the original state if use_physics_simulator_state is True in the configuration.

        :param use_same_id: If the same id should be used for the state.
        """
        if self.conf.use_physics_simulator_state:
            self.original_state.simulator_state_id = self.save_physics_simulator_state(use_same_id=use_same_id)

    @property
    def original_state(self) -> WorldState:
        """
        The saved original state of the world.
        """
        return self.saved_states[self.original_state_id]

    def __del__(self):
        self.exit()

    def __eq__(self, other: World):
        if not isinstance(other, self.__class__):
            return False
        return (self.is_prospection_world == other.is_prospection_world
                and self.id == other.id)

    def __hash__(self):
        return hash((self.__class__.__name__, self.is_prospection_world, self.id))


class UseProspectionWorld:
    """
    An environment for using the prospection world, while in this environment the :py:attr:`~World.current_world`
    variable will point to the prospection world.

    Example:
        with UseProspectionWorld():
            NavigateAction.Action([[1, 0, 0], [0, 0, 0, 1]]).perform()
    """

    def __init__(self):
        self.prev_world: Optional[World] = None
        # The previous world is saved to restore it after the with block is exited.

    def __enter__(self):
        """
        This method is called when entering the with block, it will set the current world to the prospection world
        """
        # Please do not edit this function, it works as it is now!
        if not World.current_world.is_prospection_world:
            self.prev_world = World.current_world
            World.current_world = World.current_world.prospection_world
            # This is also a join statement since it is called from the main thread.
            World.current_world.world_sync.sync_worlds()

    def __exit__(self, *args):
        """
        This method is called when exiting the with block, it will restore the previous world to be the current world.
        """
        if self.prev_world is not None:
            World.current_world = self.prev_world


class WorldSync(threading.Thread):
    """
    Synchronizes the state between the World and its prospection world.
    Meaning the cartesian and joint position of everything in the prospection world will be
    synchronized with the main World.
    The class provides the possibility to pause the synchronization, this can be used
    if reasoning should be done in the prospection world.
    """

    WAIT_TIME_AS_N_SIMULATION_STEPS = 20
    """
    The time in simulation steps to wait between each iteration of the syncing loop.
    """

    def __init__(self, world: World, prospection_world: World):
        threading.Thread.__init__(self)
        self.world: World = world
        self.prospection_world: World = prospection_world
        self.prospection_world.world_sync = self

        self.terminate: bool = False
        self.pause_sync: bool = False
        # Maps world to prospection world objects
        self.object_to_prospection_object_map: Dict[Object, Object] = {}
        self.prospection_object_to_object_map: Dict[Object, Object] = {}
        self.equal_states = False
        self.sync_lock: threading.Lock = threading.Lock()

    def run(self):
        """
        Main method of the synchronization, this thread runs in a loop until the
        terminate flag is set.
        While this loop runs it continuously checks the cartesian and joint position of
        every object in the World and updates the corresponding object in the
        prospection world.
        """
        while not self.terminate:
            self.sync_lock.acquire()
            time.sleep(WorldSync.WAIT_TIME_AS_N_SIMULATION_STEPS * self.world.simulation_time_step)
            self.sync_lock.release()

    def get_world_object(self, prospection_object: Object) -> Object:
        """
        Get the corresponding object from the main World for a given object in the prospection world.

        :param prospection_object: The object for which the corresponding object in the main World should be found.
        :return: The object in the main World.
        """
        try:
            return self.prospection_object_to_object_map[prospection_object]
        except KeyError:
            if prospection_object in self.world.objects:
                return prospection_object
            raise WorldObjectNotFound(prospection_object)

    def get_prospection_object(self, obj: Object) -> Object:
        """
        Get the corresponding object from the prospection world for a given object in the main world.

        :param obj: The object for which the corresponding object in the prospection World should be found.
        :return: The corresponding object in the prospection world.
        """
        try:
            return self.object_to_prospection_object_map[obj]
        except KeyError:
            if obj in self.prospection_world.objects:
                return obj
            raise ProspectionObjectNotFound(obj)

    def sync_worlds(self):
        """
        Syncs the prospection world with the main world by adding and removing objects and synchronizing their states.
        """
        self.remove_objects_not_in_world()
        self.add_objects_not_in_prospection_world()
        self.prospection_object_to_object_map = {prospection_obj: obj for obj, prospection_obj in
                                                 self.object_to_prospection_object_map.items()}
        self.sync_objects_states()

    def remove_objects_not_in_world(self):
        """
        Removes all objects that are not in the main world from the prospection world.
        """
        obj_map_copy = copy(self.object_to_prospection_object_map)
        [self.remove_object(obj) for obj in obj_map_copy.keys() if obj not in self.world.objects]

    def add_objects_not_in_prospection_world(self):
        """
        Adds all objects that are in the main world but not in the prospection world to the prospection world.
        """
        obj_map_copy = copy(self.object_to_prospection_object_map)
        [self.add_object(obj) for obj in self.world.objects if obj not in obj_map_copy.keys()]

    def add_object(self, obj: Object) -> None:
        """
        Adds an object to the prospection world.

        :param obj: The object to be added.
        """
        self.object_to_prospection_object_map[obj] = obj.copy_to_prospection()

    def remove_object(self, obj: Object) -> None:
        """
        Removes an object from the prospection world.

        :param obj: The object to be removed.
        """
        prospection_obj = self.object_to_prospection_object_map[obj]
        prospection_obj.remove()
        del self.object_to_prospection_object_map[obj]

    def sync_objects_states(self) -> None:
        """
        Synchronizes the state of all objects in the World with the prospection world.
        """
        # Set the pose of the prospection objects to the pose of the world objects
        obj_pose_dict = {prospection_obj: obj.pose
                         for obj, prospection_obj in self.object_to_prospection_object_map.items()}
        self.world.prospection_world.reset_multiple_objects_base_poses(obj_pose_dict)
        for obj, prospection_obj in self.object_to_prospection_object_map.items():
            prospection_obj.set_attachments(obj.attachments)
            prospection_obj.joint_states = obj.joint_states

    def check_for_equal(self) -> bool:
        """
        Checks if both Worlds have the same state, meaning all objects are in the same position.
        This is currently not used, but might be used in the future if synchronization issues worsen.

        :return: True if both Worlds have the same state, False otherwise.
        """
        eql = True
        prospection_names = self.prospection_world.get_object_names()
        eql = eql and [name in prospection_names for name in self.world.get_object_names()]
        eql = eql and len(prospection_names) == len(self.world.get_object_names())
        if not eql:
            return False
        for obj, prospection_obj in self.object_to_prospection_object_map.items():
            eql = eql and obj.get_pose().dist(prospection_obj.get_pose()) < 0.001
        self.equal_states = eql
        return eql<|MERGE_RESOLUTION|>--- conflicted
+++ resolved
@@ -10,11 +10,7 @@
 import numpy as np
 from geometry_msgs.msg import Point
 from trimesh.parent import Geometry3D
-<<<<<<< HEAD
-from typing_extensions import List, Optional, Dict, Tuple, Callable, TYPE_CHECKING, Union, Type
-=======
 from typing_extensions import List, Optional, Dict, Tuple, Callable, TYPE_CHECKING, Union, Type, deprecated
->>>>>>> 4416938d
 
 import pycrap
 from pycrap import PhysicalObject, Floor, Apartment, Robot
@@ -26,11 +22,7 @@
                                           CapsuleVisualShape, PlaneVisualShape, MeshVisualShape,
                                           ObjectState, WorldState, ClosestPointsList,
                                           ContactPointsList, VirtualMobileBaseJoints, RotatedBoundingBox)
-<<<<<<< HEAD
-from ..datastructures.enums import JointType, ObjectType, WorldMode, Arms
-=======
 from ..datastructures.enums import JointType, WorldMode, Arms
->>>>>>> 4416938d
 from ..datastructures.pose import Pose, Transform
 from ..datastructures.world_entity import StateEntity, PhysicalBody, WorldEntity
 from ..failures import ProspectionObjectNotFound, WorldObjectNotFound
@@ -100,12 +92,8 @@
         :param id_: The unique id of the world.
         """
 
-<<<<<<< HEAD
-        StateEntity.__init__(self)
-=======
         WorldEntity.__init__(self, id_, self)
         self.ontology = pycrap.Ontology()
->>>>>>> 4416938d
         self.latest_state_id: Optional[int] = None
 
         if clear_cache or (self.conf.clear_cache_at_start and not self.cache_manager.cache_cleared):
@@ -141,23 +129,6 @@
 
         self.on_add_object_callbacks: List[Callable[[Object], None]] = []
 
-<<<<<<< HEAD
-    def get_object_convex_hull(self, obj: Object) -> Geometry3D:
-        """
-        Get the convex hull of an object.
-
-        :param obj: The pycram object.
-        :return: The convex hull of the object as a list of Points.
-        """
-        raise NotImplementedError
-
-    def get_link_convex_hull(self, link: Link) -> Geometry3D:
-        """
-        Get the convex hull of a link of an articulated object.
-
-        :param link: The link as a AbstractLink object.
-        :return: The convex hull of the link as a list of Points.
-=======
     @property
     def parent_entity(self) -> Optional[WorldEntity]:
         """
@@ -176,7 +147,6 @@
         """
         :param body: The body object.
         :return: The convex hull of the body as a Geometry3D object.
->>>>>>> 4416938d
         """
         raise NotImplementedError
 
@@ -1102,11 +1072,7 @@
 
         self._current_state = WorldState(self.object_states, sim_state_id)
 
-<<<<<<< HEAD
-        return super().save_state(state_id)
-=======
         return super().save_state(state_id, self.get_cache_dir() if to_file else None)
->>>>>>> 4416938d
 
     @property
     def current_state(self) -> WorldState:
@@ -1137,11 +1103,8 @@
             obj.set_attachments(obj_state.attachments)
             obj.link_states = obj_state.link_states
             obj.joint_states = obj_state.joint_states
-<<<<<<< HEAD
-=======
             if obj.name == self.robot.name and len(self.robot_virtual_joints) > 0:
                 obj.set_mobile_robot_pose(obj_state.pose)
->>>>>>> 4416938d
 
     @property
     def object_states(self) -> Dict[str, ObjectState]:
@@ -1318,11 +1281,7 @@
         self.restore_state(self.original_state_id)
         if remove_saved_states:
             self.remove_saved_states()
-<<<<<<< HEAD
-        self.original_state_id = self.save_state(use_same_id=True)
-=======
             self.original_state_id = self.save_state(use_same_id=True)
->>>>>>> 4416938d
 
     def remove_saved_states(self) -> None:
         """
