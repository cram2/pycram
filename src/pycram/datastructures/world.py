# used for delayed evaluation of typing until python 3.11 becomes mainstream
from __future__ import annotations

import os
import threading
import time
from abc import ABC, abstractmethod
from copy import copy

import numpy as np
from geometry_msgs.msg import Point
from typing_extensions import List, Optional, Dict, Tuple, Callable, TYPE_CHECKING, Union, Type


from pycrap.ontologies import PhysicalObject
from pycrap.ontology_wrapper import OntologyWrapper

from ..cache_manager import CacheManager
from ..config.world_conf import WorldConfig
from ..datastructures.dataclasses import (Color, AxisAlignedBoundingBox, CollisionCallbacks,
                                          MultiBody, VisualShape, BoxVisualShape, CylinderVisualShape,
                                          SphereVisualShape,
                                          CapsuleVisualShape, PlaneVisualShape, MeshVisualShape,
                                          ObjectState, WorldState, ClosestPointsList,
                                          ContactPointsList, VirtualMobileBaseJoints)
from ..datastructures.enums import JointType, ObjectType, WorldMode, Arms
from ..datastructures.pose import Pose, Transform
from ..datastructures.world_entity import StateEntity
from ..failures import ProspectionObjectNotFound, WorldObjectNotFound
from ..local_transformer import LocalTransformer
from ..robot_description import RobotDescription
from ..ros.data_types import Time
from ..ros.logging import logwarn
from ..validation.goal_validator import (MultiPoseGoalValidator,
                                         PoseGoalValidator, JointPositionGoalValidator,
                                         MultiJointPositionGoalValidator, GoalValidator,
                                         validate_joint_position, validate_multiple_joint_positions,
                                         validate_object_pose, validate_multiple_object_poses)
from ..world_concepts.constraints import Constraint
from ..world_concepts.event import Event

if TYPE_CHECKING:
    from ..world_concepts.world_object import Object
    from ..description import Link, Joint, ObjectDescription
    from ..object_descriptors.generic import ObjectDescription as GenericObjectDescription


class World(StateEntity, ABC):
    """
    The World Class represents the physics Simulation and belief state, it is the main interface for reasoning about
    the World. This is implemented as a singleton, the current World can be accessed via the static variable
    current_world which is managed by the World class itself.
    """

    conf: Type[WorldConfig] = WorldConfig
    """
    The configurations of the world, the default configurations are defined in world_conf.py in the config folder.
    """

    current_world: Optional[World] = None
    """
    Global reference to the currently used World, usually this is the
    graphical one. However, if you are inside a UseProspectionWorld() environment the current_world points to the
    prospection world. In this way you can comfortably use the current_world, which should point towards the World
    used at the moment.
    """

    robot: Optional[Object] = None
    """
    Global reference to the spawned Object that represents the robot. The robot is identified by checking the name in
     the URDF with the name of the URDF on the parameter server. 
    """

    cache_manager: CacheManager = CacheManager(conf.cache_dir, [conf.resources_path], False)
    """
    Global reference for the cache manager, this is used to cache the description files of the robot and the objects.
    """

<<<<<<< HEAD
    ontology: Optional[pycrap.OntologyWrapper] = None
=======
    ontology: Optional[OntologyWrapper] = None
>>>>>>> bfef679a
    """
    The ontology of this world.
    """

    def __init__(self, mode: WorldMode, is_prospection_world: bool = False, clear_cache: bool = False):
        """
        Create a new simulation, the mode decides if the simulation should be a rendered window or just run in the
        background. There can only be one rendered simulation.
        The World object also initializes the Events for attachment, detachment and for manipulating the world.

        :param mode: Can either be "GUI" for rendered window or "DIRECT" for non-rendered. The default parameter is
         "GUI"
        :param is_prospection_world: For internal usage, decides if this World should be used as a prospection world.
        :param clear_cache: Whether to clear the cache directory.
        """

        StateEntity.__init__(self)

<<<<<<< HEAD
        self.ontology = pycrap.OntologyWrapper()
=======
        self.ontology = OntologyWrapper()
>>>>>>> bfef679a

        self.latest_state_id: Optional[int] = None

        if clear_cache or (self.conf.clear_cache_at_start and not self.cache_manager.cache_cleared):
            self.cache_manager.clear_cache()

        GoalValidator.raise_error = self.conf.raise_goal_validator_error

        if World.current_world is None:
            World.current_world = self

        self.object_lock: threading.Lock = threading.Lock()

        self.id: Optional[int] = -1
        # This is used to connect to the physics server (allows multiple clients)

        self._init_world(mode)

        self.objects: List[Object] = []
        # List of all Objects in the World

        self.is_prospection_world: bool = is_prospection_world
        self._init_and_sync_prospection_world()

        self.local_transformer = LocalTransformer()
        self._update_local_transformer_worlds()

        self.mode: WorldMode = mode

        self.coll_callbacks: Dict[Tuple[Object, Object], CollisionCallbacks] = {}

        self._init_events()

        self._current_state: Optional[WorldState] = None

        self._init_goal_validators()

        self.original_state_id = self.save_state()

    @classmethod
    def get_cache_dir(cls) -> str:
        """
        Return the cache directory.
        """
        return cls.cache_manager.cache_dir

    def add_object(self, obj: Object) -> None:
        """
        Add an object to the world.

        :param obj: The object to be added.
        """
        self.object_lock.acquire()
        self.objects.append(obj)
        self.add_object_to_original_state(obj)
        self.object_lock.release()

    @property
    def robot_description(self) -> RobotDescription:
        """
        Return the current robot description.
        """
        return RobotDescription.current_robot_description

    @property
    def robot_has_actuators(self) -> bool:
        """
        Return whether the robot has actuators.
        """
        return self.robot_description.has_actuators

    def get_actuator_for_joint(self, joint: Joint) -> str:
        """
        Get the actuator name for a given joint.
        """
        return self.robot_joint_actuators[joint.name]

    def joint_has_actuator(self, joint: Joint) -> bool:
        """
        Return whether the joint has an actuator.
        """
        return joint.name in self.robot_joint_actuators

    @property
    def robot_joint_actuators(self) -> Dict[str, str]:
        """
        Return the joint actuators of the robot.
        """
        return self.robot_description.joint_actuators

    def _init_goal_validators(self):
        """
        Initialize the goal validators for the World objects' poses, positions, and orientations.
        """

        # Objects Pose goal validators
        self.pose_goal_validator = PoseGoalValidator(self.get_object_pose, self.conf.get_pose_tolerance(),
                                                     self.conf.acceptable_percentage_of_goal)
        self.multi_pose_goal_validator = MultiPoseGoalValidator(
            lambda x: list(self.get_multiple_object_poses(x).values()),
            self.conf.get_pose_tolerance(), self.conf.acceptable_percentage_of_goal)

        # Joint Goal validators
        self.joint_position_goal_validator = JointPositionGoalValidator(
            self.get_joint_position,
            acceptable_revolute_joint_position_error=self.conf.revolute_joint_position_tolerance,
            acceptable_prismatic_joint_position_error=self.conf.prismatic_joint_position_tolerance,
            acceptable_percentage_of_goal_achieved=self.conf.acceptable_percentage_of_goal)
        self.multi_joint_position_goal_validator = MultiJointPositionGoalValidator(
            lambda x: list(self.get_multiple_joint_positions(x).values()),
            acceptable_revolute_joint_position_error=self.conf.revolute_joint_position_tolerance,
            acceptable_prismatic_joint_position_error=self.conf.prismatic_joint_position_tolerance,
            acceptable_percentage_of_goal_achieved=self.conf.acceptable_percentage_of_goal)

    def check_object_exists(self, obj: Object) -> bool:
        """
        Check if the object exists in the simulator.

        :param obj: The object to check.
        :return: True if the object is in the world, False otherwise.
        """
        raise NotImplementedError

    @abstractmethod
    def _init_world(self, mode: WorldMode):
        """
        Initialize the physics simulation.
        """
        raise NotImplementedError

    def _init_events(self):
        """
        Initialize dynamic events that can be used to react to changes in the World.
        """
        self.detachment_event: Event = Event()
        self.attachment_event: Event = Event()
        self.manipulation_event: Event = Event()

    def _init_and_sync_prospection_world(self):
        """
        Initialize the prospection world and the synchronization between the main and the prospection world.
        """
        self._init_prospection_world()
        self._sync_prospection_world()

    def _update_local_transformer_worlds(self):
        """
        Update the local transformer worlds with the current world and prospection world.
        """
        self.local_transformer.world = self
        self.local_transformer.prospection_world = self.prospection_world

    def _init_prospection_world(self):
        """
        Initialize the prospection world, if this is a prospection world itself it will not create another prospection,
        world, but instead set the prospection world to None, else it will create a prospection world.
        """
        if self.is_prospection_world:  # then no need to add another prospection world
            self.prospection_world = None
        else:
            self.prospection_world: World = self.__class__(WorldMode.DIRECT,
                                                           True)

    def _sync_prospection_world(self):
        """
        Synchronize the prospection world with the main world, this means that every object in the main world will be
        added to the prospection world and vice versa.
        """
        if self.is_prospection_world:  # then no need to add another prospection world
            self.world_sync = None
        else:
            self.world_sync: WorldSync = WorldSync(self, self.prospection_world)
            self.pause_world_sync()
            self.world_sync.start()

    def preprocess_object_file_and_get_its_cache_path(self, path: str, ignore_cached_files: bool,
                                                      description: ObjectDescription, name: str,
                                                      scale_mesh: Optional[float] = None) -> str:
        """
        Update the cache directory with the given object.

        :param path: The path to the object.
        :param ignore_cached_files: If the cached files should be ignored.
        :param description: The object description.
        :param name: The name of the object.
        :param scale_mesh: The scale of the mesh.
        :return: The path of the cached object.
        """
        return self.cache_manager.update_cache_dir_with_object(path, ignore_cached_files, description, name, scale_mesh)

    @property
    def simulation_time_step(self):
        """
        The time step of the simulation in seconds.
        """
        return 1 / self.__class__.conf.simulation_frequency

    @abstractmethod
    def load_object_and_get_id(self, path: Optional[str] = None, pose: Optional[Pose] = None,
                               obj_type: Optional[Type[PhysicalObject]] = None) -> int:
        """
        Load a description file (e.g. URDF) at the given pose and returns the id of the loaded object.

        :param path: The path to the description file, if None the description file is assumed to be already loaded.
        :param pose: The pose at which the object should be loaded.
        :param obj_type: The type of the object.
        :return: The id of the loaded object.
        """
        pass

    def load_generic_object_and_get_id(self, description: GenericObjectDescription,
                                       pose: Optional[Pose] = None) -> int:
        """
        Create a visual and collision box in the simulation and returns the id of the loaded object.

        :param description: The object description.
        :param pose: The pose at which the object should be loaded.
        """
        raise NotImplementedError

    def get_object_names(self) -> List[str]:
        """
        Return the names of all objects in the World.

        :return: A list of object names.
        """
        return [obj.name for obj in self.objects]

    def get_object_by_name(self, name: str) -> Optional[Object]:
        """
        Return the object with the given name. If there is no object with the given name, None is returned.

        :param name: The name of the returned Objects.
        :return: The object with the given name, if there is one.
        """

        matching_objects = list(filter(lambda obj: obj.name == name, self.objects))
        return matching_objects[0] if len(matching_objects) > 0 else None

    def get_object_by_type(self, obj_type: ObjectType) -> List[Object]:
        """
        Return a list of all Objects which have the type 'obj_type'.

        :param obj_type: The type of the returned Objects.
        :return: A list of all Objects that have the type 'obj_type'.
        """
        return list(filter(lambda obj: obj.obj_type == obj_type, self.objects))

    def get_object_by_id(self, obj_id: int) -> Object:
        """
        Return the single Object that has the unique id.

        :param obj_id: The unique id for which the Object should be returned.
        :return: The Object with the id 'id'.
        """
        return list(filter(lambda obj: obj.id == obj_id, self.objects))[0]

    def remove_visual_object(self, obj_id: int) -> bool:
        """
        Remove the object with the given id from the world, and saves a new original state for the world.

        :param obj_id: The unique id of the object to be removed.
        :return: Whether the object was removed successfully.
        """

        removed = self._remove_visual_object(obj_id)
        if removed:
            self.update_simulator_state_id_in_original_state()
        else:
            logwarn(f"Object with id {obj_id} could not be removed.")
        return removed

    @abstractmethod
    def _remove_visual_object(self, obj_id: int) -> bool:
        """
        Remove the visual object with the given id from the world, and update the simulator state in the original state.

        :param obj_id: The unique id of the visual object to be removed.
        :return: Whether the object was removed successfully.
        """
        pass

    @abstractmethod
    def remove_object_from_simulator(self, obj: Object) -> bool:
        """
        Remove an object from the physics simulator.

        :param obj: The object to be removed.
        :return: Whether the object was removed successfully.
        """
        pass

    def remove_object(self, obj: Object) -> None:
        """
        Remove this object from the current world.
        For the object to be removed it has to be detached from all objects it
        is currently attached to. After this is done a call to world remove object is done
        to remove this Object from the simulation/world.

        :param obj: The object to be removed.
        """
        self.object_lock.acquire()

        obj.detach_all()

        if self.remove_object_from_simulator(obj):
            self.objects.remove(obj)
            self.remove_object_from_original_state(obj)

        if World.robot == obj:
            World.robot = None

        self.object_lock.release()

    def remove_object_from_original_state(self, obj: Object) -> None:
        """
        Remove an object from the original state of the world.

        :param obj: The object to be removed.
        """
        self.original_state.object_states.pop(obj.name)
        self.original_state.simulator_state_id = self.save_physics_simulator_state(use_same_id=True)

    def add_object_to_original_state(self, obj: Object) -> None:
        """
        Add an object to the original state of the world.

        :param obj: The object to be added.
        """
        self.original_state.object_states[obj.name] = obj.current_state
        self.update_simulator_state_id_in_original_state()

    def add_fixed_constraint(self, parent_link: Link, child_link: Link,
                             child_to_parent_transform: Transform) -> int:
        """
        Create a fixed joint constraint between the given parent and child links,
        the joint frame will be at the origin of the child link frame, and would have the same orientation
        as the child link frame.

        :param parent_link: The constrained link of the parent object.
        :param child_link: The constrained link of the child object.
        :param child_to_parent_transform: The transform from the child link frame to the parent link frame.
        :return: The unique id of the created constraint.
        """

        constraint = Constraint(parent_link=parent_link,
                                child_link=child_link,
                                _type=JointType.FIXED,
                                axis_in_child_frame=Point(0, 0, 0),
                                constraint_to_parent=child_to_parent_transform,
                                child_to_constraint=Transform(frame=child_link.tf_frame)
                                )
        constraint_id = self.add_constraint(constraint)
        return constraint_id

    @abstractmethod
    def add_constraint(self, constraint: Constraint) -> int:
        """
        Add a constraint between two objects links so that they become attached for example.

        :param constraint: The constraint data used to create the constraint.
        """
        pass

    @abstractmethod
    def remove_constraint(self, constraint_id) -> None:
        """
        Remove a constraint by its ID.

        :param constraint_id: The unique id of the constraint to be removed.
        """
        pass

    @abstractmethod
    def get_joint_position(self, joint: Joint) -> float:
        """
        Get the position of a joint of an articulated object

        :param joint: The joint to get the position for.
        :return: The joint position as a float.
        """
        pass

    @abstractmethod
    def get_object_joint_names(self, obj: Object) -> List[str]:
        """
        Return the names of all joints of this object.

        :param obj: The object.
        :return: A list of joint names.
        """
        pass

    @abstractmethod
    def get_link_pose(self, link: Link) -> Pose:
        """
        Get the pose of a link of an articulated object with respect to the world frame.

        :param link: The link as a AbstractLink object.
        :return: The pose of the link as a Pose object.
        """
        pass

    @abstractmethod
    def get_multiple_link_poses(self, links: List[Link]) -> Dict[str, Pose]:
        """
        Get the poses of multiple links of an articulated object with respect to the world frame.

        :param links: The links as a list of AbstractLink objects.
        :return: A dictionary with link names as keys and Pose objects as values.
        """
        pass

    @abstractmethod
    def get_link_position(self, link: Link) -> List[float]:
        """
        Get the position of a link of an articulated object with respect to the world frame.

        :param link: The link as a AbstractLink object.
        :return: The position of the link as a list of floats.
        """
        pass

    @abstractmethod
    def get_link_orientation(self, link: Link) -> List[float]:
        """
        Get the orientation of a link of an articulated object with respect to the world frame.

        :param link: The link as a AbstractLink object.
        :return: The orientation of the link as a list of floats.
        """
        pass

    @abstractmethod
    def get_multiple_link_positions(self, links: List[Link]) -> Dict[str, List[float]]:
        """
        Get the positions of multiple links of an articulated object with respect to the world frame.

        :param links: The links as a list of AbstractLink objects.
        :return: A dictionary with link names as keys and lists of floats as values.
        """
        pass

    @abstractmethod
    def get_multiple_link_orientations(self, links: List[Link]) -> Dict[str, List[float]]:
        """
        Get the orientations of multiple links of an articulated object with respect to the world frame.

        :param links: The links as a list of AbstractLink objects.
        :return: A dictionary with link names as keys and lists of floats as values.
        """
        pass

    @abstractmethod
    def get_object_link_names(self, obj: Object) -> List[str]:
        """
        Return the names of all links of this object.

        :param obj: The object.
        :return: A list of link names.
        """
        pass

    def simulate(self, seconds: float, real_time: Optional[bool] = False) -> None:
        """
        Simulate Physics in the World for a given amount of seconds. Usually this simulation is faster than real
        time. By setting the 'real_time' parameter this simulation is slowed down such that the simulated time is equal
        to real time.

        :param seconds: The amount of seconds that should be simulated.
        :param real_time: If the simulation should happen in real time or faster.
        """
        self.set_realtime(real_time)
        for i in range(0, int(seconds * self.conf.simulation_frequency)):
            curr_time = Time().now()
            self.step()
            for objects, callbacks in self.coll_callbacks.items():
                contact_points = self.get_contact_points_between_two_objects(objects[0], objects[1])
                if len(contact_points) > 0:
                    callbacks.on_collision_cb()
                elif callbacks.no_collision_cb is not None:
                    callbacks.no_collision_cb()
            if real_time:
                loop_time = Time().now() - curr_time
                time_diff = self.simulation_time_step - loop_time.to_sec()
                time.sleep(max(0, time_diff))
        self.update_all_objects_poses()

    def update_all_objects_poses(self) -> None:
        """
        Update the positions of all objects in the world.
        """
        for obj in self.objects:
            obj.update_pose()

    @abstractmethod
    def get_object_pose(self, obj: Object) -> Pose:
        """
        Get the pose of an object in the world frame from the current object pose in the simulator.

        :param obj: The object.
        """
        pass

    @abstractmethod
    def get_multiple_object_poses(self, objects: List[Object]) -> Dict[str, Pose]:
        """
        Get the poses of multiple objects in the world frame from the current object poses in the simulator.

        :param objects: The objects.
        """
        pass

    @abstractmethod
    def get_multiple_object_positions(self, objects: List[Object]) -> Dict[str, List[float]]:
        """
        Get the positions of multiple objects in the world frame from the current object poses in the simulator.

        :param objects: The objects.
        """
        pass

    @abstractmethod
    def get_object_position(self, obj: Object) -> List[float]:
        """
        Get the position of an object in the world frame from the current object pose in the simulator.

        :param obj: The object.
        """
        pass

    @abstractmethod
    def get_multiple_object_orientations(self, objects: List[Object]) -> Dict[str, List[float]]:
        """
        Get the orientations of multiple objects in the world frame from the current object poses in the simulator.

        :param objects: The objects.
        """
        pass

    @abstractmethod
    def get_object_orientation(self, obj: Object) -> List[float]:
        """
        Get the orientation of an object in the world frame from the current object pose in the simulator.

        :param obj: The object.
        """
        pass

    @property
    def robot_virtual_joints(self) -> List[Joint]:
        """
        The virtual joints of the robot.
        """
        return [self.robot.joints[name] for name in self.robot_virtual_joints_names]

    @property
    def robot_virtual_joints_names(self) -> List[str]:
        """
        The names of the virtual joints of the robot.
        """
        return self.robot_description.virtual_mobile_base_joints.names

    def get_robot_mobile_base_joints(self) -> VirtualMobileBaseJoints:
        """
        Get the mobile base joints of the robot.

        :return: The mobile base joints.
        """
        return self.robot_description.virtual_mobile_base_joints

    @abstractmethod
    def perform_collision_detection(self) -> None:
        """
        Check for collisions between all objects in the World and updates the contact points.
        """
        pass

    @abstractmethod
    def get_object_contact_points(self, obj: Object) -> ContactPointsList:
        """
        Return a list of contact points of this Object with all other Objects.

        :param obj: The object.
        :return: A list of all contact points with other objects
        """
        pass

    @abstractmethod
    def get_contact_points_between_two_objects(self, obj1: Object, obj2: Object) -> ContactPointsList:
        """
        Return a list of contact points between obj_a and obj_b.

        :param obj1: The first object.
        :param obj2: The second object.
        :return: A list of all contact points between the two objects.
        """
        pass

    def get_object_closest_points(self, obj: Object, max_distance: float) -> ClosestPointsList:
        """
        Return the closest points of this object with all other objects in the world.

        :param obj: The object.
        :param max_distance: The maximum distance between the points.
        :return: A list of the closest points.
        """
        all_obj_closest_points = [self.get_closest_points_between_objects(obj, other_obj, max_distance) for other_obj in
                                  self.objects
                                  if other_obj != obj]
        return ClosestPointsList([point for closest_points in all_obj_closest_points for point in closest_points])

    def get_closest_points_between_objects(self, object_a: Object, object_b: Object, max_distance: float) \
            -> ClosestPointsList:
        """
        Return the closest points between two objects.

        :param object_a: The first object.
        :param object_b: The second object.
        :param max_distance: The maximum distance between the points.
        :return: A list of the closest points.
        """
        raise NotImplementedError

    @validate_joint_position
    @abstractmethod
    def reset_joint_position(self, joint: Joint, joint_position: float) -> bool:
        """
        Reset the joint position instantly without physics simulation

        .. note::
           It is recommended to use the validate_joint_position decorator to validate the joint position for
           the implementation of this method.

        :param joint: The joint to reset the position for.
        :param joint_position: The new joint pose.
        :return: True if the reset was successful, False otherwise
        """
        pass

    @validate_multiple_joint_positions
    @abstractmethod
    def set_multiple_joint_positions(self, joint_positions: Dict[Joint, float]) -> bool:
        """
        Set the positions of multiple joints of an articulated object.

        .. note::
           It is recommended to use the validate_multiple_joint_positions decorator to validate the
           joint positions for the implementation of this method.

        :param joint_positions: A dictionary with joint objects as keys and joint positions as values.
        :return: True if the set was successful, False otherwise.
        """
        pass

    @abstractmethod
    def get_multiple_joint_positions(self, joints: List[Joint]) -> Dict[str, float]:
        """
        Get the positions of multiple joints of an articulated object.

        :param joints: The joints as a list of Joint objects.
        """
        pass

    @validate_object_pose
    @abstractmethod
    def reset_object_base_pose(self, obj: Object, pose: Pose) -> bool:
        """
        Reset the world position and orientation of the base of the object instantaneously,
        not through physics simulation. (x,y,z) position vector and (x,y,z,w) quaternion orientation.

        .. note::
           It is recommended to use the validate_object_pose decorator to validate the object pose for the
           implementation of this method.

        :param obj: The object.
        :param pose: The new pose as a Pose object.
        :return: True if the reset was successful, False otherwise.
        """
        pass

    @validate_multiple_object_poses
    @abstractmethod
    def reset_multiple_objects_base_poses(self, objects: Dict[Object, Pose]) -> bool:
        """
        Reset the world position and orientation of the base of multiple objects instantaneously,
        not through physics simulation. (x,y,z) position vector and (x,y,z,w) quaternion orientation.

        :param objects: A dictionary with objects as keys and poses as values.
        :return: True if the reset was successful, False otherwise.
        """
        pass

    @abstractmethod
    def step(self):
        """
        Step the world simulation using forward dynamics
        """
        pass

    def get_arm_tool_frame_link(self, arm: Arms) -> Link:
        """
        Get the tool frame link of the arm of the robot.

        :param arm: The arm for which the tool frame link should be returned.
        :return: The tool frame link of the arm.
        """
        ee_link_name = self.robot_description.get_arm_tool_frame(arm)
        return self.robot.get_link(ee_link_name)

    @abstractmethod
    def set_link_color(self, link: Link, rgba_color: Color):
        """
        Change the rgba_color of a link of this object, the rgba_color has to be given as Color object.

        :param link: The link which should be colored.
        :param rgba_color: The rgba_color as Color object with RGBA values between 0 and 1.
        """
        pass

    @abstractmethod
    def get_link_color(self, link: Link) -> Color:
        """
        This method returns the rgba_color of this link.

        :param link: The link for which the rgba_color should be returned.
        :return: The rgba_color as Color object with RGBA values between 0 and 1.
        """
        pass

    @abstractmethod
    def get_colors_of_object_links(self, obj: Object) -> Dict[str, Color]:
        """
        Get the RGBA colors of each link in the object as a dictionary from link name to rgba_color.

        :param obj: The object
        :return: A dictionary with link names as keys and a Color object for each link as value.
        """
        pass

    @abstractmethod
    def get_object_axis_aligned_bounding_box(self, obj: Object) -> AxisAlignedBoundingBox:
        """
        Return the axis aligned bounding box of this object. The return of this method are two points in
        world coordinate frame which define a bounding box.

        :param obj: The object for which the bounding box should be returned.
        :return: AxisAlignedBoundingBox object containing the min and max points of the bounding box.
        """
        pass

    @abstractmethod
    def get_link_axis_aligned_bounding_box(self, link: Link) -> AxisAlignedBoundingBox:
        """
        Return the axis aligned bounding box of the link. The return of this method are two points in
        world coordinate frame which define a bounding box.
        """
        pass

    @abstractmethod
    def set_realtime(self, real_time: bool) -> None:
        """
        Enable the real time simulation of Physics in the World. By default, this is disabled and Physics is only
        simulated to reason about it.

        :param real_time: Whether the World should simulate Physics in real time.
        """
        pass

    @abstractmethod
    def set_gravity(self, gravity_vector: List[float]) -> None:
        """
        Set the gravity that is used in the World. By default, it is set to the gravity on earth ([0, 0, -9.8]).
         Gravity is given as a vector in x,y,z. Gravity is only applied while simulating Physic.

        :param gravity_vector: The gravity vector that should be used in the World.
        """
        pass

    def set_robot_if_not_set(self, robot: Object) -> None:
        """
        Set the robot if it is not set yet.

        :param robot: The Object reference to the Object representing the robot.
        """
        if not self.robot_is_set():
            self.set_robot(robot)

    @staticmethod
    def set_robot(robot: Union[Object, None]) -> None:
        """
        Set the global variable for the robot Object This should be set on spawning the robot.

        :param robot: The Object reference to the Object representing the robot.
        """
        World.robot = robot

    @staticmethod
    def robot_is_set() -> bool:
        """
        Return whether the robot has been set or not.

        :return: True if the robot has been set, False otherwise.
        """
        return World.robot is not None

    def exit(self, remove_saved_states: bool = True) -> None:
        """
        Close the World as well as the prospection world, also collects any other thread that is running.

        :param remove_saved_states: Whether to remove the saved states.
        """
        self.exit_prospection_world_if_exists()
        self.reset_world(remove_saved_states)
        self.remove_all_objects()
        self.disconnect_from_physics_server()
        self.reset_robot()
        self.join_threads()
        self.ontology.destroy_individuals()
        if World.current_world == self:
            World.current_world = None

    def exit_prospection_world_if_exists(self) -> None:
        """
        Exit the prospection world if it exists.
        """
        if self.prospection_world:
            self.terminate_world_sync()
            self.prospection_world.exit()

    @abstractmethod
    def disconnect_from_physics_server(self) -> None:
        """
        Disconnect the world from the physics server.
        """
        pass

    def reset_current_world(self) -> None:
        """
        Reset the pose of every object in the World to the pose it was spawned in and sets every joint to 0.
        """
        for obj in self.objects:
            obj.set_pose(obj.original_pose)
            obj.set_multiple_joint_positions(dict(zip(list(obj.joint_names), [0] * len(obj.joint_names))))

    def reset_robot(self) -> None:
        """
        Set the robot class variable to None.
        """
        self.set_robot(None)

    @abstractmethod
    def join_threads(self) -> None:
        """
        Join any running threads. Useful for example when exiting the world.
        """
        pass

    def terminate_world_sync(self) -> None:
        """
        Terminate the world sync thread.
        """
        self.world_sync.terminate = True
        self.resume_world_sync()
        self.world_sync.join()

    def save_state(self, state_id: Optional[int] = None, use_same_id: bool = False) -> int:
        """
        Return the id of the saved state of the World. The saved state contains the states of all the objects and
        the state of the physics simulator.

        :param state_id: The id of the saved state.
        :param use_same_id: Whether to use the same current state id for the new saved state.
        :return: A unique id of the state
        """

        sim_state_id = self.save_physics_simulator_state(state_id=state_id, use_same_id=use_same_id)

        if state_id is None:
            if self.latest_state_id is None:
                self.latest_state_id = 0
            else:
                self.latest_state_id += 0 if use_same_id else 1
            state_id = self.latest_state_id

        self.save_objects_state(state_id)

        self._current_state = WorldState(self.object_states, sim_state_id)

        return super().save_state(state_id)

    @property
    def current_state(self) -> WorldState:
        if self._current_state is None:
            simulator_state_id = None if not self.conf.use_physics_simulator_state else (
                self.save_physics_simulator_state(use_same_id=True))
            self._current_state = WorldState(self.object_states, simulator_state_id)
        return WorldState(self.object_states, self._current_state.simulator_state_id)

    @current_state.setter
    def current_state(self, state: WorldState) -> None:
        if self.current_state != state:
            if self.conf.use_physics_simulator_state:
                self.restore_physics_simulator_state(state.simulator_state_id)
                self.set_object_states_without_poses(state.object_states)
            else:
                for obj in self.objects:
                    self.get_object_by_name(obj.name).current_state = state.object_states[obj.name]

    def set_object_states_without_poses(self, states: Dict[str, ObjectState]) -> None:
        """
        Set the states of all objects in the World except the poses.

        :param states: A dictionary with the object id as key and the object state as value.
        """
        for obj_name, obj_state in states.items():
            obj = self.get_object_by_name(obj_name)
            obj.set_attachments(obj_state.attachments)
            obj.link_states = obj_state.link_states
            obj.joint_states = obj_state.joint_states

    @property
    def object_states(self) -> Dict[str, ObjectState]:
        """
        Return the states of all objects in the World.

        :return: A dictionary with the object id as key and the object state as value.
        """
        return {obj.name: obj.current_state for obj in self.objects}

    @object_states.setter
    def object_states(self, states: Dict[str, ObjectState]) -> None:
        """
        Set the states of all objects in the World.
        """
        for obj_name, obj_state in states.items():
            self.get_object_by_name(obj_name).current_state = obj_state

    def save_objects_state(self, state_id: int) -> None:
        """
        Save the state of all objects in the World according to the given state using the unique state id.

        :param state_id: The unique id representing the state.
        """
        for obj in self.objects:
            obj.save_state(state_id)

    @abstractmethod
    def save_physics_simulator_state(self, state_id: Optional[int] = None, use_same_id: bool = False) -> int:
        """
        Save the state of the physics simulator and returns the unique id of the state.

        :param state_id: The used specified unique id representing the state.
        :param use_same_id: If the same id should be used for the state.
        :return: The unique id representing the state.
        """
        pass

    @abstractmethod
    def remove_physics_simulator_state(self, state_id: int) -> None:
        """
        Remove the state of the physics simulator with the given id.

        :param state_id: The unique id representing the state.
        """
        pass

    @abstractmethod
    def restore_physics_simulator_state(self, state_id: int) -> None:
        """
        Restore the objects and environment state in the physics simulator according to
         the given state using the unique state id.

        :param state_id: The unique id representing the state.
        """
        pass

    def get_images_for_target(self,
                              target_pose: Pose,
                              cam_pose: Pose,
                              size: Optional[int] = 256) -> List[np.ndarray]:
        """
        Calculate the view and projection Matrix and returns 3 images:

        1. An RGB image
        2. A depth image
        3. A segmentation Mask, the segmentation mask indicates for every pixel the visible Object

        :param target_pose: The pose to which the camera should point.
        :param cam_pose: The pose of the camera.
        :param size: The height and width of the images in pixels.
        :return: A list containing an RGB and depth image as well as a segmentation mask, in this order.
        """
        pass

    def register_two_objects_collision_callbacks(self,
                                                 object_a: Object,
                                                 object_b: Object,
                                                 on_collision_callback: Callable,
                                                 on_collision_removal_callback: Optional[Callable] = None) -> None:
        """
        Register callback methods for contact between two Objects. There can be a callback for when the two Objects
        get in contact and, optionally, for when they are not in contact anymore.

        :param object_a: An object in the World
        :param object_b: Another object in the World
        :param on_collision_callback: A function that should be called if the objects are in contact
        :param on_collision_removal_callback: A function that should be called if the objects are not in contact
        """
        self.coll_callbacks[(object_a, object_b)] = CollisionCallbacks(on_collision_callback,
                                                                       on_collision_removal_callback)

    @classmethod
    def get_data_directories(cls) -> List[str]:
        """
        The resources directories where the objects, robots, and environments are stored.
        """
        return cls.cache_manager.data_directories

    @classmethod
    def add_resource_path(cls, path: str, prepend: bool = False) -> None:
        """
        Add a resource path in which the World will search for files. This resource directory is searched if an
        Object is spawned only with a filename.

        :param path: A path in the filesystem in which to search for files.
        :param prepend: Put the new path at the beginning of the list such that it is searched first.
        """
        if prepend:
            cls.cache_manager.data_directories = [path] + cls.cache_manager.data_directories
        else:
            cls.cache_manager.data_directories.append(path)

    @classmethod
    def remove_resource_path(cls, path: str) -> None:
        """
        Remove the given path from the data_directories list.

        :param path: The path to remove.
        """
        cls.cache_manager.data_directories.remove(path)

    @classmethod
    def change_cache_dir_path(cls, path: str) -> None:
        """
        Change the cache directory to the given path

        :param path: The new path for the cache directory.
        """
        cls.cache_manager.cache_dir = os.path.join(path, cls.conf.cache_dir_name)

    def get_prospection_object_for_object(self, obj: Object) -> Object:
        """
        Return the corresponding object from the prospection world for a given object in the main world.
         If the given Object is already in the prospection world, it is returned.

        :param obj: The object for which the corresponding object in the prospection World should be found.
        :return: The corresponding object in the prospection world.
        """
        with UseProspectionWorld():
            return self.world_sync.get_prospection_object(obj)

    def get_object_for_prospection_object(self, prospection_object: Object) -> Object:
        """
        Return the corresponding object from the main World for a given
        object in the prospection world. If the  given object is not in the prospection
        world an error will be raised.

        :param prospection_object: The object for which the corresponding object in the main World should be found.
        :return: The object in the main World.
        """
        with UseProspectionWorld():
            return self.world_sync.get_world_object(prospection_object)

    def remove_all_objects(self, exclude_objects: Optional[List[Object]] = None) -> None:
        """
        Remove all objects from the World.

        :param exclude_objects: A list of objects that should not be removed.
        """
        objs_copy = [obj for obj in self.objects]
        exclude_objects = [] if exclude_objects is None else exclude_objects
        [self.remove_object(obj) for obj in objs_copy if obj not in exclude_objects]

    def reset_world(self, remove_saved_states=False) -> None:
        """
        Reset the World to the state it was first spawned in.
        All attached objects will be detached, all joints will be set to the
        default position of 0 and all objects will be set to the position and
        orientation in which they were spawned.

        :param remove_saved_states: If the saved states should be removed.
        """
        self.restore_state(self.original_state_id)
        if remove_saved_states:
            self.remove_saved_states()
        self.original_state_id = self.save_state(use_same_id=True)

    def remove_saved_states(self) -> None:
        """
        Remove all saved states of the World.
        """
        if self.conf.use_physics_simulator_state:
            for state in self.saved_states.values():
                self.remove_physics_simulator_state(state.simulator_state_id)
        else:
            self.remove_objects_saved_states()
        super().remove_saved_states()
        self.latest_state_id = None
        self.original_state_id = None

    def remove_objects_saved_states(self) -> None:
        """
        Remove all saved states of the objects in the World.
        """
        for obj in self.objects:
            obj.remove_saved_states()

    def update_transforms_for_objects_in_current_world(self) -> None:
        """
        Updates transformations for all objects that are currently in :py:attr:`~pycram.world.World.current_world`.
        """
        curr_time = Time().now()
        for obj in list(self.current_world.objects):
            obj.update_link_transforms(curr_time)

    @abstractmethod
    def ray_test(self, from_position: List[float], to_position: List[float]) -> int:
        """ Cast a ray and return the first object hit, if any.

        :param from_position: The starting position of the ray in Cartesian world coordinates.
        :param to_position: The ending position of the ray in Cartesian world coordinates.
        :return: The object id of the first object hit, or -1 if no object was hit.
        """
        pass

    @abstractmethod
    def ray_test_batch(self, from_positions: List[List[float]], to_positions: List[List[float]],
                       num_threads: int = 1) -> List[int]:
        """ Cast a batch of rays and return the result for each of the rays (first object hit, if any. or -1)
         Takes optional argument num_threads to specify the number of threads to use
           to compute the ray intersections for the batch. Specify 0 to let simulator decide, 1 (default) for single
            core execution, 2 or more to select the number of threads to use.

        :param from_positions: The starting positions of the rays in Cartesian world coordinates.
        :param to_positions: The ending positions of the rays in Cartesian world coordinates.
        :param num_threads: The number of threads to use to compute the ray intersections for the batch.
        """
        pass

    def create_visual_shape(self, visual_shape: VisualShape) -> int:
        """
        Creates a visual shape in the physics simulator and returns the unique id of the created shape.

        :param visual_shape: The visual shape to be created, uses the VisualShape dataclass defined in world_dataclasses
        :return: The unique id of the created shape.
        """
        return self._simulator_object_creator(self._create_visual_shape, visual_shape)

    def _create_visual_shape(self, visual_shape: VisualShape) -> int:
        """
        See :py:meth:`~pycram.world.World.create_visual_shape`
        """
        raise NotImplementedError

    def create_multi_body_from_visual_shapes(self, visual_shape_ids: List[int], pose: Pose) -> int:
        """
        Creates a multi body from visual shapes in the physics simulator and returns the unique id of the created
        multi body.

        :param visual_shape_ids: The ids of the visual shapes that should be used to create the multi body.
        :param pose: The pose of the origin of the multi body relative to the world frame.
        :return: The unique id of the created multi body.
        """
        # Dummy parameter since these are needed to spawn visual shapes as a multibody.
        num_of_shapes = len(visual_shape_ids)
        link_poses = [Pose() for _ in range(num_of_shapes)]
        link_masses = [1.0 for _ in range(num_of_shapes)]
        link_parent = [0 for _ in range(num_of_shapes)]
        link_joints = [JointType.FIXED.value for _ in range(num_of_shapes)]
        link_collision = [-1 for _ in range(num_of_shapes)]
        link_joint_axis = [Point(1, 0, 0) for _ in range(num_of_shapes)]

        multi_body = MultiBody(base_visual_shape_index=-1, base_pose=pose,
                               link_visual_shape_indices=visual_shape_ids, link_poses=link_poses,
                               link_masses=link_masses,
                               link_inertial_frame_poses=link_poses,
                               link_parent_indices=link_parent, link_joint_types=link_joints,
                               link_joint_axis=link_joint_axis,
                               link_collision_shape_indices=link_collision)
        return self.create_multi_body(multi_body)

    def create_multi_body(self, multi_body: MultiBody) -> int:
        """
        Creates a multi body in the physics simulator and returns the unique id of the created multi body. The multibody
        is created by joining multiple links/shapes together with joints.

        :param multi_body: The multi body to be created, uses the MultiBody dataclass defined in world_dataclasses.
        :return: The unique id of the created multi body.
        """
        return self._simulator_object_creator(self._create_multi_body, multi_body)

    def _create_multi_body(self, multi_body: MultiBody) -> int:
        """
        See :py:meth:`~pycram.world.World.create_multi_body`
        """
        raise NotImplementedError

    def create_box_visual_shape(self, shape_data: BoxVisualShape) -> int:
        """
        Creates a box visual shape in the physics simulator and returns the unique id of the created shape.

        :param shape_data: The parameters that define the box visual shape to be created, uses the BoxVisualShape
         dataclass defined in world_dataclasses.
        :return: The unique id of the created shape.
        """
        return self._simulator_object_creator(self._create_box_visual_shape, shape_data)

    def _create_box_visual_shape(self, shape_data: BoxVisualShape) -> int:
        """
        See :py:meth:`~pycram.world.World.create_box_visual_shape`
        """
        raise NotImplementedError

    def create_cylinder_visual_shape(self, shape_data: CylinderVisualShape) -> int:
        """
        Creates a cylinder visual shape in the physics simulator and returns the unique id of the created shape.

        :param shape_data: The parameters that define the cylinder visual shape to be created, uses the
         CylinderVisualShape dataclass defined in world_dataclasses.
        :return: The unique id of the created shape.
        """
        return self._simulator_object_creator(self._create_cylinder_visual_shape, shape_data)

    def _create_cylinder_visual_shape(self, shape_data: CylinderVisualShape) -> int:
        """
        See :py:meth:`~pycram.world.World.create_cylinder_visual_shape`
        """
        raise NotImplementedError

    def create_sphere_visual_shape(self, shape_data: SphereVisualShape) -> int:
        """
        Creates a sphere visual shape in the physics simulator and returns the unique id of the created shape.

        :param shape_data: The parameters that define the sphere visual shape to be created, uses the SphereVisualShape
         dataclass defined in world_dataclasses.
        :return: The unique id of the created shape.
        """
        return self._simulator_object_creator(self._create_sphere_visual_shape, shape_data)

    def _create_sphere_visual_shape(self, shape_data: SphereVisualShape) -> int:
        """
        See :py:meth:`~pycram.world.World.create_sphere_visual_shape`
        """
        raise NotImplementedError

    def create_capsule_visual_shape(self, shape_data: CapsuleVisualShape) -> int:
        """
        Creates a capsule visual shape in the physics simulator and returns the unique id of the created shape.

        :param shape_data: The parameters that define the capsule visual shape to be created, uses the
         CapsuleVisualShape dataclass defined in world_dataclasses.
        :return: The unique id of the created shape.
        """
        return self._simulator_object_creator(self._create_capsule_visual_shape, shape_data)

    def _create_capsule_visual_shape(self, shape_data: CapsuleVisualShape) -> int:
        """
        See :py:meth:`~pycram.world.World.create_capsule_visual_shape`
        """
        raise NotImplementedError

    def create_plane_visual_shape(self, shape_data: PlaneVisualShape) -> int:
        """
        Creates a plane visual shape in the physics simulator and returns the unique id of the created shape.

        :param shape_data: The parameters that define the plane visual shape to be created, uses the PlaneVisualShape
         dataclass defined in world_dataclasses.
        :return: The unique id of the created shape.
        """
        return self._simulator_object_creator(self._create_plane_visual_shape, shape_data)

    def _create_plane_visual_shape(self, shape_data: PlaneVisualShape) -> int:
        """
        See :py:meth:`~pycram.world.World.create_plane_visual_shape`
        """
        raise NotImplementedError

    def create_mesh_visual_shape(self, shape_data: MeshVisualShape) -> int:
        """
        Creates a mesh visual shape in the physics simulator and returns the unique id of the created shape.

        :param shape_data: The parameters that define the mesh visual shape to be created,
        uses the MeshVisualShape dataclass defined in world_dataclasses.
        :return: The unique id of the created shape.
        """
        return self._simulator_object_creator(self._create_mesh_visual_shape, shape_data)

    def _create_mesh_visual_shape(self, shape_data: MeshVisualShape) -> int:
        """
        See :py:meth:`~pycram.world.World.create_mesh_visual_shape`
        """
        raise NotImplementedError

    def add_text(self, text: str, position: List[float], orientation: Optional[List[float]] = None, size: float = 0.1,
                 color: Optional[Color] = Color(), life_time: Optional[float] = 0,
                 parent_object_id: Optional[int] = None, parent_link_id: Optional[int] = None) -> int:
        """
        Adds text to the world.

        :param text: The text to be added.
        :param position: The position of the text in the world.
        :param orientation: By default, debug text will always face the camera, automatically rotation. By specifying a
         text orientation (quaternion), the orientation will be fixed in world space or local space
          (when parent is specified).
        :param size: The size of the text.
        :param color: The color of the text.
        :param life_time: The lifetime in seconds of the text to remain in the world, if 0 the text will remain in the
         world until it is removed manually.
        :param parent_object_id: The id of the object to which the text should be attached.
        :param parent_link_id: The id of the link to which the text should be attached.
        :return: The id of the added text.
        """
        return self._simulator_object_creator(self._add_text, text, position, orientation, size, color, life_time,
                                              parent_object_id, parent_link_id)

    def _add_text(self, text: str, position: List[float], orientation: Optional[List[float]] = None, size: float = 0.1,
                  color: Optional[Color] = Color(), life_time: Optional[float] = 0,
                  parent_object_id: Optional[int] = None, parent_link_id: Optional[int] = None) -> int:
        """
        See :py:meth:`~pycram.world.World.add_text`
        """
        raise NotImplementedError

    def remove_text(self, text_id: Optional[int] = None) -> None:
        """
        Removes text from the world using the given id. if no id is given all text will be removed.

        :param text_id: The id of the text to be removed.
        """
        self._simulator_object_remover(self._remove_text, text_id)

    def _remove_text(self, text_id: Optional[int] = None) -> None:
        """
        See :py:meth:`~pycram.world.World.remove_text`
        """
        raise NotImplementedError

    def enable_joint_force_torque_sensor(self, obj: Object, fts_joint_idx: int) -> None:
        """
        You can enable a joint force/torque sensor in each joint. Once enabled, if you perform
        a simulation step, the get_joint_reaction_force_torque will report the joint reaction forces in
        the fixed degrees of freedom: a fixed joint will measure all 6DOF joint forces/torques.
        A revolute/hinge joint force/torque sensor will measure 5DOF reaction forces along all axis except
        the hinge axis. The applied force by a joint motor is available through get_applied_joint_motor_torque.

        :param obj: The object in which the joint is located.
        :param fts_joint_idx: The index of the joint for which the force torque sensor should be enabled.
        """
        raise NotImplementedError

    def disable_joint_force_torque_sensor(self, obj: Object, joint_id: int) -> None:
        """
        Disables the force torque sensor of a joint.

        :param obj: The object in which the joint is located.
        :param joint_id: The id of the joint for which the force torque sensor should be disabled.
        """
        raise NotImplementedError

    def get_joint_reaction_force_torque(self, obj: Object, joint_id: int) -> List[float]:
        """
        Get the joint reaction forces and torques of the specified joint.

        :param obj: The object in which the joint is located.
        :param joint_id: The id of the joint for which the force torque should be returned.
        :return: The joint reaction forces and torques of the specified joint.
        """
        raise NotImplementedError

    def get_applied_joint_motor_torque(self, obj: Object, joint_id: int) -> float:
        """
        Get the applied torque by a joint motor.

        :param obj: The object in which the joint is located.
        :param joint_id: The id of the joint for which the applied motor torque should be returned.
        :return: The applied torque by a joint motor.
        """
        raise NotImplementedError

    def pause_world_sync(self) -> None:
        """
        Pause the world synchronization.
        """
        self.world_sync.sync_lock.acquire()

    def resume_world_sync(self) -> None:
        """
        Resume the world synchronization.
        """
        self.world_sync.sync_lock.release()

    def add_vis_axis(self, pose: Pose) -> int:
        """
        Add a visual axis to the world.

        :param pose: The pose of the visual axis.
        :return: The id of the added visual axis.
        """
        return self._simulator_object_creator(self._add_vis_axis, pose)

    def _add_vis_axis(self, pose: Pose) -> None:
        """
        See :py:meth:`~pycram.world.World.add_vis_axis`
        """
        logwarn(f"Visual axis is not supported in {self.__class__.__name__}")

    def remove_vis_axis(self) -> None:
        """
        Remove the visual axis from the world.
        """
        self._simulator_object_remover(self._remove_vis_axis)

    def _remove_vis_axis(self) -> None:
        """
        See :py:meth:`~pycram.world.World.remove_vis_axis`
        """
        logwarn(f"Visual axis is not supported in {self.__class__.__name__}")

    def _simulator_object_creator(self, creator_func: Callable, *args, **kwargs) -> int:
        """
        Create an object in the physics simulator and returns the created object id.

        :param creator_func: The function that creates the object in the physics simulator.
        :param args: The arguments for the creator function.
        :param kwargs: The keyword arguments for the creator function.
        :return: The created object id.
        """
        obj_id = creator_func(*args, **kwargs)
        self.update_simulator_state_id_in_original_state()
        return obj_id

    def _simulator_object_remover(self, remover_func: Callable, *args, **kwargs) -> None:
        """
        Remove an object from the physics simulator.

        :param remover_func: The function that removes the object from the physics simulator.
        :param args: The arguments for the remover function.
        :param kwargs: The keyword arguments for the remover function.
        """
        remover_func(*args, **kwargs)
        self.update_simulator_state_id_in_original_state()

    def update_simulator_state_id_in_original_state(self, use_same_id: bool = False) -> None:
        """
        Update the simulator state id in the original state if use_physics_simulator_state is True in the configuration.

        :param use_same_id: If the same id should be used for the state.
        """
        if self.conf.use_physics_simulator_state:
            self.original_state.simulator_state_id = self.save_physics_simulator_state(use_same_id=use_same_id)

    @property
    def original_state(self) -> WorldState:
        """
        The saved original state of the world.
        """
        return self.saved_states[self.original_state_id]

    def __del__(self):
        self.exit()


class UseProspectionWorld:
    """
    An environment for using the prospection world, while in this environment the :py:attr:`~World.current_world`
    variable will point to the prospection world.

    Example:
        with UseProspectionWorld():
            NavigateAction.Action([[1, 0, 0], [0, 0, 0, 1]]).perform()
    """
    def __init__(self):
        self.prev_world: Optional[World] = None
        # The previous world is saved to restore it after the with block is exited.

    def __enter__(self):
        """
        This method is called when entering the with block, it will set the current world to the prospection world
        """
        # Please do not edit this function, it works as it is now!
        if not World.current_world.is_prospection_world:
            self.prev_world = World.current_world
            World.current_world = World.current_world.prospection_world
            # This is also a join statement since it is called from the main thread.
            World.current_world.world_sync.sync_worlds()

    def __exit__(self, *args):
        """
        This method is called when exiting the with block, it will restore the previous world to be the current world.
        """
        if self.prev_world is not None:
            World.current_world = self.prev_world


class WorldSync(threading.Thread):
    """
    Synchronizes the state between the World and its prospection world.
    Meaning the cartesian and joint position of everything in the prospection world will be
    synchronized with the main World.
    The class provides the possibility to pause the synchronization, this can be used
    if reasoning should be done in the prospection world.
    """

    WAIT_TIME_AS_N_SIMULATION_STEPS = 20
    """
    The time in simulation steps to wait between each iteration of the syncing loop.
    """

    def __init__(self, world: World, prospection_world: World):
        threading.Thread.__init__(self)
        self.world: World = world
        self.prospection_world: World = prospection_world
        self.prospection_world.world_sync = self

        self.terminate: bool = False
        self.pause_sync: bool = False
        # Maps world to prospection world objects
        self.object_to_prospection_object_map: Dict[Object, Object] = {}
        self.prospection_object_to_object_map: Dict[Object, Object] = {}
        self.equal_states = False
        self.sync_lock: threading.Lock = threading.Lock()

    def run(self):
        """
        Main method of the synchronization, this thread runs in a loop until the
        terminate flag is set.
        While this loop runs it continuously checks the cartesian and joint position of
        every object in the World and updates the corresponding object in the
        prospection world.
        """
        while not self.terminate:
            self.sync_lock.acquire()
            if not self.terminate:
                self.sync_worlds()
            self.sync_lock.release()
            time.sleep(WorldSync.WAIT_TIME_AS_N_SIMULATION_STEPS * self.world.simulation_time_step)

    def get_world_object(self, prospection_object: Object) -> Object:
        """
        Get the corresponding object from the main World for a given object in the prospection world.

        :param prospection_object: The object for which the corresponding object in the main World should be found.
        :return: The object in the main World.
        """
        try:
            return self.prospection_object_to_object_map[prospection_object]
        except KeyError:
            if prospection_object in self.world.objects:
                return prospection_object
            raise WorldObjectNotFound(prospection_object)

    def get_prospection_object(self, obj: Object) -> Object:
        """
        Get the corresponding object from the prospection world for a given object in the main world.

        :param obj: The object for which the corresponding object in the prospection World should be found.
        :return: The corresponding object in the prospection world.
        """
        try:
            return self.object_to_prospection_object_map[obj]
        except KeyError:
            if obj in self.prospection_world.objects:
                return obj
            raise ProspectionObjectNotFound(obj)

    def sync_worlds(self):
        """
        Syncs the prospection world with the main world by adding and removing objects and synchronizing their states.
        """
        self.remove_objects_not_in_world()
        self.add_objects_not_in_prospection_world()
        self.prospection_object_to_object_map = {prospection_obj: obj for obj, prospection_obj in
                                                 self.object_to_prospection_object_map.items()}
        self.sync_objects_states()

    def remove_objects_not_in_world(self):
        """
        Removes all objects that are not in the main world from the prospection world.
        """
        obj_map_copy = copy(self.object_to_prospection_object_map)
        [self.remove_object(obj) for obj in obj_map_copy.keys() if obj not in self.world.objects]

    def add_objects_not_in_prospection_world(self):
        """
        Adds all objects that are in the main world but not in the prospection world to the prospection world.
        """
        obj_map_copy = copy(self.object_to_prospection_object_map)
        [self.add_object(obj) for obj in self.world.objects if obj not in obj_map_copy.keys()]

    def add_object(self, obj: Object) -> None:
        """
        Adds an object to the prospection world.

        :param obj: The object to be added.
        """
        self.object_to_prospection_object_map[obj] = obj.copy_to_prospection()

    def remove_object(self, obj: Object) -> None:
        """
        Removes an object from the prospection world.

        :param obj: The object to be removed.
        """
        prospection_obj = self.object_to_prospection_object_map[obj]
        prospection_obj.remove()
        del self.object_to_prospection_object_map[obj]

    def sync_objects_states(self) -> None:
        """
        Synchronizes the state of all objects in the World with the prospection world.
        """
        # Set the pose of the prospection objects to the pose of the world objects
        obj_pose_dict = {prospection_obj: obj.pose
                         for obj, prospection_obj in self.object_to_prospection_object_map.items()}
        self.world.prospection_world.reset_multiple_objects_base_poses(obj_pose_dict)
        for obj, prospection_obj in self.object_to_prospection_object_map.items():
            prospection_obj.set_attachments(obj.attachments)
            prospection_obj.link_states = obj.link_states
            prospection_obj.joint_states = obj.joint_states

    def check_for_equal(self) -> bool:
        """
        Checks if both Worlds have the same state, meaning all objects are in the same position.
        This is currently not used, but might be used in the future if synchronization issues worsen.

        :return: True if both Worlds have the same state, False otherwise.
        """
        eql = True
        prospection_names = self.prospection_world.get_object_names()
        eql = eql and [name in prospection_names for name in self.world.get_object_names()]
        eql = eql and len(prospection_names) == len(self.world.get_object_names())
        if not eql:
            return False
        for obj, prospection_obj in self.object_to_prospection_object_map.items():
            eql = eql and obj.get_pose().dist(prospection_obj.get_pose()) < 0.001
        self.equal_states = eql
        return eql<|MERGE_RESOLUTION|>--- conflicted
+++ resolved
@@ -76,11 +76,7 @@
     Global reference for the cache manager, this is used to cache the description files of the robot and the objects.
     """
 
-<<<<<<< HEAD
-    ontology: Optional[pycrap.OntologyWrapper] = None
-=======
     ontology: Optional[OntologyWrapper] = None
->>>>>>> bfef679a
     """
     The ontology of this world.
     """
@@ -99,11 +95,7 @@
 
         StateEntity.__init__(self)
 
-<<<<<<< HEAD
-        self.ontology = pycrap.OntologyWrapper()
-=======
         self.ontology = OntologyWrapper()
->>>>>>> bfef679a
 
         self.latest_state_id: Optional[int] = None
 
