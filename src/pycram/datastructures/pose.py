from __future__ import annotations

import copy
import datetime
from dataclasses import dataclass, field, fields

import numpy as np
from geometry_msgs.msg import (Vector3 as ROSVector3, Quaternion as ROSQuaternion, Point as ROSPoint, Pose as ROSPose,
                               PoseStamped as ROSPoseStamped, Transform as ROSTransform,
                               TransformStamped as ROSTransformStamped)
from scipy.spatial.transform import Rotation as R
from std_msgs.msg import Header as ROSHeader
from typing_extensions import Self, Tuple, Optional, List, TYPE_CHECKING, Any

from .enums import AxisIdentifier, Arms, Grasp
from .grasp import GraspDescription, PreferredGraspAlignment
from ..has_parameters import has_parameters, HasParameters
from ..ros import Time as ROSTime
<<<<<<< HEAD

try:
    from geometry_msgs.msg import (Vector3 as ROSVector3, Quaternion as ROSQuaternion, Point as ROSPoint, Pose as ROSPose,
                                       PoseStamped as ROSPoseStamped, Transform as ROSTransform, TransformStamped as ROSTransformStamped)
    from std_msgs.msg import Header as ROSHeader
except ImportError as e:
    pass
=======
from ..tf_transformations import quaternion_multiply, translation_matrix, quaternion_matrix, inverse_matrix, \
    translation_from_matrix, quaternion_from_matrix
>>>>>>> 7d71e362

if TYPE_CHECKING:
    from ..world_concepts.world_object import Object


@has_parameters
@dataclass
class Vector3(HasParameters):
    """
    A 3D vector with x, y and z coordinates.
    """

    x: float = 0
    y: float = 0
    z: float = 0

    def euclidean_distance(self, other: Self) -> float:
        """
        The euclidian distance between this vector and another vector.

        :param other: The other vector to calculate the distance to.
        :return: The euclidian distance
        """
        return ((self.x - other.x) ** 2 + (self.y - other.y) ** 2 + (self.z - other.z) ** 2) ** 0.5

    def ros_message(self) -> ROSVector3:
        """
        Convert the vector to a ROS message of type Vector3.

        :return: The ROS message.
        """
        from geometry_msgs.msg import Vector3 as ROSVector3
        return ROSVector3(x=float(self.x), y=float(self.y), z=float(self.z))

    def to_list(self) -> List[float]:
        """
        Convert the vector to a list.

        :return: A list containing the x, y and z coordinates.
        """
        return [self.x, self.y, self.z]

    def round(self, decimals: int = 4):
        """
        Rounds the coordinates of the vector to the specified number of decimal places.

        :param decimals: Number of decimal places to round to.
        """
        self.x = round(self.x, decimals)
        self.y = round(self.y, decimals)
        self.z = round(self.z, decimals)

    def almost_equal(self, other: Self, tolerance: float = 1e-6) -> bool:
        """
        Check if two vectors are almost equal within a given tolerance.

        :param other: The other vector to compare to.
        :param tolerance: The tolerance for the comparison as number of decimal places.
        :return: True if the vectors are almost equal, False otherwise.
        """
        return bool(np.isclose(np.array(self.to_list()), np.array(other.to_list()), atol=tolerance).all())

    def vector_to_position(self, other: Self) -> Vector3:
        """
        Calculates a vector from this vector to another vector.

        :param other: The vector to calculate the vector to.
        :return: A new vector between this vector and the other vector.
        """
        return other - self

    def to_numpy(self) -> np.ndarray:
        """
        Convert the vector to a numpy array.

        :return: A numpy array containing the x, y and z coordinates.
        """
        return np.array(self.to_list())

    def __add__(self, other: Self) -> Vector3:
        """
        Adds two vectors together.

        :param other: The other vector to add.
        :return: A new vector that is the sum of this vector and the other vector.
        """
        return Vector3(self.x + other.x, self.y + other.y, self.z + other.z)

    def __sub__(self, other: Self) -> Vector3:
        """
        Subtracts two vectors.

        :param other: The other vector to subtract.
        :return: A new vector that is the difference of this vector and the other vector.
        """
        return Vector3(self.x - other.x, self.y - other.y, self.z - other.z)

    def __mul__(self, other: float) -> Vector3:
        """
        Multiplies the vector by a scalar.

        :param other: The scalar to multiply by.
        :return: A new vector that is the product of this vector and the scalar.
        """
        return Vector3(self.x * other, self.y * other, self.z * other)

    def __rmul__(self, other: float) -> Vector3:
        """
        Multiplies the vector by a scalar (right multiplication).

        :param other: The scalar to multiply by.
        :return: A new vector that is the product of this vector and the scalar.
        """
        return Vector3(self.x * other, self.y * other, self.z * other)

    @classmethod
    def from_list(cls, vector: List[float]) -> Self:
        """
        Factory to create a Vector3 from a list of coordinates.

        :param vector: The list of coordinates.
        :return: A new Vector3 object.
        """
        return cls(*vector)


@has_parameters
@dataclass
class Quaternion(HasParameters):
    """
    A quaternion with x, y, z and w components.
    """

    x: float = 0
    y: float = 0
    z: float = 0
    w: float = 1

    def __post_init__(self):
        self.normalize()

    def normalize(self):
        """
        Normalize the quaternion in-place.
        """
        # TODO fix this
        # if the object is not fully constructed yet
        if not (hasattr(self, "x") and
                hasattr(self, "y") and
                hasattr(self, "z") and
                hasattr(self, "w")):
            return

        norm = (self.x ** 2 + self.y ** 2 + self.z ** 2 + self.w ** 2) ** 0.5
        object.__setattr__(self, "x", self.x / norm)
        object.__setattr__(self, "y", self.y / norm)
        object.__setattr__(self, "z", self.z / norm)
        object.__setattr__(self, "w", self.w / norm)

    def ros_message(self) -> ROSQuaternion:
        from geometry_msgs.msg import Quaternion as ROSQuaternion
        return ROSQuaternion(x=float(self.x), y=float(self.y), z=float(self.z), w=float(self.w))

    def to_list(self) -> List[float]:
        """
        Convert the quaternion to a list.

        :return: A list containing the x, y, z and w components.
        """
        return [self.x, self.y, self.z, self.w]

    def to_numpy(self) -> np.ndarray:
        """
        Convert the quaternion to a numpy array.

        :return: A numpy array containing the x, y, z and w components.
        """
        return np.array(self.to_list())

    def round(self, decimals: int = 4):
        """
        Rounds the components of the quaternion to the specified number of decimal places.

        :param decimals: The number of decimal places to round to.
        """
        self.x = round(self.x, decimals)
        self.y = round(self.y, decimals)
        self.z = round(self.z, decimals)
        self.w = round(self.w, decimals)

    def almost_equal(self, other: Self, tolerance: float = 1e-6) -> bool:
        """
        Check if two quaternions are almost equal within a given tolerance.

        :param other: The other quaternion to compare to.
        :param tolerance: The tolerance for the comparison as number of decimal places.
        :return: True if the quaternions are almost equal, False otherwise.
        """
        return bool(np.isclose(np.array(self.to_list()), np.array(other.to_list()), atol=tolerance).all())

    def __mul__(self, other: Self) -> Quaternion:
        """
        Multiplies two quaternions together.

        :param other: The other quaternion to multiply with.
        :return: A new quaternion that is the product of this quaternion and the other quaternion.
        """
        return Quaternion.from_list(quaternion_multiply(self.to_list(), other.to_list()))

    @classmethod
    def from_list(cls, quaternion: List[float]) -> Self:
        """
        Factory to create a Quaternion from a list of components.

        :param quaternion: A list of components [x, y, z, w].
        :return: A new Quaternion object.
        """
        return cls(*quaternion)

    # # TODO fix this
    # def __setattr__(self, key, value):
    #      object.__setattr__(self, key, value)
    #      self.normalize()


@has_parameters
@dataclass
class Pose(HasParameters):
    """
    A pose in 3D space.
    """
    position: Vector3 = field(default_factory=Vector3)
    orientation: Quaternion = field(default_factory=Quaternion)

    def __repr__(self):
        return (f"Pose: {[round(v, 3) for v in [self.position.x, self.position.y, self.position.z]]}, "
                f"{[round(v, 3) for v in [self.orientation.x, self.orientation.y, self.orientation.z, self.orientation.w]]}")

    def ros_message(self) -> ROSPose:
        """
        Convert the pose to a ROS message of type Pose.

        :return: The ROS message.
        """
        from geometry_msgs.msg import Point as ROSPoint
        from geometry_msgs.msg import Pose as ROSPose
        point = ROSPoint(x=float(self.position.x), y=float(self.position.y), z=float(self.position.z))
        return ROSPose(position=point, orientation=self.orientation.ros_message())

    def to_list(self):
        """
        Convert the pose to a list of [position, orientation].

        :return: A list containing the position and orientation of this pose.
        """
        return [self.position.to_list(), self.orientation.to_list()]

    def copy(self) -> Self:
        """
        Create a deep copy of the pose.

        :return: A new Pose object that is a copy of this pose.
        """
        return copy.deepcopy(self)

    def round(self, decimals: int = 4):
        """
        Rounds the components of the pose (position and orientation) to the specified number of decimal places.

        :param decimals: The number of decimal places to round to.
        """
        self.position.round(decimals)
        self.orientation.round(decimals)

    def almost_equal(self, other: Pose, position_tolerance: float = 1e-6, orientation_tolerance: float = 1e-5) -> bool:
        """
        Check if two poses are almost equal within given tolerances for position and orientation.

        :param other: The other pose to compare to.
        :param position_tolerance: Tolerance for position comparison as number of decimal places.
        :param orientation_tolerance: Tolerance for orientation comparison as number of decimal places.
        :return:  True if the poses are almost equal, False otherwise.
        """
        return self.position.almost_equal(other.position, position_tolerance) and self.orientation.almost_equal(
            other.orientation, orientation_tolerance)

    def __eq__(self, other: Self) -> bool:
        """
        Check if two poses are equal. Uses almost_equal with a tolerance of 1e-4 for both position and orientation.

        :param other: The other pose to compare to.
        :return: True if the poses are equal, False otherwise.
        """
        return self.almost_equal(other, position_tolerance=1e-4, orientation_tolerance=1e-4)

    @classmethod
    def from_matrix(cls, matrix: np.ndarray) -> Self:
        """
        Create a Pose from a 4x4 transformation matrix.

        :param matrix: A 4x4 transformation matrix as numpy array.
        :return: A pose object created from the matrix.
        """
        translation = translation_from_matrix(matrix)
        rotation = quaternion_from_matrix(matrix)
        return cls.from_list(translation, rotation)

    @classmethod
    def from_list(cls, position: List[float], orientation: List[float]) -> Self:
        """
        Factory to create a Pose from a list of position and orientation.

        :param position: List of position [x, y, z].
        :param orientation: List of orientation [x, y, z, w].
        :return: A new Pose object.
        """
        return cls(Vector3(position[0], position[1], position[2]),
                   Quaternion(orientation[0], orientation[1], orientation[2], orientation[3]))


@dataclass
class Header:
    """
    A header with a timestamp.
    """
    frame_id: str = "map"
    stamp: datetime.datetime = field(default_factory=datetime.datetime.now, compare=False)
    sequence: int = field(default=0, compare=False)

    def ros_message(self) -> ROSHeader:
        """
        Convert the header to a ROS message of type Header.

        :return: The ROS message.
        """
        from std_msgs.msg import Header as ROSHeader
        split_time = str(self.stamp.timestamp()).split(".")
        stamp = ROSTime(int(split_time[0]), int(split_time[1]))
        return ROSHeader(frame_id=self.frame_id, stamp=stamp, seq=self.sequence)


@has_parameters
@dataclass
class PoseStamped(HasParameters):
    """
    A pose in 3D space with a timestamp.
    """
    pose: Pose = field(default_factory=Pose)
    header: Header = field(default_factory=Header)

    @property
    def position(self):
        return self.pose.position

    @position.setter
    def position(self, value: Vector3):
        self.pose.position = value

    @property
    def orientation(self):
        return self.pose.orientation

    @orientation.setter
    def orientation(self, value: Quaternion):
        self.pose.orientation = value

    @property
    def frame_id(self):
        return self.header.frame_id

    @frame_id.setter
    def frame_id(self, value: str):
        self.header.frame_id = value

    def __repr__(self):
        return (f"Pose: {[round(v, 3) for v in [self.position.x, self.position.y, self.position.z]]}, "
                f"{[round(v, 3) for v in [self.orientation.x, self.orientation.y, self.orientation.z, self.orientation.w]]} "
                f"in frame_id {self.frame_id}")

    def ros_message(self) -> ROSPoseStamped:
        """
        Convert the pose to a ROS message of type PoseStamped.

        :return: The ROS message.
        """
        from geometry_msgs.msg import PoseStamped as ROSPoseStamped
        return ROSPoseStamped(pose=self.pose.ros_message(), header=self.header.ros_message())

    @classmethod
    def from_ros_message(cls, message: ROSPoseStamped) -> Self:
        """
        Create a PoseStamped from a ROS message.

        :param message: The PoseStamped ROS message.
        :return: A new PoseStamped object created from the ROS message.
        """
        header = Header(frame_id=message.header.frame_id, stamp=message.header.stamp)
        position = Vector3(x=message.pose.position.x, y=message.pose.position.y, z=message.pose.position.z)
        orientation = Quaternion(x=message.pose.orientation.x, y=message.pose.orientation.y,
                                 z=message.pose.orientation.z, w=message.pose.orientation.w)
        return cls(pose=Pose(position=position, orientation=orientation), header=header)

    @classmethod
    def from_list(cls, position: Optional[List[float]] = None, orientation: Optional[List[float]] = None,
                  frame: Optional[str] = "map") -> Self:
        """
        Factory to create a PoseStamped from a list of position and orientation.

        :param position: Position as a list of [x, y, z].
        :param orientation: Orientation as a list of [x, y, z, w].
        :param frame: Frame in which the pose is defined.
        :return: A new PoseStamped object.
        """
        position = position or [0.0, 0.0, 0.0]
        orientation = orientation or [0.0, 0.0, 0.0, 1.0]
        return cls(pose=Pose.from_list(position, orientation),
                   header=Header(frame_id=frame, stamp=datetime.datetime.now()))

    def to_transform_stamped(self, child_link_id: str) -> TransformStamped:
        """
        Converts the PoseStamped to a TransformStamped given a frame to which the transform is pointing.

        :param child_link_id: Frame to which the transform is pointing.
        :return: A TransformStamped object.
        """
        return TransformStamped(header=self.header, pose=Transform.from_list(self.position.to_list(), self.orientation.to_list()), child_frame_id=child_link_id)

    def round(self, decimals: int = 4):
        """
        Rounds the components of the pose (position and orientation) to the specified number of decimal places.

        :param decimals: Number of decimal places to round to.
        """
        self.position.round(decimals)
        self.orientation.round(decimals)

    def copy(self) -> Self:
        """
        Create a deep copy of the PoseStamped object.

        :return: A new PoseStamped object that is a copy of this object.
        """
        return copy.deepcopy(self)

    def to_list(self):
        """
        Convert the pose to a list of [position, orientation, frame_id].

        :return: A list of [pose, frame_id].
        """
        return [self.pose.to_list(), self.frame_id]

    @staticmethod
    def calculate_closest_faces(pose_to_robot_vector: Vector3,
                                specified_grasp_axis: Optional[AxisIdentifier] = None) -> Tuple[
        GraspDescription, GraspDescription]:
        """
        Determines the faces of the object based on the input vector.

        If `specified_grasp_axis` is None, it calculates the primary and secondary faces based on the vector's magnitude
        determining which sides of the object are most aligned with the robot. This will either be the x, y plane for side faces
        or the z axis for top/bottom faces.
        If `specified_grasp_axis` is provided, it only considers the specified axis and calculates the faces aligned
        with that axis.

        :param pose_to_robot_vector: A 3D vector representing one of the robot's axes in the pose's frame, with
                              irrelevant components set to np.nan.
        :param specified_grasp_axis: Specifies a specific axis (e.g., X, Y, Z) to focus on.

        :return: A tuple of two Grasp enums representing the primary and secondary faces.
        """
        all_axes = [AxisIdentifier.X, AxisIdentifier.Y, AxisIdentifier.Z]

        if specified_grasp_axis:
            valid_axes = [specified_grasp_axis]
        else:
            valid_axes = [axis for axis in all_axes if
                          not np.isnan(pose_to_robot_vector.to_list()[axis.value.index(1)])]

        object_to_robot_vector = np.array(pose_to_robot_vector.to_list()) + 1e-9
        sorted_axes = sorted(valid_axes, key=lambda axis: abs(object_to_robot_vector[axis.value.index(1)]),
                             reverse=True)

        primary_axis = sorted_axes[0]
        primary_sign = int(np.sign(object_to_robot_vector[primary_axis.value.index(1)]))
        primary_face = Grasp.from_axis_direction(primary_axis, primary_sign)

        if len(sorted_axes) > 1:
            secondary_axis = sorted_axes[1]
            secondary_sign = int(np.sign(object_to_robot_vector[secondary_axis.value.index(1)]))
            secondary_face = Grasp.from_axis_direction(secondary_axis, secondary_sign)
        else:
            secondary_sign = -primary_sign
            secondary_axis = primary_axis
            secondary_face = Grasp.from_axis_direction(secondary_axis, secondary_sign)

        return primary_face, secondary_face

    def calculate_grasp_descriptions(self, robot: Object, grasp_alignment: Optional[PreferredGraspAlignment] = None) -> \
    List[GraspDescription]:
        """
        This method determines the possible grasp configurations (approach axis and vertical alignment) of the self,
        taking into account the self's orientation, position, and whether the gripper should be rotated by 90°.

        :param robot: The robot for which the grasp configurations are being calculated.

        :return: A sorted list of GraspDescription instances representing all grasp permutations.
        """
        objectTmap = self

        robot_pose = robot.get_pose()

        if grasp_alignment:
            side_axis = grasp_alignment.preferred_axis
            vertical = grasp_alignment.with_vertical_alignment
            rotated_gripper = grasp_alignment.with_rotated_gripper
        else:
            side_axis, vertical, rotated_gripper = None, False, False

        object_to_robot_vector_world = objectTmap.position.vector_to_position(robot_pose.position)
        orientation = objectTmap.orientation.to_list()

        mapRobject = R.from_quat(orientation).as_matrix()
        objectRmap = mapRobject.T

        object_to_robot_vector_local = objectRmap.dot(object_to_robot_vector_world.to_numpy())
        vector_x, vector_y, vector_z = object_to_robot_vector_local

        vector_side = Vector3(vector_x, vector_y, np.nan)
        side_faces = self.calculate_closest_faces(vector_side, side_axis)

        vector_vertical = Vector3(np.nan, np.nan, vector_z)
        vertical_faces = self.calculate_closest_faces(vector_vertical) if vertical else [None]

        grasp_configs = [
            GraspDescription(approach_direction=side, vertical_alignment=top_face, rotate_gripper=rotated_gripper)
            for top_face in vertical_faces
            for side in side_faces
        ]

        return grasp_configs

    def almost_equal(self, other: PoseStamped, position_tolerance: float = 1e-6,
                     orientation_tolerance: float = 1e-5) -> bool:
        """
        Check if two PoseStamped objects are almost equal within given tolerances for position and orientation and if the
        frame_id is the same.

        :param other: The other PoseStamped object to compare to.
        :param position_tolerance: Tolerance for position comparison as number of decimal places.
        :param orientation_tolerance: Tolerance for orientation comparison as number of decimal places.
        :return: True if the PoseStamped objects are almost equal, False otherwise.
        """
        return self.position.almost_equal(other.position, position_tolerance) and self.orientation.almost_equal(
            other.orientation, orientation_tolerance) and self.frame_id == other.frame_id

    def rotate_by_quaternion(self, quaternion: List[float]):
        """
        Rotates the orientation of the pose by a given quaternion.

        :param quaternion: A list representing the quaternion [x, y, z, w].
        """
        self.orientation = self.orientation * Quaternion.from_list(quaternion)


@dataclass
class Transform(Pose):
    @property
    def translation(self):
        return self.position

    @property
    def rotation(self):
        return self.orientation

    def to_matrix(self) -> np.ndarray:
        """
        Converts the transform to a 4x4 transformation matrix.

        :return: A numpy array representing the transformation matrix.
        """
        translation = translation_matrix(self.translation.to_list())
        rotation = quaternion_matrix(self.rotation.to_list())
        return np.dot(translation, rotation)

    def __invert__(self) -> Transform:
        """
        Inverts the transform, returning a new Transform object.

        :return: The inverted Transform object.
        """
        inv = inverse_matrix(self.to_matrix())
        translation = translation_from_matrix(inv)
        rotation = quaternion_from_matrix(inv)
        return Transform.from_list(translation, rotation)

    def __mul__(self, other: Transform) -> Transform:
        """
        Multiplies two transforms together, returning a new Transform object.

        :param other: The other Transform object to multiply with.
        :return: A new Transform object that is the product of this transform and the other transform.
        """
        self_matrix = self.to_matrix()
        other_matrix = other.to_matrix()
        multiplication = self_matrix @ other_matrix
        return Transform.from_matrix(multiplication)

    @classmethod
    def from_pose(cls, pose: Pose) -> Self:
        """
        Create a Transform from a Pose object.

        :param pose: The pose to convert to a Transform.
        :return: A new Transform object created from the Pose.
        """
        return cls(pose.position, pose.orientation)

    def ros_message(self) -> ROSTransform:
        """
        Convert the transform to a ROS message of type Transform.

        :return: The ROS message.
        """
        from geometry_msgs.msg import Transform as ROSTransform
        return ROSTransform(translation=self.translation.ros_message(), rotation=self.rotation.ros_message())


@has_parameters
@dataclass
class TransformStamped(PoseStamped):
    child_frame_id: str = field(default_factory=str)
    """
    Target frame id of the transform.
    """
    pose: Transform = field(default_factory=Pose)
    """
    The transform of the transform.
    """

    @property
    def transform(self) -> Transform:
        return self.pose

    @transform.setter
    def transform(self, value: Transform):
        self.pose = value

    @property
    def translation(self):
        return self.pose.position

    @translation.setter
    def translation(self, value: Vector3):
        self.pose.position = value

    @property
    def rotation(self):
        return self.pose.orientation

    @rotation.setter
    def rotation(self, value: Quaternion):
        self.pose.orientation = value

    def __invert__(self) -> Self:
        """
        Inverts the transform, returning a new TransformStamped object which points from child_frame_id to frame_id.

        :return: A new TransformStamped object that is the inverse of this transform.
        """
        result = copy.deepcopy(self)
        result.header.frame_id = self.child_frame_id
        result.child_frame_id = self.header.frame_id
        result.transform = ~self.transform
        return result

    def __mul__(self, other) -> Self:
        """
        Multiplies two TransformStamped objects together, returning a new TransformStamped object.

        :param other: The other TransformStamped object to multiply with.
        :return: A new TransformStamped object that is the product of this transform and the other transform.
        """
        result = copy.deepcopy(self)
        result.child_frame_id = other.child_frame_id
        result.transform = self.transform * other.transform
        return result

    @classmethod
    def from_list(cls, translation: List[float] = None, rotation: List[float] = None, frame: str = "map",
                  child_frame_id="") -> Self:
        """
        Factory to create a TransformStamped from a list of position and orientation.

        :param translation: Translation as a list of [x, y, z].
        :param rotation: Rotation as a list of [x, y, z, w].
        :param frame: Original frame in which the transform is defined.
        :param child_frame_id: Target frame id of the transform.
        :return: A new TransformStamped object.
        """
        translation = translation or [0.0, 0.0, 0.0]
        rotation = rotation or [0.0, 0.0, 0.0, 1.0]
        return cls(pose=Transform.from_list(translation, rotation),
                   header=Header(frame_id=frame, stamp=datetime.datetime.now()),
                   child_frame_id=child_frame_id)

    def ros_message(self) -> ROSTransformStamped:
        """
        Convert the TransformStamped to a ROS message of type TransformStamped.

        :return: The ROS message.
        """
        from geometry_msgs.msg import TransformStamped as ROSTransformStamped
        return ROSTransformStamped(transform=self.transform.ros_message(), header=self.header.ros_message(),
                                   child_frame_id=self.child_frame_id)

    def to_pose_stamped(self) -> PoseStamped:
        """
        Converts the TransformStamped to a PoseStamped object.

        :return: A PoseStamped object created from the TransformStamped.
        """
        p = Pose(self.pose.position, self.pose.orientation)
        return PoseStamped(p, self.header)

    def inverse_times(self, other: TransformStamped) -> Self:
        """
        Multiply this TransformStamped by the inverse of another TransformStamped. Essentially, this is the same as
        "subtracting" another TransformStamped from this one.

        :param other: The other TransformStamped to subtract.
        :return: A new TransformStamped object that is the result of this transform minus the other transform.
        """
        return self * ~other


@has_parameters
@dataclass
class GraspPose(PoseStamped):
    """
    A pose from which a grasp can be performed along with the respective arm and grasp description.
    """
    arm: Arms = None
    """
    Arm corresponding to the grasp pose.
    """
    grasp_description: GraspDescription = None
    """
    Grasp description corresponding to the grasp pose.
    """


Point = Vector3<|MERGE_RESOLUTION|>--- conflicted
+++ resolved
@@ -16,18 +16,8 @@
 from .grasp import GraspDescription, PreferredGraspAlignment
 from ..has_parameters import has_parameters, HasParameters
 from ..ros import Time as ROSTime
-<<<<<<< HEAD
-
-try:
-    from geometry_msgs.msg import (Vector3 as ROSVector3, Quaternion as ROSQuaternion, Point as ROSPoint, Pose as ROSPose,
-                                       PoseStamped as ROSPoseStamped, Transform as ROSTransform, TransformStamped as ROSTransformStamped)
-    from std_msgs.msg import Header as ROSHeader
-except ImportError as e:
-    pass
-=======
 from ..tf_transformations import quaternion_multiply, translation_matrix, quaternion_matrix, inverse_matrix, \
     translation_from_matrix, quaternion_from_matrix
->>>>>>> 7d71e362
 
 if TYPE_CHECKING:
     from ..world_concepts.world_object import Object
