# used for delayed evaluation of typing until python 3.11 becomes mainstream
from __future__ import annotations

import math
import datetime
from collections.abc import Sequence

<<<<<<< HEAD
from ..tf_transformations import euler_from_quaternion, translation_matrix, quaternion_matrix, concatenate_matrices, \
    inverse_matrix, translation_from_matrix, quaternion_from_matrix
from typing_extensions import List, Union, Optional, Sized, Self
=======
from tf.transformations import euler_from_quaternion
from typing_extensions import List, Union, Optional, Sized, Self, Tuple
>>>>>>> a774012e

import numpy as np
import sqlalchemy.orm
from geometry_msgs.msg import PoseStamped, TransformStamped, Vector3, Point
from geometry_msgs.msg import (Pose as GeoPose, Quaternion as GeoQuaternion)
from ..orm.base import Pose as ORMPose, Position, Quaternion, ProcessMetaData
from ..ros import  Time
from ..validation.error_checkers import calculate_pose_error
from ..ros import  logwarn, logerr


def get_normalized_quaternion(quaternion: np.ndarray) -> GeoQuaternion:
    """
    Normalizes a given quaternion such that it has a magnitude of 1.

    :param quaternion: The quaternion that should be normalized
    :return: The normalized quaternion
    """
    mag = math.sqrt(sum(v**2 for v in quaternion))
    normed_rotation = [f / mag for f in quaternion]

    geo_quaternion = GeoQuaternion()
    geo_quaternion.x = normed_rotation[0]
    geo_quaternion.y = normed_rotation[1]
    geo_quaternion.z = normed_rotation[2]
    geo_quaternion.w = normed_rotation[3]

    return geo_quaternion


class Pose(PoseStamped):
    """
    Pose representation for PyCRAM, this class extends the PoseStamped ROS message from geometry_msgs. Thus making it
    compatible with every ROS service and message expecting a PoseStamped message.

    Naming convention for Poses:
        Pose: Instances of this class, representing a cartesian position and a quaternion for orientation

        Position: Only the cartesian position in xyz

        Orientation: Only the quaternion as xyzw
    """

    def __init__(self, position: Optional[Sequence[float]] = None, orientation: Optional[Sequence[float]] = None,
                 frame: str = "map", time: Time = None):
        """
        Poses can be initialized by a position and orientation given as lists, this is optional. By default, Poses are
        initialized with the position being [0, 0, 0], the orientation being [0, 0, 0, 1] and the frame being 'map'.

        :param position: An optional position of this Pose
        :param orientation: An optional orientation of this Pose
        :param frame: An optional frame in which this pose is
        :param time: The time at which this Pose is valid, as ROS time
        """
        super().__init__()
        if position is not None:
            self.position = position

        if orientation is not None:
            self.orientation = orientation
        else:
            self.pose.orientation.w = 1.0

        self.header.frame_id = frame

        self.header.stamp = time if time else Time().now()

        self.frame = frame

    @staticmethod
    def from_pose_stamped(pose_stamped: PoseStamped) -> Pose:
        """
        Converts a geometry_msgs/PoseStamped message to a Pose object. Should be used for compatability with ROS.

        :param pose_stamped: The pose stamped message which should be converted
        :return: A Pose object with the same information as the given message
        """
        p = Pose()
        p.header = pose_stamped.header
        p.pose = pose_stamped.pose
        return p

    def to_pose_stamped(self) -> PoseStamped:
        """
        Converts this Pose to a PoseStamped message. This is useful for compatibility with ROS.

        :return: A PoseStamped message with the same information as this Pose
        """
        return  PoseStamped(
            header=self.header,
            pose=self.pose
        )


    def get_position_diff(self, target_pose: Self) -> Point:
        """
        Get the difference between the target and the current positions.

        :param target_pose: The target pose.
        :return: The difference between the two positions.
        """
        return Point(x=target_pose.position.x - self.position.x, y=target_pose.position.y - self.position.y,
                     z=target_pose.position.z - self.position.z)

    def get_z_angle_difference(self, target_pose: Self) -> float:
        """
        Get the difference between two z angles.

        :param target_pose: The target pose.
        :return: The difference between the two z angles.
        """
        return target_pose.z_angle - self.z_angle

    @property
    def z_angle(self) -> float:
        """
        The z angle of the orientation of this Pose in radians.
        """
        return euler_from_quaternion(self.orientation_as_list())[2]

    @property
    def frame(self) -> str:
        """
        Property for the frame_id such that it is easier accessible. Instead of Pose.header.frame_id it is Pose.frame

        :return: The TF frame of this Pose
        """
        return self.header.frame_id

    @frame.setter
    def frame(self, value: str) -> None:
        """
        Sets the TF frame of this pose to the given new frame

        :param value: The new TF frame
        """
        self.header.frame_id = value

    @property
    def position(self) -> Point:
        """
        Property that points to the position of this pose
        """
        return self.pose.position

    @position.setter
    def position(self, value: Union[Sequence[float], GeoPose, Point]) -> None:
        """
        Sets the position for this Pose, the position can either be a sequence of xyz, a Point
        or a geometry_msgs/Pose message.

        :param value: Sequence or geometry_msgs/Pose message for the position
        """
        if not isinstance(value, (list, tuple, np.ndarray, GeoPose, Point)):
            err_msg = "Position can only be one of (list, tuple, np.ndarray, geometry_msgs/Pose, Point) not " + \
                        str(type(value))
            logerr(err_msg)
            raise TypeError(err_msg)
        if isinstance(value, (list, tuple, np.ndarray)) and len(value) == 3:
            self.pose.position.x = value[0]
            self.pose.position.y = value[1]
            self.pose.position.z = value[2]
        else:
            # TODO: Check if this is correct or if it should be handled as an error
            self.pose.position = value

    @property
    def orientation(self) -> GeoQuaternion:
        """
        Property that points to the orientation of this pose
        """
        return self.pose.orientation

    @orientation.setter
    def orientation(self, value: Union[Sequence[float], GeoQuaternion]) -> None:
        """
        Sets the orientation of this Pose, the orientation can either be a sequence of xyzw
        or a geometry_msgs/Quaternion message

        :param value: New orientation, either a list or geometry_msgs/Quaternion
        """
        if not isinstance(value, (list, tuple, np.ndarray, GeoQuaternion)):
            err_msg = (f"Orientation can only be a Sequence (list, tuple, ...etc.) or a geometry_msgs/Quaternion "
                       f"not {type(value)}")
            logerr(err_msg)
            raise TypeError(err_msg)

        if isinstance(value, (list, tuple, np.ndarray)) and len(value) == 4:
            orientation = np.array(value)
        else:
            orientation = np.array([value.x, value.y, value.z, value.w])
        # This is used instead of np.linalg.norm since numpy is too slow on small arrays
        self.pose.orientation = get_normalized_quaternion(orientation)

    def to_list(self) -> List[List[float]]:
        """
        :return: The position and orientation as lists
        """
        return [[self.pose.position.x, self.pose.position.y, self.pose.position.z],
                [self.pose.orientation.x, self.pose.orientation.y, self.pose.orientation.z, self.pose.orientation.w]]

    def to_transform(self, child_frame: str) -> Transform:
        """
        Converts this pose to a Transform from the TF frame of the pose to the given child_frame

        :param child_frame: Child frame id to which the Transform points
        :return: A new Transform
        """
        return Transform(self.position_as_list(), self.orientation_as_list(), self.frame, child_frame,
                         self.header.stamp)

    def copy(self) -> Pose:
        """
        Creates a deep copy of this pose.

        :return: A copy of this pose
        """
        p = Pose(self.position_as_list(), self.orientation_as_list(), self.frame, self.header.stamp)
        p.header.frame_id = self.header.frame_id
        return p

    def position_as_list(self) -> List[float]:
        """
        :return: The position as a list of xyz values.
        """
        return [self.position.x, self.position.y, self.position.z]

    def orientation_as_list(self) -> List[float]:
        """
        :return: The orientation as a quaternion with xyzw
        """
        return [self.pose.orientation.x, self.pose.orientation.y, self.pose.orientation.z, self.pose.orientation.w]

    def dist(self, other_pose: Pose) -> float:
        """
        Calculates the euclidian distance between this Pose and the given one. For distance calculation only the
        position is used.

        :param other_pose: Pose to which the distance should be calculated
        :return: The distance between the Poses
        """
        self_position = self.position_as_list()
        other_position = other_pose.position_as_list()
        return np.linalg.norm(np.array(self_position) - np.array(other_position))

    def __eq__(self, other: Pose) -> bool:
        """
        Overloads the '==' operator to check for equality between two Poses. Only compares the position, orientation and
        frame. Timestamps of Poses are not takes into account.

        :param other: Other pose which should be compared
        :return: True if both Poses have the same position, orientation and frame. False otherwise
        """
        if not isinstance(other, Pose):
            return False
        self_position = self.position_as_list()
        other_position = other.position_as_list()

        self_orient = self.orientation_as_list()
        other_orient = other.orientation_as_list()

        return self_position == other_position and self_orient == other_orient and self.frame == other.frame

    def almost_equal(self, other: Pose, position_tolerance_in_meters: float = 1e-3,
                     orientation_tolerance_in_degrees: float = 1) -> bool:
        """
        Checks if the given Pose is almost equal to this Pose. The position and orientation can have a certain
        tolerance. The position tolerance is given in meters and the orientation tolerance in degrees. The position
        error is calculated as the euclidian distance between the positions and the orientation error as the angle
        between the quaternions.
        
        :param other: The other Pose which should be compared
        :param position_tolerance_in_meters: The tolerance for the position in meters
        :param orientation_tolerance_in_degrees: The tolerance for the orientation in degrees
        :return: True if the Poses are almost equal, False otherwise
        """
        error = calculate_pose_error(self, other)
        return error[0] <= position_tolerance_in_meters and error[1] <= orientation_tolerance_in_degrees * math.pi / 180

    def set_position(self, new_position: List[float]) -> None:
        """
        Sets the position of this Pose to the given position. Position has to be given as a vector in cartesian space.

        :param new_position: New position as a vector of xyz
        """
        self.position = new_position

    def set_orientation(self, new_orientation: List[float]) -> None:
        """
        Sets the orientation to the given quaternion. The new orientation has to be given as a quaternion.

        :param new_orientation: New orientation as a quaternion with xyzw
        """
        self.orientation = new_orientation

    def to_sql(self) -> ORMPose:
        return ORMPose(datetime.datetime.utcfromtimestamp(self.header.stamp.to_sec()), self.frame)

    def insert(self, session: sqlalchemy.orm.Session) -> ORMPose:

        metadata = ProcessMetaData().insert(session)

        position = Position(*self.position_as_list())
        position.process_metadata = metadata
        orientation = Quaternion(**dict(zip(["x", "y", "z", "w"],self.orientation_as_list())))
        orientation.process_metadata = metadata
        session.add(position)
        session.add(orientation)

        pose = self.to_sql()
        pose.process_metadata = metadata
        pose.orientation = orientation
        pose.position = position
        session.add(pose)

        return pose

    def multiply_quaternion(self, quaternion: List) -> None:
        """
        Multiply the quaternion of this Pose with the given quaternion, the result will be the new orientation of this
        Pose.

        :param quaternion: The quaternion by which the orientation of this Pose should be multiplied
        """
        x1, y1, z1, w1 = quaternion
        x2, y2, z2, w2 = self.orientation_as_list()

        w = w1 * w2 - x1 * x2 - y1 * y2 - z1 * z2
        x = w1 * x2 + x1 * w2 + y1 * z2 - z1 * y2
        y = w1 * y2 - x1 * z2 + y1 * w2 + z1 * x2
        z = w1 * z2 + x1 * y2 - y1 * x2 + z1 * w2

        self.orientation = (x, y, z, w)


class Transform(TransformStamped):
    """
    Represents a Transformation from one TF frame to another in PyCRAM. Like with Poses this class inherits from the ROS
    message TransformStamped form geometry_msgs and is therefore compatible with ROS services and messages that require
    a TransformStamped message.

    Naming Convention for Transforms:
        Transform: Instances of this class, representing a translation and rotation from frame_id to child_frame_id

        Translation: A vector representing the conversion in cartesian space

        Rotation: A quaternion representing the conversion of rotation between both frames
    """
    def __init__(self, translation: Optional[List[float]] = None, rotation: Optional[List[float]] = None,
                 frame: Optional[str] = "map", child_frame: Optional[str] = "", time: Time = None):
        """
        Transforms take a translation, rotation, frame and child_frame as optional arguments. If nothing is given the
        Transform will be initialized with [0, 0, 0] for translation, [0, 0, 0, 1] for rotation, 'map' for frame and an
        empty string for child_frame

        :param translation: Optional translation from frame to child_frame in cartesian space
        :param rotation: Optional rotation from frame to child frame given as quaternion
        :param frame: Origin TF frame of this Transform
        :param child_frame: Target frame for this Transform
        :param time: The time at which this Transform is valid, as ROS time
        """
        super().__init__()
        if translation:
            self.translation = translation

        if rotation:
            self.rotation = rotation
        else:
            self.transform.rotation.w = 1.0

        self.header.frame_id = frame
        self.child_frame_id = child_frame
        self.header.stamp = time if time else Time().now()

        self.frame = frame

    def apply_transform_to_array_of_points(self, points: np.ndarray) -> np.ndarray:
        """
        Applies this Transform to an array of points. The points are given as a Nx3 matrix, where N is the number of
        points. The points are transformed from the child_frame_id to the frame_id of this Transform.

        :param points: The points that should be transformed, given as a Nx3 matrix.
        """
        homogeneous_transform = self.get_homogeneous_matrix()
        # add the homogeneous coordinate, by adding a column of ones to the position vectors, becoming 4xN matrix
        homogenous_points = np.concatenate((points, np.ones((points.shape[0], 1))), axis=1).T
        transformed_points = homogeneous_transform @ homogenous_points
        return transformed_points[:3, :].T

    def get_homogeneous_matrix(self) -> np.ndarray:
        """
        :return: The homogeneous matrix of this Transform
        """
        translation = translation_matrix(self.translation_as_list())
        rotation = quaternion_matrix(self.rotation_as_list())
        return np.dot(translation, rotation)

    @classmethod
    def from_pose_and_child_frame(cls, pose: Pose, child_frame_name: str) -> Transform:
        return cls(pose.position_as_list(), pose.orientation_as_list(), pose.frame, child_frame_name,
                   time=pose.header.stamp)

    @staticmethod
    def from_transform_stamped(transform_stamped: TransformStamped) -> Transform:
        """
        Creates a Transform instance from a geometry_msgs/TransformStamped message. Should be used for compatibility with
        ROS.

        :param transform_stamped: The transform stamped message that should be converted
        :return: An Transform with the same information as the transform stamped message
        """
        t = Transform()
        t.header = transform_stamped.header
        t.child_frame_id = transform_stamped.child_frame_id
        t.transform = transform_stamped.transform

        return t

    @property
    def frame(self) -> str:
        """
        Property for the frame_id such that it is easier accessible. Instead of Pose.header.frame_id it is Pose.frame

        :return: The TF frame of this Pose
        """
        return self.header.frame_id

    @frame.setter
    def frame(self, value: str) -> None:
        """
        Sets the TF frame of this pose to the given new frame

        :param value: The new TF frame
        """
        self.header.frame_id = value

    @property
    def translation(self) -> Vector3:
        """
        Property that points to the translation of this Transform
        """
        return self.transform.translation

    @translation.setter
    def translation(self, value) -> None:
        """
        Setter for the translation of this Transform, the new value can either be of type list or a
        geometry_msgs/Vector message.

        :param value: The new value for the translation, either a list or geometry_msgs/Vector3
        """
        if not isinstance(value, list) and not isinstance(value, Vector3):
            logwarn("Value of a translation can only be a list or a geometry_msgs/Vector3")
            return
        if isinstance(value, list) and len(value) == 3:
            self.transform.translation.x = value[0]
            self.transform.translation.y = value[1]
            self.transform.translation.z = value[2]
        else:
            self.transform.translation = value

    @property
    def rotation(self) -> Quaternion:
        """
        Property that points to the rotation of this Transform
        """
        return self.transform.rotation

    @rotation.setter
    def rotation(self, value):
        """
        Setter for the rotation of this Transform, the new value can either be a list or a geometry_msgs/Quaternion
        message

        :param value: The new value for the rotation, either a list or geometry_msgs/Quaternion
        """
        if not isinstance(value, list) and not isinstance(value, GeoQuaternion):
            logwarn("Value of the rotation can only be a list or a geometry.msgs/Quaternion")
            return
        if isinstance(value, list) and len(value) == 4:
            rotation = np.array(value)

        else:
            rotation = np.array([value.x, value.y, value.z, value.w])
        # This is used instead of np.linalg.norm since numpy is too slow on small arrays
        self.transform.rotation = get_normalized_quaternion(rotation)

    def copy(self) -> Transform:
        """
        Creates a deep copy of this pose.

        :return: A copy of this pose
        """
        t = Transform(self.translation_as_list(), self.rotation_as_list(), self.frame, self.child_frame_id, self.header.stamp)
        t.header.frame_id = self.header.frame_id
        # t.header.stamp = self.header.stamp
        return t

    def translation_as_list(self) -> List[float]:
        """
        :return: The translation as a list of xyz
        """
        return [self.transform.translation.x, self.transform.translation.y, self.transform.translation.z]

    def rotation_as_list(self) -> List[float]:
        """
        :return: The rotation of this Transform as a list with xyzw
        """
        return [self.transform.rotation.x, self.transform.rotation.y, self.transform.rotation.z,
                self.transform.rotation.w]

    def to_pose(self) -> Pose:
        """
        Converts this Transform to a Pose, in this process the child_frame_id is lost.

        :return: A new pose with same translation as position and rotation as orientation
        """
        return Pose(self.translation_as_list(), self.rotation_as_list(), self.frame, self.header.stamp)

    def invert(self) -> Transform:
        """
        Inverts this Transform, the new Transform points from the child_frame_id to the frame_id

        :return: A new inverted Transform
        """
        transform = concatenate_matrices(translation_matrix(self.translation_as_list()),
                                                         quaternion_matrix(self.rotation_as_list()))
        inverse_transform = inverse_matrix(transform)
        translation = translation_from_matrix(inverse_transform)
        quaternion = quaternion_from_matrix(inverse_transform)
        return Transform(list(translation), list(quaternion), self.child_frame_id, self.header.frame_id, self.header.stamp)

    def __mul__(self, other: Transform) -> Union[Transform, None]:
        """
        Multiplies this Transform with another one. The resulting Transform points from the frame_id of this Transform
        to the child_frame_id of the other Transform.

        :param other: The Transform which should be multiplied with this one.
        :return: The resulting Transform from the multiplication
        """
        if not isinstance(other, Transform):
            logerr(f"Can only multiply two Transforms")
            return
        self_trans = translation_matrix(self.translation_as_list())
        self_rot = quaternion_matrix(self.rotation_as_list())
        self_mat = np.dot(self_trans, self_rot)

        other_trans = translation_matrix(other.translation_as_list())
        other_rot = quaternion_matrix(other.rotation_as_list())
        other_mat = np.dot(other_trans, other_rot)

        new_mat = np.dot(self_mat, other_mat)
        new_trans = translation_from_matrix(new_mat)
        new_rot = quaternion_from_matrix(new_mat)
        return Transform(list(new_trans), list(new_rot), self.frame, other.child_frame_id)

    def inverse_times(self, other_transform: Transform) -> Transform:
        """
        Like a 'minus' for Transforms, subtracts the other_transform from this one.

        :param other_transform: Transform which should be subtracted from this one
        :return: The resulting Transform form the calculation
        """
        inv = other_transform.invert()
        return self * inv

    def __eq__(self, other: Transform) -> bool:
        """
        Overloads the '==' operator to check for equality between two Transforms. Only compares the translation,
        rotation, frame and child frame. Timestamps of Poses are not takes into account.

        :param other: Other pose which should be compared
        :return: True if both Transforms have the same translation, rotation, frame and child frame. False otherwise
        """
        if not isinstance(other, Transform):
            return False
        self_position = self.translation_as_list()
        other_position = other.translation_as_list()

        self_orient = self.rotation_as_list()
        other_orient = other.rotation_as_list()

        return self_position == other_position and self_orient == other_orient and \
            self.frame == other.frame and self.child_frame_id == other.child_frame_id

    def set_translation(self, new_translation: List[float]) -> None:
        """
        Sets the translation of this Transform to the newly given one. Translation has to be a vector in cartesian space

        :param new_translation: The new translation as a vector with xyz.
        """
        self.translation = new_translation

    def set_rotation(self, new_rotation: List[float]) -> None:
        """
        Sets the rotation of this Transform to the newly given one. Rotation has to be a quaternion.

        :param new_rotation: The new rotation as a quaternion with xyzw
        """
        self.rotation = new_rotation<|MERGE_RESOLUTION|>--- conflicted
+++ resolved
@@ -5,14 +5,9 @@
 import datetime
 from collections.abc import Sequence
 
-<<<<<<< HEAD
 from ..tf_transformations import euler_from_quaternion, translation_matrix, quaternion_matrix, concatenate_matrices, \
     inverse_matrix, translation_from_matrix, quaternion_from_matrix
-from typing_extensions import List, Union, Optional, Sized, Self
-=======
-from tf.transformations import euler_from_quaternion
 from typing_extensions import List, Union, Optional, Sized, Self, Tuple
->>>>>>> a774012e
 
 import numpy as np
 import sqlalchemy.orm
