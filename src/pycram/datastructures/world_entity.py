from __future__ import annotations

import os
import pickle
from abc import ABC, abstractmethod
from copy import copy
from threading import RLock

from trimesh.parent import Geometry3D
from typing_extensions import TYPE_CHECKING, Dict, Optional, List, deprecated, Union, Type, Tuple

from pycrap.ontologies import PhysicalObject, Room, Location
from .dataclasses import State, ContactPointsList, ClosestPointsList, Color, PhysicalBodyState, \
    AxisAlignedBoundingBox, RotatedBoundingBox, RayResult
from .enums import AdjacentBodyMethod, AxisIdentifier, Arms, Grasp
from .mixins import HasConcept
from ..local_transformer import LocalTransformer
from ..ros import Time, logdebug
<<<<<<< HEAD
from .pose import GraspDescription, Vector3
=======
from .pose import GraspDescription, Pose
>>>>>>> 99c5a9ea
from .grasp import PreferredGraspAlignment

if TYPE_CHECKING:
    from ..datastructures.world import World
    from ..world_concepts.world_object import Object
<<<<<<< HEAD
    from .pose import PoseStamped, GeoQuaternion as Quaternion, TransformStamped, Point
=======
    from .pose import GeoQuaternion as Quaternion, Transform, Point
>>>>>>> 99c5a9ea


class StateEntity:
    """
    The StateEntity class is used to store the state of an object or the physics simulator. This is used to save and
    restore the state of the World.
    """

    SAVED_FILE_PREFIX = 'pycram_saved_state_'

    def __init__(self):
        self._saved_states: Dict[int, State] = {}

    @property
    def saved_states(self) -> Dict[int, State]:
        """
        :return: the saved states of this entity.
        """
        return self._saved_states

    def save_state(self, state_id: int, save_dir: Optional[str] = None) -> int:
        """
        Saves the state of this entity with the given state id.

        :param state_id: The unique id of the state.
        :param save_dir: The directory where the file should be saved.
        """
        self._saved_states[state_id] = self.current_state
        if save_dir is not None:
            self.save_state_to_file(self.get_saved_file_path_of_state(save_dir, state_id), state_id)
        return state_id

    def save_state_to_file(self, file_path: str, state_id: Optional[int] = None):
        """
        Saves the state of this entity to a file.

        :param file_path: The path to the file.
        :param state_id: The unique id of the state if saving a specific state not the current state.
        """
        state_to_save = self.current_state if state_id is None else self.saved_states[state_id]
        with open(file_path, 'wb') as file:
            pickle.dump(state_to_save, file)

    def restore_state_from_file(self, save_dir: str, state_id: int) -> None:
        """
        Restores the state of this entity from a file.

        :param save_dir: The directory where the file is saved.
        :param state_id: The unique id of the state.
        """
        with open(self.get_saved_file_path_of_state(save_dir, state_id), 'rb') as file:
            self.current_state = pickle.load(file)

    def get_saved_file_path_of_state(self, save_dir: str, state_id: int) -> str:
        """
        Gets the path of the file that stores the state with the given id.

        :param save_dir: The directory where the file should be saved.
        :param state_id: The unique id of the state.
        :return: The name of the file that stores the state with the given id.
        """
        return os.path.join(save_dir, f'{self.SAVED_FILE_PREFIX}{state_id}.pkl')

    @property
    @abstractmethod
    def current_state(self) -> State:
        """
        :return: The current state of this entity.
        """
        pass

    @current_state.setter
    @abstractmethod
    def current_state(self, state: State) -> None:
        """
        Sets the current state of this entity.

        :param state: The new state of this entity.
        """
        pass

    def restore_state(self, state_id: int, saved_file_dir: Optional[str] = None) -> None:
        """
        Restores the state of this entity from a saved state using the given state id.

        :param state_id: The unique id of the state.
        :param saved_file_dir: The directory where the file is saved.
        """
        if saved_file_dir is not None:
            self.restore_state_from_file(saved_file_dir, state_id)
        else:
            self.current_state = self.saved_states[state_id]

    def remove_saved_states(self) -> None:
        """
        Removes all saved states of this entity.
        """
        self._saved_states = {}


class WorldEntity(StateEntity, HasConcept, ABC):
    """
    A class that represents an entity of the world, such as an object or a link.
    """

    def __init__(self, _id: int, world: World, concept: Type[PhysicalObject] = PhysicalObject, parse_name: bool = True):
        StateEntity.__init__(self)
        self.id = _id
        self.world: World = world
        HasConcept.__init__(self, name=self.name, world=self.world, concept=concept, parse_name=parse_name)

    def reset_concepts(self):
        """
        Reset the concepts of this entity.
        """
        if not self.world.is_prospection_world and hasattr(self.ontology_individual, 'reload'):
            self.ontology_individual.reload()

    @property
    @abstractmethod
    def name(self) -> str:
        """
        :return: The name of this body.
        """
        ...

    @property
    @abstractmethod
    def parent_entity(self) -> Optional[WorldEntity]:
        """
        :return: The parent entity of this entity, if it has one.
        """
        pass

    def __eq__(self, other: WorldEntity) -> bool:
        """
        Check if this body is equal to another body.
        """
        if not isinstance(other, WorldEntity):
            return False
        return self.id == other.id and self.name == other.name and self.parent_entity == other.parent_entity

    def __hash__(self) -> int:
        return hash((self.id, self.name, self.parent_entity))


class PhysicalBody(WorldEntity, ABC):
    """
    A class that represents a physical body in the world that has some related physical properties.
    """

    def __init__(self, body_id: int, world: World, concept: Type[PhysicalObject] = PhysicalObject,
                 parse_name: bool = True):
        WorldEntity.__init__(self, body_id, world, concept, parse_name)

        self.local_transformer = LocalTransformer()
        self._is_translating: Optional[bool] = None
        self._is_rotating: Optional[bool] = None
        self._velocity: Optional[List[float]] = None
        self.ontology_lock: RLock = RLock()
        self.updated_containment_of_parts: bool = False
        self.latest_known_parts: Dict[str, PhysicalBody] = {}

    def reset_concepts(self):
        super().reset_concepts()
        self.contained_bodies = []
        for part in self.parts.values():
            part.reset_concepts()

    @property
    @abstractmethod
    def parts(self) -> Dict[str, PhysicalBody]:
        """
        :return: The parts of this body as a dictionary mapping the part name to the part.
        """
        ...

    def update_containment(self, excluded_bodies: Optional[List[PhysicalBody]] = None,
                           candidate_selection_method: AdjacentBodyMethod = AdjacentBodyMethod.ClosestPoints,
                           max_distance: float = 0.5) -> None:
        """
        Update the containment of the object by checking if it is contained in other bodies,
         excluding the given excluded bodies.

        :param excluded_bodies: The bodies that should be excluded from the containment check.
        :param candidate_selection_method: The method to select the candidates for the containment check.
        :param max_distance: The maximum distance from this body to other bodies to consider a body as a candidate.
        """
        excluded_bodies = [] if excluded_bodies is None else excluded_bodies
        excluded_bodies.append(self)
        if candidate_selection_method == AdjacentBodyMethod.ClosestPoints:
            bodies = self.get_adjacent_bodies_using_closest_points(max_distance)
        else:
            bodies = self.get_adjacent_bodies_using_rays(max_distance)
        for body in bodies:
            if body in excluded_bodies:
                continue
            if body.get_axis_aligned_bounding_box().contains_box(self.get_axis_aligned_bounding_box()):
                logdebug(f"{body.name} contains {self.name}")
                body.contained_bodies = [self]

    def get_adjacent_bodies_using_closest_points(self, max_distance: float = 0.5) -> List[PhysicalBody]:
        """
        Get the adjacent bodies of the body using the closest points between the bodies.

        :param max_distance: The maximum distance to consider a body as adjacent.
        :return: The bodies that are adjacent to this body if any.
        """
        closest_points = self.closest_points(max_distance)
        return closest_points.get_all_bodies(excluded=[self])

    def get_adjacent_bodies_using_rays(self, max_distance: float = 0.5) -> List[PhysicalBody]:
        """
        Cast rays in the 6 rays in all directions (+x, -x, +y, -y, +z,  and -z directions) to find the adjacent bodies
         of the body.

        :param max_distance: The max distance that the rays can travel.
        :return: The bodies that are adjacent to this body if any.
        """
        if max_distance <= 0:
            raise ValueError("The distance should be greater than zero.")

        rays_start, rays_end = self.cast_rays_in_all_directions(max_distance)
        rays_results = self.world.ray_test_batch(rays_start, rays_end)

        bodies_ids = set([(rr.obj_id, rr.link_id) for rr in rays_results if rr.intersected])

        bodies = [self.world.get_object_by_id(obj_id).get_link_by_id(link_id) for obj_id, link_id in bodies_ids]

        return bodies

    def cast_rays_in_all_directions(self, max_distance: float = 0.5) -> List[RayResult]:
        """
        Get the rays in all 6 directions (+x, -x, +y, -y, +z,  and -z directions).

        :param max_distance: The maximum distance the rays can travel.
        :return: The rays in all 6 directions.
        """
        bb = self.get_axis_aligned_bounding_box()
        origin = bb.origin
        min_, max_ = bb.get_min_max()

        rays_start, rays_end = [], []
        for i in range(3):
            i_rays_start, i_rays_end = self.get_axis_rays(origin, min_[i], max_[i], i, max_distance)
            rays_start.extend(i_rays_start)
            rays_end.extend(i_rays_end)

        return self.world.ray_test_batch(rays_start, rays_end)

    @staticmethod
    def get_axis_rays(origin: List[float], min_val: float, max_val: float, idx: int, max_distance: float = 0.5)\
            -> Tuple[List[List[float]], List[List[float]]]:
        """
        Get the rays in the given axis.

        :param origin: The origin of the rays.
        :param min_val: The start in the -ve direction of the axis.
        :param max_val: The start in the +ve direction of the axis.
        :param idx: The index of the direction/axis.
        :param max_distance: The maximum distance the rays can travel.
        """
        ray_left_start = [min_val if i == idx else origin[i] for i in range(3)]
        ray_left_end = [min_val - max_distance if i == idx else origin[i] for i in range(3)]
        ray_right_start = [max_val if i == idx else origin[i] for i in range(3)]
        ray_right_end = [max_val + max_distance if i == idx else origin[i] for i in range(3)]
        return [ray_left_start, ray_right_start], [ray_left_end, ray_right_end]

    def contains_body(self, body: PhysicalBody) -> bool:
        """
        Check if this body contains another body.

        :param body: The physical body to check if it is contained by this body.
        :return: True if the body contains the other body, otherwise False.
        """
        with self.ontology_lock:
            contained_bodies = self.contained_bodies
            return body in contained_bodies or (body.parent_entity and body.parent_entity in contained_bodies)

    @property
    def contained_bodies(self) -> List[PhysicalBody]:
        """
        :return: True if the object contains the other object, otherwise False.
        """
        with self.ontology_lock:
            self.world.ontology.reason()
            return [self.world.ontology.python_objects[phys_obj]
                    for phys_obj in self.ontology_individual.contains_object]

    @contained_bodies.setter
    def contained_bodies(self, bodies: List[PhysicalBody]) -> None:
        """
        Set the bodies that are contained by this body.

        :param bodies: The bodies that are contained in this body.
        """
        with self.ontology_lock:
            self.ontology_individual.contains_object = [body.ontology_individual for body in bodies]

    @abstractmethod
    def get_axis_aligned_bounding_box(self) -> AxisAlignedBoundingBox:
        """
        :return: The axis-aligned bounding box of this body.
        """
        ...

    @abstractmethod
    def get_rotated_bounding_box(self) -> RotatedBoundingBox:
        """
        :return: The rotated bounding box of this body.
        """
        ...

    def _plot_convex_hull(self):
        """
        Plot the convex hull of the geometry.
        """
        self.get_convex_hull().show()

    @abstractmethod
    def get_convex_hull(self) -> Geometry3D:
        """
        :return: The convex hull of this body.
        """
        ...

    @property
    def body_state(self) -> PhysicalBodyState:
        return PhysicalBodyState(self.pose.copy(), self.is_translating, self.is_rotating, copy(self.velocity)
                                 , self.world.conf.get_pose_tolerance())

    @body_state.setter
    def body_state(self, state: PhysicalBodyState) -> None:
        if self.body_state != state:
            self.pose = state.pose
            self.is_translating = state.is_translating
            self.is_rotating = state.is_rotating
            self.velocity = state.velocity

    @property
    def velocity(self) -> Optional[List[float]]:
        return self._velocity

    @velocity.setter
    def velocity(self, velocity: List[float]) -> None:
        self._velocity = velocity

    @property
    def is_translating(self) -> Optional[bool]:
        return self._is_translating

    @is_translating.setter
    def is_translating(self, is_translating: bool) -> None:
        self._is_translating = is_translating

    @property
    def is_rotating(self) -> Optional[bool]:
        return self._is_rotating

    @is_rotating.setter
    def is_rotating(self, is_rotating: bool) -> None:
        self._is_rotating = is_rotating

    @property
    def position(self) -> Point:
        """
        :return: A Point object containing the position of the link relative to the world frame.
        """
        return self.pose.position


    @property
    def orientation(self) -> Quaternion:
        """
        :return: A Quaternion object containing the orientation of the link relative to the world frame.
        """
        return self.pose.orientation

    @property
    def pose_as_list(self) -> List[List[float]]:
        """
        :return: A list containing the position and orientation of the link relative to the world frame.
        """
        return self.pose.to_list()

    @property
    def transform(self) -> TransformStamped:
        """
        The transform of this entity.

        :return: The transform of this entity.
        """
        return self.pose.to_transform_stamped(self.tf_frame)

    def update_transform(self, transform_time: Optional[Time] = None) -> None:
        """
        Update the transformation of this link at the given time.

        :param transform_time: The time at which the transformation should be updated.
        """
        self.local_transformer.update_transforms([self.transform], transform_time)

    @property
    @abstractmethod
    def pose(self) -> PoseStamped:
        """
        :return: A Pose object containing the pose of the link relative to the world frame.
        """
        ...

    @pose.setter
    @abstractmethod
    def pose(self, pose: PoseStamped) -> None:
        """
        Set the pose of this body.

        :param pose: The pose of this body.
        """
        ...

    @property
    @abstractmethod
    def tf_frame(self) -> str:
        """
        The tf frame of this entity.

        :return: The tf frame of this entity.
        """
        pass

    @property
    def contact_points(self) -> ContactPointsList:
        """
        :return: The contact points of this body with other physical bodies.
        """
        return self.world.get_body_contact_points(self)

    def get_contact_points_with_body(self, body: PhysicalBody) -> ContactPointsList:
        """
        :param body: The body to get the contact points with.
        :return: The contact points of this body with the given body.
        """
        return self.world.get_contact_points_between_two_bodies(self, body)

    def closest_points(self, max_distance: float) -> ClosestPointsList:
        """
        :param max_distance: The maximum distance to consider a body as close, only points closer than or equal to this
         distance will be returned.
        :return: The closest points of this body with other physical bodies within the given maximum distance.
        """
        return self.world.get_body_closest_points(self, max_distance)

    def get_closest_points_with_body(self, body: PhysicalBody, max_distance: float) -> ClosestPointsList:
        """
        :param body: The body to get the points with.
        :param max_distance: The maximum distance to consider a body as close, only points closer than or equal to this
         distance will be returned.
        :return: The closest points of this body with the given body within the given maximum distance.
        """
        return self.world.get_closest_points_between_two_bodies(self, body, max_distance)

    @property
    def is_moving(self) -> Optional[bool]:
        """
        :return: True if this body is moving, False if not, and None if not known.
        """
        if self.is_translating is not None or self.is_rotating is not None:
            return self.is_translating or self.is_rotating
        else:
            return None

    @property
    def is_stationary(self) -> Optional[bool]:
        """
        :return: True if this body is stationary, False otherwise.
        """
        return None if self.is_moving is None else not self.is_moving

    @property
    @abstractmethod
    def color(self) -> Union[Color, Dict[str, Color]]:
        """
        :return: A Color object containing the rgba_color of this body or a dictionary if the body is articulated.
        """
        ...

    @deprecated("Use color property setter instead")
    def set_color(self, color: Color) -> None:
        """
        Set the color of this body, could be rgb or rgba.

        :param color: The color as a list of floats, either rgb or rgba.
        """
        self.color = color

    @color.setter
    @abstractmethod
    def color(self, color: Color) -> None:
        """
        Set the color of this body, could be rgb or rgba.

        :param color: The color as a list of floats, either rgb or rgba.
        """
        ...

    def get_preferred_grasp_alignment(self) -> PreferredGraspAlignment:
        """
        Determines the preferred grasp alignment for an object based on its type.
        This includes the preferred axis, whether grasping from the top is preferred,
        and whether horizontal alignment (90° rotation around X) is preferred.

        :return: The preferred grasp alignment for the object.
        """
        object_type = self.ontology_concept

        try:
            pref_axis = object_type.has_preferred_alignment[0].has_preferred_axis[0].value
            sidegrasp_axis = AxisIdentifier.from_tuple(pref_axis)
            grasp_top = object_type.has_preferred_alignment[0].has_vertical_alignment[0].value
            grasp_horizontal = object_type.has_preferred_alignment[0].has_rotated_gripper[0].value
        except IndexError:
            sidegrasp_axis, grasp_top, grasp_horizontal = (None, False, False)

        preferred_alignment = PreferredGraspAlignment(sidegrasp_axis, grasp_top, grasp_horizontal)

        return preferred_alignment

    def calculate_grasp_descriptions(self, robot: Object) -> List[GraspDescription]:
        """
        Calculates the grasp configurations of an object relative to the robot based on orientation and position.

        This method determines the possible grasp configurations (side and top/bottom faces) of the object,
        taking into account the object's orientation, position, and whether horizontal alignment is preferred.

        :param robot: The robot for which the grasp configurations are being calculated.

        :return: A sorted list of GraspDescription instances representing all grasp permutations.
        """
        objectTmap = self.pose

        preferred_grasp_alignment = self.get_preferred_grasp_alignment()

        grasp_configs = objectTmap.calculate_grasp_descriptions(robot, preferred_grasp_alignment)

        return grasp_configs

    def get_grasp_pose(self, end_effector, grasp: GraspDescription) -> Pose:
        """
        Translates the grasp pose of the object using the desired grasp description and object knowledge.
        Leaves the orientation untouched.
        Returns the translated grasp pose.

        :param end_effector: The end effector that will be used to grasp the object.
        :param grasp: The desired grasp description.

        :return: The grasp pose of the object.
        """
        grasp_pose = self.pose.copy()

        if self.ontology_concept.has_preferred_alignment[0].has_rim_grasp[0].value:
            approach_axis = end_effector.get_approach_axis()
            approach_direction = grasp.approach_direction
            rim_direction = GraspDescription(approach_direction, None, False)
            rim_direction_index = approach_direction.value[0].value.index(1)
            rim_offset = self.get_rotated_bounding_box().dimensions[rim_direction_index] / 2
            grasp_pose.rotate_by_quaternion(end_effector.grasps[rim_direction])
            grasp_pose = LocalTransformer().translate_pose_along_local_axis(grasp_pose, approach_axis, -rim_offset)
            grasp_pose = Pose(grasp_pose.position_as_list(), self.orientation_as_list)

        return grasp_pose

    def get_approach_offset(self) -> float:
        """
        :return: The pre-grasp offset of the object. It is the largest dimension of the object divided by 2.
        """
        max_object_dimension = max(self.get_rotated_bounding_box().dimensions)
        return max_object_dimension / 2<|MERGE_RESOLUTION|>--- conflicted
+++ resolved
@@ -16,21 +16,13 @@
 from .mixins import HasConcept
 from ..local_transformer import LocalTransformer
 from ..ros import Time, logdebug
-<<<<<<< HEAD
 from .pose import GraspDescription, Vector3
-=======
-from .pose import GraspDescription, Pose
->>>>>>> 99c5a9ea
 from .grasp import PreferredGraspAlignment
 
 if TYPE_CHECKING:
     from ..datastructures.world import World
     from ..world_concepts.world_object import Object
-<<<<<<< HEAD
     from .pose import PoseStamped, GeoQuaternion as Quaternion, TransformStamped, Point
-=======
-    from .pose import GeoQuaternion as Quaternion, Transform, Point
->>>>>>> 99c5a9ea
 
 
 class StateEntity:
