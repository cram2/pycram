--- conflicted
+++ resolved
@@ -348,11 +348,7 @@
         max_z = max([box.max_z for box in bounding_boxes])
         return cls(min_x, min_y, min_z, max_x, max_y, max_z)
 
-<<<<<<< HEAD
     def shift_by(self, shift: Point) -> AxisAlignedBoundingBox:
-=======
-    def get_transformed_box(self, transform: Transform) -> AxisAlignedBoundingBox:
->>>>>>> 4416938d
         """
         Shift the axis-aligned bounding box by a given shift.
 
@@ -391,30 +387,7 @@
         """
         return cls(min_point[0], min_point[1], min_point[2], max_point[0], max_point[1], max_point[2], transform)
 
-<<<<<<< HEAD
     def get_points(self) -> List[Point]:
-=======
-    @classmethod
-    def from_axis_aligned_bounding_box(cls, axis_aligned_bounding_box: AxisAlignedBoundingBox,
-                                       transform: Transform) -> RotatedBoundingBox:
-        """
-        Set the rotated bounding box from an axis-aligned bounding box and a transformation.
-
-        :param axis_aligned_bounding_box: The axis-aligned bounding box.
-        :param transform: The transformation.
-        """
-        return cls(axis_aligned_bounding_box.min_x, axis_aligned_bounding_box.min_y, axis_aligned_bounding_box.min_z,
-                   axis_aligned_bounding_box.max_x, axis_aligned_bounding_box.max_y, axis_aligned_bounding_box.max_z,
-                   transform)
-
-    def get_points_list(self) -> List[List[float]]:
-        """
-        :return: The points of the rotated bounding box as a list of lists of floats.
-        """
-        return [[point.x, point.y, point.z] for point in self.get_points()]
-
-    def get_points(self, transform: Optional[Transform] = None) -> List[Point]:
->>>>>>> 4416938d
         """
         :return: The points of the rotated bounding box.
         """
