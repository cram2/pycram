from __future__ import annotations

import itertools
from abc import ABC, abstractmethod
from copy import deepcopy, copy
from dataclasses import dataclass, fields, field

import numpy as np
<<<<<<< HEAD
=======
import trimesh
from matplotlib import pyplot as plt
from random_events.variable import Continuous
from random_events.interval import closed
from random_events.product_algebra import SimpleEvent, Event
import plotly.graph_objects as go
>>>>>>> 146768bd
from typing_extensions import List, Optional, Tuple, Callable, Dict, Any, Union, TYPE_CHECKING, Sequence

from .enums import JointType, Shape, VirtualMobileBaseJointName
from .pose import Pose, Point, Transform
from ..validation.error_checkers import calculate_joint_position_error, is_error_acceptable

if TYPE_CHECKING:
    from ..description import Link
    from ..world_concepts.world_object import Object
    from ..world_concepts.constraints import Attachment
    from .world_entity import PhysicalBody


def get_point_as_list(point: Point) -> List[float]:
    """
    Return the point as a list.

    :param point: The point.
    :return: The point as a list
    """
    return [point.x, point.y, point.z]


@dataclass
class Color:
    """
    Dataclass for storing rgba_color as an RGBA value.
    The values are stored as floats between 0 and 1.
    The default rgba_color is white. 'A' stands for the opacity.
    """
    R: float = 1
    G: float = 1
    B: float = 1
    A: float = 1

    @classmethod
    def from_list(cls, color: List[float]):
        """
        Set the rgba_color from a list of RGBA values.

        :param color: The list of RGBA values
        """
        if len(color) == 3:
            return cls.from_rgb(color)
        elif len(color) == 4:
            return cls.from_rgba(color)
        else:
            raise ValueError("Color list must have 3 or 4 elements")

    @classmethod
    def from_rgb(cls, rgb: List[float]):
        """
        Set the rgba_color from a list of RGB values.

        :param rgb: The list of RGB values
        """
        return cls(rgb[0], rgb[1], rgb[2], 1)

    @classmethod
    def from_rgba(cls, rgba: List[float]):
        """
        Set the rgba_color from a list of RGBA values.

        :param rgba: The list of RGBA values
        """
        return cls(rgba[0], rgba[1], rgba[2], rgba[3])

    def get_rgba(self) -> List[float]:
        """
        Return the rgba_color as a list of RGBA values.

        :return: The rgba_color as a list of RGBA values
        """
        return [self.R, self.G, self.B, self.A]

    def get_rgb(self) -> List[float]:
        """
        Return the rgba_color as a list of RGB values.

        :return: The rgba_color as a list of RGB values
        """
        return [self.R, self.G, self.B]


@dataclass
class BoundingBox:
    """
    Dataclass for storing an axis-aligned bounding box.
    """
    min_x: float
    min_y: float
    min_z: float
    max_x: float
    max_y: float
    max_z: float

<<<<<<< HEAD
    def get_points_list(self) -> List[List[float]]:
=======
    @staticmethod
    def merge_multiple_bounding_boxes_into_mesh(bounding_boxes: List[BoundingBox],
                                                save_mesh_to: Optional[str] = None,
                                                use_random_events: bool = True,
                                                plot: bool = False) -> trimesh.parent.Geometry3D:
        """
        Merge multiple axis-aligned bounding boxes into a single mesh.

        :param bounding_boxes: The list of axis-aligned bounding boxes.
        :param save_mesh_to: The file path to save the mesh to.
        :param use_random_events: If True, use random events to compute the new shape, otherwise use pyvista.
        :param plot: If True, plot the mesh.
        :return: The mesh of the merged bounding boxes.
        """
        if use_random_events:
            x = Continuous("x")
            y = Continuous("y")
            z = Continuous("z")

            all_intervals = [(box.get_min(), box.get_max()) for box in bounding_boxes]
            event = Event()
            for min_point, max_point in all_intervals:
                new_event = SimpleEvent({x: closed(min_point[0], max_point[0]), y: closed(min_point[1], max_point[1]),
                                         z: closed(min_point[2], max_point[2])}).as_composite_set()
                event = event.union_with(new_event)
            if plot:
                fig = go.Figure(event.plot(), event.plotly_layout())
                fig.update_layout(title="Merged Bounding Boxes")
                fig.show()
            mesh = BoundingBox.get_mesh_from_event(event)
        else:
            mesh = BoundingBox.get_mesh_from_boxes(bounding_boxes)
        if plot:
            mesh.show()
            BoundingBox.plot_3d_points([mesh.vertices])
        if save_mesh_to is not None:
            mesh.export(save_mesh_to)
        return mesh

    @staticmethod
    def get_mesh_from_boxes(boxes: List[BoundingBox]) -> trimesh.parent.Geometry3D:
        """
        Get the mesh from the boxes

        :param boxes: The list of boxes
        :return: The mesh.
        """
        # for every atomic interval
        all_vertices = []
        all_faces = []
        for i, box in enumerate(boxes):
            # Create a 3D mesh trace for the rectangle
            all_vertices.extend(box.get_points_list())
            all_faces.extend((np.array(BoundingBox.get_box_faces()) + i * 8).tolist())
        return trimesh.Trimesh(np.array(all_vertices), np.array(all_faces))

    @staticmethod
    def get_mesh_from_event(event: Event) -> trimesh.parent.Geometry3D:
        """
        Get the mesh from the event.

        :param event: The event.
        :return: The mesh.
        """
        # form cartesian product of all intervals
        intervals = [value.simple_sets for simple_event in event.simple_sets for _, value in simple_event.items()]
        simple_events = list(itertools.product(*intervals))

        # for every atomic interval
        all_vertices = []
        all_faces = []
        for i, simple_event in enumerate(simple_events):
            x, y, z = 0, 1, 2
            for j in range(2):
                x, y, z = x + j*3, y + j*3, z + j*3
                # Create a 3D mesh trace for the rectangle
                all_vertices.extend([[simple_event[x].lower, simple_event[y].lower, simple_event[z].lower],
                                [simple_event[x].lower, simple_event[y].lower, simple_event[z].upper],
                                [simple_event[x].lower, simple_event[y].upper, simple_event[z].lower],
                                [simple_event[x].lower, simple_event[y].upper, simple_event[z].upper],
                                [simple_event[x].upper, simple_event[y].lower, simple_event[z].lower],
                                [simple_event[x].upper, simple_event[y].lower, simple_event[z].upper],
                                [simple_event[x].upper, simple_event[y].upper, simple_event[z].lower],
                                [simple_event[x].upper, simple_event[y].upper, simple_event[z].upper]])
                all_faces.extend((np.array(BoundingBox.get_box_faces()) + i*16 + j*8).tolist())
        return trimesh.Trimesh(np.array(all_vertices), np.array(all_faces))

    @staticmethod
    def get_box_faces() -> List[List[int]]:
        return [[0, 1, 2], [2, 3, 1], [4, 5, 6], [6, 7, 5],
                [0, 1, 4], [4, 5, 1], [2, 3, 6], [6, 7, 2],
                [0, 2, 4], [4, 6, 2], [1, 3, 5], [5, 7, 3]]

    @classmethod
    def from_min_max(cls, min_point: Sequence[float], max_point: Sequence[float]):
>>>>>>> 146768bd
        """
        :return: The points of the bounding box as a list of lists of floats.
        """
        return [[point.x, point.y, point.z] for point in self.get_points()]

    def get_points(self) -> List[Point]:
        """
        :return: The points of the bounding box as a list of Point instances.
        """
        return [Point(self.min_x, self.min_y, self.min_z),
                Point(self.min_x, self.min_y, self.max_z),
                Point(self.min_x, self.max_y, self.min_z),
                Point(self.min_x, self.max_y, self.max_z),
                Point(self.max_x, self.min_y, self.min_z),
                Point(self.max_x, self.min_y, self.max_z),
                Point(self.max_x, self.max_y, self.min_z),
                Point(self.max_x, self.max_y, self.max_z)]

    @property
    def origin(self) -> List[float]:
        return [(self.min_x + self.max_x) / 2, (self.min_y + self.max_y) / 2, (self.min_z + self.max_z) / 2]

    @property
    def base_origin(self) -> List[float]:
        center = self.origin
        return [center[0], center[1], self.min_z]

    @property
    def origin_point(self) -> Point:
        return Point(*self.origin)

    def get_points_list(self) -> List[List[float]]:
        """
        :return: The points of the bounding box as a list of lists of floats.
        """
        return [[point.x, point.y, point.z] for point in self.get_points()]

    def get_points(self) -> List[Point]:
        """
        :return: The points of the bounding box as a list of Point instances.
        """
        return [Point(self.min_x, self.min_y, self.min_z),
                Point(self.min_x, self.min_y, self.max_z),
                Point(self.min_x, self.max_y, self.min_z),
                Point(self.min_x, self.max_y, self.max_z),
                Point(self.max_x, self.min_y, self.min_z),
                Point(self.max_x, self.min_y, self.max_z),
                Point(self.max_x, self.max_y, self.min_z),
                Point(self.max_x, self.max_y, self.max_z)]

    def get_min_max_points(self) -> Tuple[Point, Point]:
        """
        :return: The axis-aligned bounding box as a tuple of minimum and maximum points
        """
        return self.get_min_point(), self.get_max_point()

    def get_min_point(self) -> Point:
        """
        :return: The axis-aligned bounding box as a minimum point
        """
        return Point(self.min_x, self.min_y, self.min_z)

    def get_max_point(self) -> Point:
        """
        :return: The axis-aligned bounding box as a maximum point
        """
        return Point(self.max_x, self.max_y, self.max_z)

    def get_min_max(self) -> Tuple[List[float], List[float]]:
        """
        :return: The axis-aligned bounding box as a tuple of minimum and maximum points
        """
        return self.get_min(), self.get_max()

    def get_min(self) -> List[float]:
        """
        :return: The minimum point of the axis-aligned bounding box
        """
        return [self.min_x, self.min_y, self.min_z]

    def get_max(self) -> List[float]:
        """
        :return: The maximum point of the axis-aligned bounding box
        """
        return [self.max_x, self.max_y, self.max_z]

    @property
    def width(self) -> float:
        return self.max_x - self.min_x

    @property
    def height(self) -> float:
        return self.max_z - self.min_z

    @property
    def depth(self) -> float:
        return self.max_y - self.min_y

    @staticmethod
    def plot_3d_points(list_of_points: List[np.ndarray]):
        fig = plt.figure()
        ax = fig.add_subplot(projection='3d')

        for points in list_of_points:
            color = np.random.rand(3, )
            ax.scatter(points[:, 0], points[:, 1], points[:, 2], c=color, marker='o')

        ax.set_xlabel('X Label')
        ax.set_ylabel('Y Label')
        ax.set_zlabel('Z Label')
        plt.xlim(0, 2)
        plt.ylim(0, 2)
        ax.set_zlim(0, 2)

        plt.show()


@dataclass
class AxisAlignedBoundingBox(BoundingBox):

    def get_rotated_box(self, transform: Transform) -> RotatedBoundingBox:
        """
        Apply a transformation to the axis-aligned bounding box and return the transformed axis-aligned bounding box.

        :return: The transformed axis-aligned bounding box
        """
        return RotatedBoundingBox.from_min_max(self.get_min(), self.get_max(), transform)

    @classmethod
    def from_origin_and_half_extents(cls, origin: Point, half_extents: Point):
        """
        Set the axis-aligned bounding box from the origin of the body and half the size.

        :param origin: The origin point
        :param half_extents: The half size of the bounding box.
        """
        min_point = [origin.x - half_extents.x, origin.y - half_extents.y, origin.z - half_extents.z]
        max_point = [origin.x + half_extents.x, origin.y + half_extents.y, origin.z + half_extents.z]
        return cls.from_min_max(min_point, max_point)

    @classmethod
    def from_multiple_bounding_boxes(cls, bounding_boxes: List[AxisAlignedBoundingBox]) -> AxisAlignedBoundingBox:
        """
        Set the axis-aligned bounding box from multiple axis-aligned bounding boxes.

        :param bounding_boxes: The list of axis-aligned bounding boxes.
        """
        min_x = min([box.min_x for box in bounding_boxes])
        min_y = min([box.min_y for box in bounding_boxes])
        min_z = min([box.min_z for box in bounding_boxes])
        max_x = max([box.max_x for box in bounding_boxes])
        max_y = max([box.max_y for box in bounding_boxes])
        max_z = max([box.max_z for box in bounding_boxes])
        return cls(min_x, min_y, min_z, max_x, max_y, max_z)

    def shift_by(self, shift: Point) -> AxisAlignedBoundingBox:
        """
        Shift the axis-aligned bounding box by a given shift.

        :param shift: The shift to apply
        :return: The shifted axis-aligned bounding box
        """
        return AxisAlignedBoundingBox(self.min_x + shift.x, self.min_y + shift.y, self.min_z + shift.z,
                                      self.max_x + shift.x, self.max_y + shift.y, self.max_z + shift.z)


@dataclass
class RotatedBoundingBox(BoundingBox):
    """
    Dataclass for storing a rotated bounding box.
    """
    def __init__(self, min_x: float, min_y: float, min_z: float, max_x: float, max_y: float, max_z: float,
                 transform: Optional[Transform] = None, points: Optional[List[Point]] = None):
        """
        Set the rotated bounding box from a minimum and maximum point.
        :param transform: The transformation
        :param points: The points of the rotated bounding box.
        """
        self.transform: Optional[Transform] = transform
        super().__init__(min_x, min_y, min_z, max_x, max_y, max_z)
        self._points: Optional[List[Point]] = points

    @classmethod
    def from_min_max(cls, min_point: Sequence[float], max_point: Sequence[float],
                     transform: Optional[Transform] = None):
        """
        Set the rotated bounding box from a minimum, maximum point, and a transformation.

        :param min_point: The minimum point
        :param max_point: The maximum point
        :param transform: The transformation
        """
        return cls(min_point[0], min_point[1], min_point[2], max_point[0], max_point[1], max_point[2], transform)

    def get_points(self) -> List[Point]:
        """
        :return: The points of the rotated bounding box.
        """
        points_array = np.array([[point.x, point.y, point.z] for point in super().get_points()])
        if self._points is None:
            transformed_points = self.transform.apply_transform_to_array_of_points(points_array).tolist()
            self._points = [Point(*point) for point in transformed_points]
        return self._points


@dataclass
class AxisAlignedBoundingBox(BoundingBox):

    def get_transformed_box(self, transform: Transform) -> 'AxisAlignedBoundingBox':
        """
        Apply a transformation to the axis-aligned bounding box and return the transformed axis-aligned bounding box.

        :param transform: The transformation to apply
        :return: The transformed axis-aligned bounding box
        """
        transformed_points = transform.apply_transform_to_array_of_points(np.array(self.get_min_max()))
        min_p = [min(transformed_points[:, i]) for i in range(3)]
        max_p = [max(transformed_points[:, i]) for i in range(3)]
        return AxisAlignedBoundingBox.from_min_max(min_p, max_p)

    @classmethod
    def from_min_max(cls, min_point: Sequence[float], max_point: Sequence[float]):
        """
        Set the axis-aligned bounding box from a minimum and maximum point.

        :param min_point: The minimum point
        :param max_point: The maximum point
        """
        return cls(min_point[0], min_point[1], min_point[2], max_point[0], max_point[1], max_point[2])


@dataclass
class RotatedBoundingBox(BoundingBox):
    """
    Dataclass for storing a rotated bounding box.
    """

    def __init__(self, min_x: float, min_y: float, min_z: float, max_x: float, max_y: float, max_z: float,
                 transform: Transform, points: Optional[List[Point]] = None):
        self.min_x, self.min_y, self.min_z = min_x, min_y, min_z
        self.max_x, self.max_y, self.max_z = max_x, max_y, max_z
        self.transform: Transform = transform
        self._points: Optional[List[Point]] = points

    @classmethod
    def from_min_max(cls, min_point: Sequence[float], max_point: Sequence[float], transform: Transform):
        """
        Set the rotated bounding box from a minimum, maximum point, and a transformation.

        :param min_point: The minimum point
        :param max_point: The maximum point
        :param transform: The transformation
        """
        return cls(min_point[0], min_point[1], min_point[2], max_point[0], max_point[1], max_point[2], transform)

    @classmethod
    def from_axis_aligned_bounding_box(cls, axis_aligned_bounding_box: AxisAlignedBoundingBox,
                                       transform: Transform) -> 'RotatedBoundingBox':
        """
        Set the rotated bounding box from an axis-aligned bounding box and a transformation.

        :param axis_aligned_bounding_box: The axis-aligned bounding box.
        :param transform: The transformation.
        """
        return cls(axis_aligned_bounding_box.min_x, axis_aligned_bounding_box.min_y, axis_aligned_bounding_box.min_z,
                   axis_aligned_bounding_box.max_x, axis_aligned_bounding_box.max_y, axis_aligned_bounding_box.max_z,
                   transform)

    def get_points_list(self) -> List[List[float]]:
        """
        :return: The points of the rotated bounding box as a list of lists of floats.
        """
        return [[point.x, point.y, point.z] for point in self.get_points()]

    def get_points(self, transform: Optional[Transform] = None) -> List[Point]:
        """
        :param transform: The transformation to apply to the points, if None the stored transformation is used.
        :return: The points of the rotated bounding box.
        """
        if (self._points is None) or (transform is not None):
            if transform is not None:
                self.transform = transform
            points_array = np.array([[self.min_x, self.min_y, self.min_z],
                                     [self.min_x, self.min_y, self.max_z],
                                     [self.min_x, self.max_y, self.min_z],
                                     [self.min_x, self.max_y, self.max_z],
                                     [self.max_x, self.min_y, self.min_z],
                                     [self.max_x, self.min_y, self.max_z],
                                     [self.max_x, self.max_y, self.min_z],
                                     [self.max_x, self.max_y, self.max_z]])
            transformed_points = self.transform.apply_transform_to_array_of_points(points_array).tolist()
            self._points = [Point(*point) for point in transformed_points]
        return self._points


@dataclass
class CollisionCallbacks:
    """
    Dataclass for storing the collision callbacks which are callables that get called when there is a collision
    or when a collision is no longer there.
    """
    on_collision_cb: Callable
    no_collision_cb: Optional[Callable] = None


@dataclass
class MultiBody:
    """
    Dataclass for storing the information of a multibody which consists of a base and multiple links with joints.
    """
    base_visual_shape_index: int
    base_pose: Pose
    link_visual_shape_indices: List[int]
    link_poses: List[Pose]
    link_masses: List[float]
    link_inertial_frame_poses: List[Pose]
    link_parent_indices: List[int]
    link_joint_types: List[JointType]
    link_joint_axis: List[Point]
    link_collision_shape_indices: List[int]


@dataclass
class VisualShape(ABC):
    """
    Abstract dataclass for storing the information of a visual shape.
    """
    rgba_color: Color
    visual_frame_position: List[float]

    @abstractmethod
    def shape_data(self) -> Dict[str, Any]:
        """
        :return: the shape data of the visual shape (e.g. half extents for a box, radius for a sphere) as a dictionary.
        """
        pass

    @property
    @abstractmethod
    def visual_geometry_type(self) -> Shape:
        """
        :return: The visual geometry type of the visual shape (e.g. box, sphere) as a Shape object.
        """
        pass

<<<<<<< HEAD
    @property
    def axis_aligned_bounding_box(self) -> AxisAlignedBoundingBox:
=======
    def get_axis_aligned_bounding_box(self) -> AxisAlignedBoundingBox:
>>>>>>> 146768bd
        """
        :return: The axis-aligned bounding box of the visual shape.
        """
        raise NotImplementedError


@dataclass
class BoxVisualShape(VisualShape):
    """
    Dataclass for storing the information of a box visual shape
    """
    half_extents: List[float]

    def shape_data(self) -> Dict[str, List[float]]:
        return {"halfExtents": self.half_extents}

    @property
    def visual_geometry_type(self) -> Shape:
        return Shape.BOX

    @property
    def size(self) -> List[float]:
        return self.half_extents

<<<<<<< HEAD
    @property
    def axis_aligned_bounding_box(self) -> AxisAlignedBoundingBox:
=======
    def get_axis_aligned_bounding_box(self) -> AxisAlignedBoundingBox:
>>>>>>> 146768bd
        """
        :return: The axis-aligned bounding box of the box visual shape.
        """
        return AxisAlignedBoundingBox(-self.half_extents[0], -self.half_extents[1], -self.half_extents[2],
                                      self.half_extents[0], self.half_extents[1], self.half_extents[2])


@dataclass
class SphereVisualShape(VisualShape):
    """
    Dataclass for storing the information of a sphere visual shape
    """
    radius: float

    def shape_data(self) -> Dict[str, float]:
        return {"radius": self.radius}

    @property
    def visual_geometry_type(self) -> Shape:
        return Shape.SPHERE

<<<<<<< HEAD
    @property
    def axis_aligned_bounding_box(self) -> AxisAlignedBoundingBox:
=======
    def get_axis_aligned_bounding_box(self) -> AxisAlignedBoundingBox:
>>>>>>> 146768bd
        """
        :return: The axis-aligned bounding box of the sphere visual shape.
        """
        return AxisAlignedBoundingBox(-self.radius, -self.radius, -self.radius, self.radius, self.radius, self.radius)


@dataclass
class CapsuleVisualShape(VisualShape):
    """
    Dataclass for storing the information of a capsule visual shape
    """
    radius: float
    length: float

    def shape_data(self) -> Dict[str, float]:
        return {"radius": self.radius, "length": self.length}

    @property
    def visual_geometry_type(self) -> Shape:
        return Shape.CAPSULE

<<<<<<< HEAD
    @property
    def axis_aligned_bounding_box(self) -> AxisAlignedBoundingBox:
=======
    def get_axis_aligned_bounding_box(self) -> AxisAlignedBoundingBox:
>>>>>>> 146768bd
        """
        :return: The axis-aligned bounding box of the capsule visual shape.
        """
        return AxisAlignedBoundingBox(-self.radius, -self.radius, -self.length / 2,
                                      self.radius, self.radius, self.length / 2)


@dataclass
class CylinderVisualShape(CapsuleVisualShape):
    """
    Dataclass for storing the information of a cylinder visual shape
    """

    @property
    def visual_geometry_type(self) -> Shape:
        return Shape.CYLINDER


@dataclass
class MeshVisualShape(VisualShape):
    """
    Dataclass for storing the information of a mesh visual shape
    """
    scale: List[float]
    file_name: str

    def shape_data(self) -> Dict[str, Union[List[float], str]]:
        return {"meshScale": self.scale, "meshFileName": self.file_name}

    @property
    def visual_geometry_type(self) -> Shape:
        return Shape.MESH

    def get_axis_aligned_bounding_box(self, file_path: Optional[str] = None) -> AxisAlignedBoundingBox:
        """
        :param file_path: An alternative file path.
        :return: The axis-aligned bounding box of the mesh visual shape.
        """
        mesh_file_path = file_path if file_path is not None else self.file_name
        mesh = trimesh.load(mesh_file_path)
        min_bound, max_bound = mesh.bounds
        return AxisAlignedBoundingBox.from_min_max(min_bound, max_bound)


@dataclass
class PlaneVisualShape(VisualShape):
    """
    Dataclass for storing the information of a plane visual shape
    """
    normal: List[float]

    def shape_data(self) -> Dict[str, List[float]]:
        return {"normal": self.normal}

    @property
    def visual_geometry_type(self) -> Shape:
        return Shape.PLANE


<<<<<<< HEAD
VisualShapeUnion = Union[BoxVisualShape, SphereVisualShape, CapsuleVisualShape, CylinderVisualShape, MeshVisualShape,
                         PlaneVisualShape]
=======
VisualShapeUnion = Union[BoxVisualShape, SphereVisualShape, CapsuleVisualShape,
                         CylinderVisualShape, MeshVisualShape, PlaneVisualShape]
>>>>>>> 146768bd


@dataclass
class State(ABC):
    """
    Abstract dataclass for storing the state of an entity (e.g. world, object, link, joint).
    """
    pass


@dataclass
class PhysicalBodyState(State):
    """
    Dataclass for storing the state of a physical body.
    """
    pose: Pose
    is_translating: bool
    is_rotating: bool
    velocity: List[float]
    acceptable_pose_error: Tuple[float, float] = (0.001, 0.001)
    acceptable_velocity_error: Tuple[float, float] = (0.001, 0.001)

    def __eq__(self, other: PhysicalBodyState):
        return (self.pose_is_almost_equal(other)
                and self.is_translating == other.is_translating
                and self.is_rotating == other.is_rotating
                and self.velocity_is_almost_equal(other)
                )

    def pose_is_almost_equal(self, other: PhysicalBodyState) -> bool:
        """
        Check if the pose of the object is almost equal to the pose of another object.

        :param other: The state of the other object.
        :return: True if the poses are almost equal, False otherwise.
        """
        return self.pose.almost_equal(other.pose, other.acceptable_pose_error[0], other.acceptable_pose_error[1])

    def velocity_is_almost_equal(self, other: PhysicalBodyState) -> bool:
        """
        Check if the velocity of the object is almost equal to the velocity of another object.

        :param other: The state of the other object.
        :return: True if the velocities are almost equal, False otherwise.
        """
        if self.velocity is None or other.velocity is None:
            return self.velocity == other.velocity
        return (self.vector_is_almost_equal(self.velocity[:3], other.velocity[:3], self.acceptable_velocity_error[0])
                and self.vector_is_almost_equal(self.velocity[3:], other.velocity[3:], self.acceptable_velocity_error[1]))

    @staticmethod
    def vector_is_almost_equal(vector1: List[float], vector2: List[float], acceptable_error: float) -> bool:
        """
        Check if the vector is almost equal to another vector.

        :param vector1: The first vector.
        :param vector2: The second vector.
        :param acceptable_error: The acceptable error.
        :return: True if the vectors are almost equal, False otherwise.
        """
        return np.all(np.array(vector1) - np.array(vector2) <= acceptable_error)

    def __copy__(self):
        return PhysicalBodyState(pose=self.pose.copy(),
                                 is_translating=self.is_translating, is_rotating=self.is_rotating,
                                 velocity=self.velocity.copy(),
                                 acceptable_pose_error=deepcopy(self.acceptable_pose_error),
                                 acceptable_velocity_error=deepcopy(self.acceptable_velocity_error))


@dataclass
class LinkState(State):
    """
    Dataclass for storing the state of a link.
    """
    body_state: PhysicalBodyState
    constraint_ids: Dict[Link, int]

    def __eq__(self, other: LinkState):
        return (self.body_state == other.body_state
                and self.all_constraints_exist(other)
                and self.all_constraints_are_equal(other))

    def all_constraints_exist(self, other: LinkState) -> bool:
        """
        Check if all constraints exist in the other link state.

        :param other: The state of the other link.
        :return: True if all constraints exist, False otherwise.
        """
        return (all([cid_k in other.constraint_ids.keys() for cid_k in self.constraint_ids.keys()])
                and len(self.constraint_ids.keys()) == len(other.constraint_ids.keys()))

    def all_constraints_are_equal(self, other: LinkState) -> bool:
        """
        Check if all constraints are equal to the ones in the other link state.

        :param other: The state of the other link.
        :return: True if all constraints are equal, False otherwise.
        """
        return all([cid == other_cid for cid, other_cid in zip(self.constraint_ids.values(),
                                                               other.constraint_ids.values())])

    def __copy__(self):
        return LinkState(copy(self.body_state), constraint_ids=copy(self.constraint_ids))


@dataclass
class JointState(State):
    """
    Dataclass for storing the state of a joint.
    """
    position: float
    acceptable_error: float

    def __eq__(self, other: JointState):
        error = calculate_joint_position_error(self.position, other.position)
        return is_error_acceptable(error, other.acceptable_error)

    def __copy__(self):
        return JointState(position=self.position, acceptable_error=self.acceptable_error)


@dataclass
class ObjectState(State):
    """
    Dataclass for storing the state of an object.
    """
    body_state: PhysicalBodyState
    attachments: Dict[Object, Attachment]
    link_states: Dict[int, LinkState]
    joint_states: Dict[int, JointState]

    def __eq__(self, other: ObjectState):
        return (self.body_state == other.body_state
                and self.all_attachments_exist(other) and self.all_attachments_are_equal(other)
                and self.link_states == other.link_states
                and self.joint_states == other.joint_states)

    @property
    def pose(self) -> Pose:
        return self.body_state.pose

    def all_attachments_exist(self, other: ObjectState) -> bool:
        """
        Check if all attachments exist in the other object state.

        :param other: The state of the other object.
        :return: True if all attachments exist, False otherwise.
        """
        return (all([att_k in other.attachments.keys() for att_k in self.attachments.keys()])
                and len(self.attachments.keys()) == len(other.attachments.keys()))

    def all_attachments_are_equal(self, other: ObjectState) -> bool:
        """
        Check if all attachments are equal to the ones in the other object state.

        :param other: The state of the other object.
        :return: True if all attachments are equal, False otherwise
        """
        return all([att == other_att for att, other_att in zip(self.attachments.values(), other.attachments.values())])

    def __copy__(self):
        return ObjectState(body_state=self.body_state.copy(), attachments=copy(self.attachments),
                           link_states=copy(self.link_states),
                           joint_states=copy(self.joint_states))


@dataclass
class WorldState(State):
    """
    Dataclass for storing the state of the world.
    """
    object_states: Dict[str, ObjectState]
    simulator_state_id: Optional[int] = None

    def __eq__(self, other: WorldState):
        return (self.simulator_state_is_equal(other) and self.all_objects_exist(other)
                and self.all_objects_states_are_equal(other))

    def simulator_state_is_equal(self, other: WorldState) -> bool:
        """
        Check if the simulator state is equal to the simulator state of another world state.

        :param other: The state of the other world.
        :return: True if the simulator states are equal, False otherwise.
        """
        return self.simulator_state_id == other.simulator_state_id

    def all_objects_exist(self, other: WorldState) -> bool:
        """
        Check if all objects exist in the other world state.

        :param other: The state of the other world.
        :return: True if all objects exist, False otherwise.
        """
        return (all([obj_name in other.object_states.keys() for obj_name in self.object_states.keys()])
                and len(self.object_states.keys()) == len(other.object_states.keys()))

    def all_objects_states_are_equal(self, other: WorldState) -> bool:
        """
        Check if all object states are equal to the ones in the other world state.

        :param other: The state of the other world.
        :return: True if all object states are equal, False otherwise.
        """
        return all([obj_state == other_obj_state
                    for obj_state, other_obj_state in zip(self.object_states.values(),
                                                          other.object_states.values())])

    def __copy__(self):
        return WorldState(object_states=deepcopy(self.object_states),
                          simulator_state_id=self.simulator_state_id
                          )


@dataclass
class LateralFriction:
    """
    Dataclass for storing the information of the lateral friction.
    """
    lateral_friction: float
    lateral_friction_direction: List[float]


@dataclass
class ContactPoint:
    """
    Dataclass for storing the information of a contact point between two bodies.
    """
<<<<<<< HEAD
    link_a: Link
    link_b: Link
    position_on_object_a: Optional[List[float]] = None
    position_on_object_b: Optional[List[float]] = None
    normal_on_b: Optional[List[float]] = None  # the contact normal vector on object b pointing towards object a
=======
    body_a: PhysicalBody
    body_b: PhysicalBody
    position_on_body_a: Optional[List[float]] = None
    position_on_body_b: Optional[List[float]] = None
    normal_on_body_b: Optional[List[float]] = None  # the contact normal vector on object b pointing towards object a
>>>>>>> 146768bd
    distance: Optional[float] = None  # distance between the two objects (+ve for separation, -ve for penetration)
    normal_force: Optional[List[float]] = None  # normal force applied during last step simulation
    lateral_friction_1: Optional[LateralFriction] = None
    lateral_friction_2: Optional[LateralFriction] = None
<<<<<<< HEAD
=======

    @property
    def normal(self) -> List[float]:
        return self.normal_on_body_b
>>>>>>> 146768bd

    def __str__(self):
        return f"ContactPoint: {self.body_a.name} - {self.body_b.name}"

    def __repr__(self):
        return self.__str__()


ClosestPoint = ContactPoint
"""
The closest point between two objects which has the same structure as ContactPoint.
"""


class ContactPointsList(list):
    """
    A list of contact points.
    """

<<<<<<< HEAD
    def get_links_that_got_removed(self, previous_points: 'ContactPointsList') -> List[Link]:
=======
    def get_bodies_that_got_removed(self, previous_points: ContactPointsList) -> List[PhysicalBody]:
>>>>>>> 146768bd
        """
        Return the bodies that are not in the current points list but were in the initial points list.

        :param previous_points: The initial points list.
        :return: A list of bodies that got removed.
        """
        initial_bodies_in_contact = previous_points.get_bodies_in_contact()
        current_bodies_in_contact = self.get_bodies_in_contact()
        return [body for body in initial_bodies_in_contact if body not in current_bodies_in_contact]

    def get_bodies_in_contact(self) -> List[PhysicalBody]:
        """
        Get the bodies in contact.

        :return: A list of bodies that are in contact.
        """
        return [point.body_b for point in self]

    def check_if_two_objects_are_in_contact(self, obj_a: Object, obj_b: Object) -> bool:
        """
        Check if two objects are in contact.

        :param obj_a: An instance of the Object class that represents the first object.
        :param obj_b: An instance of the Object class that represents the second object.
        :return: True if the objects are in contact, False otherwise.
        """
        return (any([self.is_body_in_object(point.body_b, obj_b)
                     and self.is_body_in_object(point.body_a, obj_a) for point in self]) or
                any([self.is_body_in_object(point.body_a, obj_b)
                     and self.is_body_in_object(point.body_b, obj_a) for point in self]))

    @staticmethod
    def is_body_in_object(body: PhysicalBody, obj: Object) -> bool:
        """
        Check if the body belongs to the object.

        :param body: The body.
        :param obj: The object.
        :return: True if the body belongs to the object, False otherwise.
        """
        return body in list(obj.links.values()) or body == obj

    def get_normals_of_object(self, obj: Object) -> List[List[float]]:
        """
        Get the normals of the object.

        :param obj: An instance of the Object class that represents the object.
        :return: A list of float vectors that represent the normals of the object.
        """
        return self.get_points_of_object(obj).get_normals()

    def get_normals(self) -> List[List[float]]:
        """
        Get the normals of the points.

        :return: A list of float vectors that represent the normals of the contact points.
        """
        return [point.normal_on_body_b for point in self]

    def get_links_in_contact_of_object(self, obj: Object) -> List[PhysicalBody]:
        """
        Get the links in contact of the object.

        :param obj: An instance of the Object class that represents the object.
        :return: A list of Link instances that represent the links in contact of the object.
        """
        return [point.body_b for point in self if point.body_b.parent_entity == obj]

    def get_points_of_object(self, obj: Object) -> ContactPointsList:
        """
        Get the points of the object.

        :param obj: An instance of the Object class that represents the object that the points are related to.
        :return: A ContactPointsList instance that represents the contact points of the object.
        """
        return ContactPointsList([point for point in self if self.is_body_in_object(point.body_b, obj)])

    def get_points_of_link(self, link: Link) -> ContactPointsList:
        """
        Get the points of the link.

        :param link: An instance of the Link class that represents the link that the points are related to.
        :return: A ContactPointsList instance that represents the contact points of the link.
        """
        return self.get_points_of_body(link)

    def get_points_of_body(self, body: PhysicalBody) -> ContactPointsList:
        """
        Get the points of the body.

        :param body: An instance of the PhysicalBody class that represents the body that the points are related to.
        :return: A ContactPointsList instance that represents the contact points of the body.
        """
        return ContactPointsList([point for point in self if body == point.body_b])

    def get_objects_that_got_removed(self, previous_points: ContactPointsList) -> List[Object]:
        """
        Return the object that is not in the current points list but was in the initial points list.

        :param previous_points: The initial points list.
        :return: A list of Object instances that represent the objects that got removed.
        """
        initial_objects_in_contact = previous_points.get_objects_that_have_points()
        current_objects_in_contact = self.get_objects_that_have_points()
        return [obj for obj in initial_objects_in_contact if obj not in current_objects_in_contact]

    def get_new_objects(self, previous_points: ContactPointsList) -> List[Object]:
        """
        Return the object that is not in the initial points list but is in the current points list.

        :param previous_points: The initial points list.
        :return: A list of Object instances that represent the new objects.
        """
        initial_objects_in_contact = previous_points.get_objects_that_have_points()
        current_objects_in_contact = self.get_objects_that_have_points()
        return [obj for obj in current_objects_in_contact if obj not in initial_objects_in_contact]

    def is_object_in_the_list(self, obj: Object) -> bool:
        """
        Check if the object is one of the objects that have points in the list.

        :param obj: An instance of the Object class that represents the object.
        :return: True if the object is in the list, False otherwise.
        """
        return obj in self.get_objects_that_have_points()

    def get_names_of_objects_that_have_points(self) -> List[str]:
        """
        Return the names of the objects that have points in the list.

        :return: A list of strings that represent the names of the objects that have points in the list.
        """
        return [obj.name for obj in self.get_objects_that_have_points()]

    def get_objects_that_have_points(self) -> List[Object]:
        """
        Return the objects that have points in the list.

        :return: A list of Object instances that represent the objects that have points in the list.
        """
        return list({point.body_b.parent_entity for point in self})

    def __str__(self):
        return f"ContactPointsList: {', '.join([point.__str__() for point in self])}"

    def __repr__(self):
        return self.__str__()


ClosestPointsList = ContactPointsList
"""
The list of closest points which has same structure as ContactPointsList.
"""


@dataclass
class TextAnnotation:
    """
    Dataclass for storing text annotations that can be displayed in the simulation.
    """
    text: str
    position: List[float]
    id: int
    color: Color = Color(0, 0, 0, 1)
    size: float = 0.1


@dataclass
class VirtualJoint:
    """
    A virtual (not real) joint that is most likely used for simulation purposes.
    """
    name: str
    type_: JointType
    axes: Optional[Point] = None

    @property
    def type(self):
        return self.type_

    @property
    def is_virtual(self):
        return True

    def __hash__(self):
        return hash(self.name)


@dataclass
class VirtualMobileBaseJoints:
    """
    Dataclass for storing the names, types and axes of the virtual mobile base joints of a mobile robot.
    """

    translation_x: Optional[VirtualJoint] = VirtualJoint(VirtualMobileBaseJointName.LINEAR_X.value,
                                                         JointType.PRISMATIC,
                                                         Point(1, 0, 0))
    translation_y: Optional[VirtualJoint] = VirtualJoint(VirtualMobileBaseJointName.LINEAR_Y.value,
                                                         JointType.PRISMATIC,
                                                         Point(0, 1, 0))
    angular_z: Optional[VirtualJoint] = VirtualJoint(VirtualMobileBaseJointName.ANGULAR_Z.value,
                                                     JointType.REVOLUTE,
                                                     Point(0, 0, 1))

    @property
    def names(self) -> List[str]:
        """
        Return the names of the virtual mobile base joints.
        """
        return [getattr(self, field.name).name for field in fields(self)]

    def get_types(self) -> Dict[str, JointType]:
        """
        Return the joint types of the virtual mobile base joints.
        """
        return {getattr(self, field.name).name: getattr(self, field.name).type_ for field in fields(self)}

    def get_axes(self) -> Dict[str, Point]:
        """
        Return the axes (i.e. The axis on which the joint moves) of the virtual mobile base joints.
        """
        return {getattr(self, field.name).name: getattr(self, field.name).axes for field in fields(self)}


@dataclass
class MultiverseMetaData:
    """Meta data for the Multiverse Client, the simulation_name should be non-empty and unique for each simulation"""
    world_name: str = "world"
    simulation_name: str = "cram"
    length_unit: str = "m"
    angle_unit: str = "rad"
    mass_unit: str = "kg"
    time_unit: str = "s"
    handedness: str = "rhs"


@dataclass
class RayResult:
    """
    A dataclass to store the ray result. The ray result contains the body name that the ray intersects with and the
    distance from the ray origin to the intersection point.
    """
    body_name: str
    distance: float

    def intersected(self) -> bool:
        """
        Check if the ray intersects with a body.
        return: Whether the ray intersects with a body.
        """
        return self.distance >= 0 and self.body_name != ""


@dataclass
class MultiverseObjectContactData:
    """
    A dataclass to store all the contact data returned from Multiverse for a single object.
    """
    body_names: List[str]
    data: List[MultiverseContactPoint]


@dataclass
class MultiverseContactPoint:
    """
    A dataclass to store all the contact data returned from Multiverse for a single object.
    """
<<<<<<< HEAD
    position: List[float]
    normal: List[float]
=======
    body_1: str
    body_2: str
    position: List[float]
    normal: List[float]


@dataclass
class ReasoningResult:
    """
    Result of a reasoning result of knowledge source
    """
    success: bool
    reasoned_parameter: Dict[str, Any] = field(default_factory=dict)
>>>>>>> 146768bd
<|MERGE_RESOLUTION|>--- conflicted
+++ resolved
@@ -6,15 +6,12 @@
 from dataclasses import dataclass, fields, field
 
 import numpy as np
-<<<<<<< HEAD
-=======
 import trimesh
 from matplotlib import pyplot as plt
 from random_events.variable import Continuous
 from random_events.interval import closed
 from random_events.product_algebra import SimpleEvent, Event
 import plotly.graph_objects as go
->>>>>>> 146768bd
 from typing_extensions import List, Optional, Tuple, Callable, Dict, Any, Union, TYPE_CHECKING, Sequence
 
 from .enums import JointType, Shape, VirtualMobileBaseJointName
@@ -111,9 +108,6 @@
     max_y: float
     max_z: float
 
-<<<<<<< HEAD
-    def get_points_list(self) -> List[List[float]]:
-=======
     @staticmethod
     def merge_multiple_bounding_boxes_into_mesh(bounding_boxes: List[BoundingBox],
                                                 save_mesh_to: Optional[str] = None,
@@ -209,7 +203,28 @@
 
     @classmethod
     def from_min_max(cls, min_point: Sequence[float], max_point: Sequence[float]):
->>>>>>> 146768bd
+        """
+        Set the axis-aligned bounding box from a minimum and maximum point.
+
+        :param min_point: The minimum point
+        :param max_point: The maximum point
+        """
+        return cls(min_point[0], min_point[1], min_point[2], max_point[0], max_point[1], max_point[2])
+
+    @property
+    def origin(self) -> List[float]:
+        return [(self.min_x + self.max_x) / 2, (self.min_y + self.max_y) / 2, (self.min_z + self.max_z) / 2]
+
+    @property
+    def base_origin(self) -> List[float]:
+        center = self.origin
+        return [center[0], center[1], self.min_z]
+
+    @property
+    def origin_point(self) -> Point:
+        return Point(*self.origin)
+
+    def get_points_list(self) -> List[List[float]]:
         """
         :return: The points of the bounding box as a list of lists of floats.
         """
@@ -228,38 +243,6 @@
                 Point(self.max_x, self.max_y, self.min_z),
                 Point(self.max_x, self.max_y, self.max_z)]
 
-    @property
-    def origin(self) -> List[float]:
-        return [(self.min_x + self.max_x) / 2, (self.min_y + self.max_y) / 2, (self.min_z + self.max_z) / 2]
-
-    @property
-    def base_origin(self) -> List[float]:
-        center = self.origin
-        return [center[0], center[1], self.min_z]
-
-    @property
-    def origin_point(self) -> Point:
-        return Point(*self.origin)
-
-    def get_points_list(self) -> List[List[float]]:
-        """
-        :return: The points of the bounding box as a list of lists of floats.
-        """
-        return [[point.x, point.y, point.z] for point in self.get_points()]
-
-    def get_points(self) -> List[Point]:
-        """
-        :return: The points of the bounding box as a list of Point instances.
-        """
-        return [Point(self.min_x, self.min_y, self.min_z),
-                Point(self.min_x, self.min_y, self.max_z),
-                Point(self.min_x, self.max_y, self.min_z),
-                Point(self.min_x, self.max_y, self.max_z),
-                Point(self.max_x, self.min_y, self.min_z),
-                Point(self.max_x, self.min_y, self.max_z),
-                Point(self.max_x, self.max_y, self.min_z),
-                Point(self.max_x, self.max_y, self.max_z)]
-
     def get_min_max_points(self) -> Tuple[Point, Point]:
         """
         :return: The axis-aligned bounding box as a tuple of minimum and maximum points
@@ -410,96 +393,6 @@
         """
         points_array = np.array([[point.x, point.y, point.z] for point in super().get_points()])
         if self._points is None:
-            transformed_points = self.transform.apply_transform_to_array_of_points(points_array).tolist()
-            self._points = [Point(*point) for point in transformed_points]
-        return self._points
-
-
-@dataclass
-class AxisAlignedBoundingBox(BoundingBox):
-
-    def get_transformed_box(self, transform: Transform) -> 'AxisAlignedBoundingBox':
-        """
-        Apply a transformation to the axis-aligned bounding box and return the transformed axis-aligned bounding box.
-
-        :param transform: The transformation to apply
-        :return: The transformed axis-aligned bounding box
-        """
-        transformed_points = transform.apply_transform_to_array_of_points(np.array(self.get_min_max()))
-        min_p = [min(transformed_points[:, i]) for i in range(3)]
-        max_p = [max(transformed_points[:, i]) for i in range(3)]
-        return AxisAlignedBoundingBox.from_min_max(min_p, max_p)
-
-    @classmethod
-    def from_min_max(cls, min_point: Sequence[float], max_point: Sequence[float]):
-        """
-        Set the axis-aligned bounding box from a minimum and maximum point.
-
-        :param min_point: The minimum point
-        :param max_point: The maximum point
-        """
-        return cls(min_point[0], min_point[1], min_point[2], max_point[0], max_point[1], max_point[2])
-
-
-@dataclass
-class RotatedBoundingBox(BoundingBox):
-    """
-    Dataclass for storing a rotated bounding box.
-    """
-
-    def __init__(self, min_x: float, min_y: float, min_z: float, max_x: float, max_y: float, max_z: float,
-                 transform: Transform, points: Optional[List[Point]] = None):
-        self.min_x, self.min_y, self.min_z = min_x, min_y, min_z
-        self.max_x, self.max_y, self.max_z = max_x, max_y, max_z
-        self.transform: Transform = transform
-        self._points: Optional[List[Point]] = points
-
-    @classmethod
-    def from_min_max(cls, min_point: Sequence[float], max_point: Sequence[float], transform: Transform):
-        """
-        Set the rotated bounding box from a minimum, maximum point, and a transformation.
-
-        :param min_point: The minimum point
-        :param max_point: The maximum point
-        :param transform: The transformation
-        """
-        return cls(min_point[0], min_point[1], min_point[2], max_point[0], max_point[1], max_point[2], transform)
-
-    @classmethod
-    def from_axis_aligned_bounding_box(cls, axis_aligned_bounding_box: AxisAlignedBoundingBox,
-                                       transform: Transform) -> 'RotatedBoundingBox':
-        """
-        Set the rotated bounding box from an axis-aligned bounding box and a transformation.
-
-        :param axis_aligned_bounding_box: The axis-aligned bounding box.
-        :param transform: The transformation.
-        """
-        return cls(axis_aligned_bounding_box.min_x, axis_aligned_bounding_box.min_y, axis_aligned_bounding_box.min_z,
-                   axis_aligned_bounding_box.max_x, axis_aligned_bounding_box.max_y, axis_aligned_bounding_box.max_z,
-                   transform)
-
-    def get_points_list(self) -> List[List[float]]:
-        """
-        :return: The points of the rotated bounding box as a list of lists of floats.
-        """
-        return [[point.x, point.y, point.z] for point in self.get_points()]
-
-    def get_points(self, transform: Optional[Transform] = None) -> List[Point]:
-        """
-        :param transform: The transformation to apply to the points, if None the stored transformation is used.
-        :return: The points of the rotated bounding box.
-        """
-        if (self._points is None) or (transform is not None):
-            if transform is not None:
-                self.transform = transform
-            points_array = np.array([[self.min_x, self.min_y, self.min_z],
-                                     [self.min_x, self.min_y, self.max_z],
-                                     [self.min_x, self.max_y, self.min_z],
-                                     [self.min_x, self.max_y, self.max_z],
-                                     [self.max_x, self.min_y, self.min_z],
-                                     [self.max_x, self.min_y, self.max_z],
-                                     [self.max_x, self.max_y, self.min_z],
-                                     [self.max_x, self.max_y, self.max_z]])
             transformed_points = self.transform.apply_transform_to_array_of_points(points_array).tolist()
             self._points = [Point(*point) for point in transformed_points]
         return self._points
@@ -555,12 +448,7 @@
         """
         pass
 
-<<<<<<< HEAD
-    @property
-    def axis_aligned_bounding_box(self) -> AxisAlignedBoundingBox:
-=======
     def get_axis_aligned_bounding_box(self) -> AxisAlignedBoundingBox:
->>>>>>> 146768bd
         """
         :return: The axis-aligned bounding box of the visual shape.
         """
@@ -585,12 +473,7 @@
     def size(self) -> List[float]:
         return self.half_extents
 
-<<<<<<< HEAD
-    @property
-    def axis_aligned_bounding_box(self) -> AxisAlignedBoundingBox:
-=======
     def get_axis_aligned_bounding_box(self) -> AxisAlignedBoundingBox:
->>>>>>> 146768bd
         """
         :return: The axis-aligned bounding box of the box visual shape.
         """
@@ -612,12 +495,7 @@
     def visual_geometry_type(self) -> Shape:
         return Shape.SPHERE
 
-<<<<<<< HEAD
-    @property
-    def axis_aligned_bounding_box(self) -> AxisAlignedBoundingBox:
-=======
     def get_axis_aligned_bounding_box(self) -> AxisAlignedBoundingBox:
->>>>>>> 146768bd
         """
         :return: The axis-aligned bounding box of the sphere visual shape.
         """
@@ -639,12 +517,7 @@
     def visual_geometry_type(self) -> Shape:
         return Shape.CAPSULE
 
-<<<<<<< HEAD
-    @property
-    def axis_aligned_bounding_box(self) -> AxisAlignedBoundingBox:
-=======
     def get_axis_aligned_bounding_box(self) -> AxisAlignedBoundingBox:
->>>>>>> 146768bd
         """
         :return: The axis-aligned bounding box of the capsule visual shape.
         """
@@ -704,13 +577,8 @@
         return Shape.PLANE
 
 
-<<<<<<< HEAD
-VisualShapeUnion = Union[BoxVisualShape, SphereVisualShape, CapsuleVisualShape, CylinderVisualShape, MeshVisualShape,
-                         PlaneVisualShape]
-=======
 VisualShapeUnion = Union[BoxVisualShape, SphereVisualShape, CapsuleVisualShape,
                          CylinderVisualShape, MeshVisualShape, PlaneVisualShape]
->>>>>>> 146768bd
 
 
 @dataclass
@@ -941,30 +809,19 @@
     """
     Dataclass for storing the information of a contact point between two bodies.
     """
-<<<<<<< HEAD
-    link_a: Link
-    link_b: Link
-    position_on_object_a: Optional[List[float]] = None
-    position_on_object_b: Optional[List[float]] = None
-    normal_on_b: Optional[List[float]] = None  # the contact normal vector on object b pointing towards object a
-=======
     body_a: PhysicalBody
     body_b: PhysicalBody
     position_on_body_a: Optional[List[float]] = None
     position_on_body_b: Optional[List[float]] = None
     normal_on_body_b: Optional[List[float]] = None  # the contact normal vector on object b pointing towards object a
->>>>>>> 146768bd
     distance: Optional[float] = None  # distance between the two objects (+ve for separation, -ve for penetration)
     normal_force: Optional[List[float]] = None  # normal force applied during last step simulation
     lateral_friction_1: Optional[LateralFriction] = None
     lateral_friction_2: Optional[LateralFriction] = None
-<<<<<<< HEAD
-=======
 
     @property
     def normal(self) -> List[float]:
         return self.normal_on_body_b
->>>>>>> 146768bd
 
     def __str__(self):
         return f"ContactPoint: {self.body_a.name} - {self.body_b.name}"
@@ -984,11 +841,7 @@
     A list of contact points.
     """
 
-<<<<<<< HEAD
-    def get_links_that_got_removed(self, previous_points: 'ContactPointsList') -> List[Link]:
-=======
     def get_bodies_that_got_removed(self, previous_points: ContactPointsList) -> List[PhysicalBody]:
->>>>>>> 146768bd
         """
         Return the bodies that are not in the current points list but were in the initial points list.
 
@@ -1243,23 +1096,10 @@
 
 
 @dataclass
-class MultiverseObjectContactData:
+class MultiverseContactPoint:
     """
     A dataclass to store all the contact data returned from Multiverse for a single object.
     """
-    body_names: List[str]
-    data: List[MultiverseContactPoint]
-
-
-@dataclass
-class MultiverseContactPoint:
-    """
-    A dataclass to store all the contact data returned from Multiverse for a single object.
-    """
-<<<<<<< HEAD
-    position: List[float]
-    normal: List[float]
-=======
     body_1: str
     body_2: str
     position: List[float]
@@ -1272,5 +1112,4 @@
     Result of a reasoning result of knowledge source
     """
     success: bool
-    reasoned_parameter: Dict[str, Any] = field(default_factory=dict)
->>>>>>> 146768bd
+    reasoned_parameter: Dict[str, Any] = field(default_factory=dict)