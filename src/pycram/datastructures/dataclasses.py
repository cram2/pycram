--- conflicted
+++ resolved
@@ -20,18 +20,12 @@
 from typing_extensions import List, Optional, Tuple, Callable, Dict, Any, Union, TYPE_CHECKING, Sequence, Self, \
     deprecated, Type
 
-<<<<<<< HEAD
 from pycrap.ontologies import PhysicalObject
-from .enums import JointType, Shape, VirtualMobileBaseJointName
+from .enums import JointType, Shape, VirtualMobileBaseJointName, Grasp, AxisIdentifier
 from .pose import Pose, Point, Transform
 from ..orm.base import ProcessMetaData
-from ..ros import logwarn
-=======
-from .enums import JointType, Shape, VirtualMobileBaseJointName, Grasp, AxisIdentifier
-from .pose import Pose, Point, Transform
 from ..ros import logwarn, logwarn_once
 from ..utils import classproperty
->>>>>>> baeb0b8d
 from ..validation.error_checkers import calculate_joint_position_error, is_error_acceptable
 from ..orm.object_designator import Object as ORMObject
 
