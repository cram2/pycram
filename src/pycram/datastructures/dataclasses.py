from __future__ import annotations

import itertools
from abc import ABC, abstractmethod
from copy import deepcopy, copy
from dataclasses import dataclass, fields, field

import numpy as np
import plotly.graph_objects as go
import trimesh
from matplotlib import pyplot as plt
<<<<<<< HEAD
from random_events.variable import Continuous
from random_events.interval import closed, SimpleInterval, Bound
from random_events.product_algebra import SimpleEvent, Event
import plotly.graph_objects as go
from typing_extensions import List, Optional, Tuple, Callable, Dict, Any, Union, TYPE_CHECKING, Sequence, Self
=======
from random_events.interval import closed
from random_events.product_algebra import SimpleEvent, Event
from random_events.variable import Continuous
from typing_extensions import List, Optional, Tuple, Callable, Dict, Any, Union, TYPE_CHECKING, Sequence, deprecated
>>>>>>> 488f022a

from .enums import JointType, Shape, VirtualMobileBaseJointName
from .pose import Pose, Point, Transform
from ..validation.error_checkers import calculate_joint_position_error, is_error_acceptable

if TYPE_CHECKING:
    from ..description import Link
    from ..world_concepts.world_object import Object
    from ..world_concepts.constraints import Attachment
    from .world_entity import PhysicalBody


def get_point_as_list(point: Point) -> List[float]:
    """
    Return the point as a list.

    :param point: The point.
    :return: The point as a list
    """
    return [point.x, point.y, point.z]


@dataclass
class Color:
    """
    Dataclass for storing rgba_color as an RGBA value.
    The values are stored as floats between 0 and 1.
    The default rgba_color is white. 'A' stands for the opacity.
    """
    R: float = 1
    G: float = 1
    B: float = 1
    A: float = 1

    @classmethod
    def from_list(cls, color: List[float]):
        """
        Set the rgba_color from a list of RGBA values.

        :param color: The list of RGBA values
        """
        if len(color) == 3:
            return cls.from_rgb(color)
        elif len(color) == 4:
            return cls.from_rgba(color)
        else:
            raise ValueError("Color list must have 3 or 4 elements")

    @classmethod
    def from_rgb(cls, rgb: List[float]):
        """
        Set the rgba_color from a list of RGB values.

        :param rgb: The list of RGB values
        """
        return cls(rgb[0], rgb[1], rgb[2], 1)

    @classmethod
    def from_rgba(cls, rgba: List[float]):
        """
        Set the rgba_color from a list of RGBA values.

        :param rgba: The list of RGBA values
        """
        return cls(rgba[0], rgba[1], rgba[2], rgba[3])

    def get_rgba(self) -> List[float]:
        """
        Return the rgba_color as a list of RGBA values.

        :return: The rgba_color as a list of RGBA values
        """
        return [self.R, self.G, self.B, self.A]

    def get_rgb(self) -> List[float]:
        """
        Return the rgba_color as a list of RGB values.

        :return: The rgba_color as a list of RGB values
        """
        return [self.R, self.G, self.B]


@dataclass
class BoundingBox:
    """
    Dataclass for storing an axis-aligned bounding box.

    An axis aligned bounding box is the cartesian product of the three closed intervals
    [min_x, max_x] x [min_y, max_y] x [min_z, max_z].

    Set-Algebraic operations are possible by converting the bounding box to a random event.
    """

    min_x: float
    """
    The minimum x-coordinate of the bounding box.
    """

    min_y: float
    """
    The minimum y-coordinate of the bounding box.
    """

    min_z: float
    """
    The minimum z-coordinate of the bounding box.
    """

    max_x: float
    """
    The maximum x-coordinate of the bounding box.
    """

    max_y: float
    """
    The maximum y-coordinate of the bounding box.
    """

    max_z: float
    """
    The maximum z-coordinate of the bounding box.
    """

    x_variable = Continuous("x")
    """
    The x variable for the random-events interface.
    """

    y_variable = Continuous("y")
    """
    The y variable for the random-events interface.
    """

    z_variable = Continuous("z")
    """
    The z variable for the random-events interface.
    """

    def __hash__(self):
        # The hash should be this since comparing those via hash is checking if those are the same and not just equal
        return id(self)

    @property
    def x_interval(self) -> SimpleInterval:
        """
        :return: The x interval of the bounding box.
        """
        return SimpleInterval(self.min_x, self.max_x, Bound.CLOSED, Bound.CLOSED)

    @property
    def y_interval(self) -> SimpleInterval:
        """
        :return: The y interval of the bounding box.
        """
        return SimpleInterval(self.min_y, self.max_y, Bound.CLOSED, Bound.CLOSED)

    @property
    def z_interval(self) -> SimpleInterval:
        """
        :return: The z interval of the bounding box.
        """
        return SimpleInterval(self.min_z, self.max_z, Bound.CLOSED, Bound.CLOSED)

    @property
    def simple_event(self) -> SimpleEvent:
        """
        :return: The bounding box as a random event.
        """
        return SimpleEvent({self.x_variable: self.x_interval,
                            self.y_variable: self.y_interval,
                            self.z_variable: self.z_interval})

    @classmethod
    def from_simple_event(cls, simple_event: SimpleEvent):
        """
        Create a list of bounding boxes from a simple random event.

        :param simple_event: The random event.
        :return: The list of bounding boxes.
        """
        result = []
        for x, y, z in itertools.product(simple_event[cls.x_variable].simple_sets,
                                         simple_event[cls.y_variable].simple_sets,
                                         simple_event[cls.z_variable].simple_sets):
            result.append(cls(x.lower, y.lower, z.lower, x.upper, y.upper, z.upper))
        return result

    @classmethod
    def from_event(cls, event: Event) -> List[Self]:
        """
        Create a list of bounding boxes from a random event.

        :param event: The random event.
        :return: The list of bounding boxes.
        """
        return [box for simple_event in event.simple_sets for box in cls.from_simple_event(simple_event)]

    def intersection_with(self, other: BoundingBox) -> Optional[BoundingBox]:
        """
        Compute the intersection of two bounding boxes.

        :param other: The other bounding box.
        :return: The intersection of the two bounding boxes or None if they do not intersect.
        """
        result = self.simple_event.intersection_with(other.simple_event)
        if result.is_empty():
            return None
        return self.__class__.from_simple_event(result)[0]

    def contains(self, x: float, y: float, z: float):
        """
        Check if the bounding box contains a point.

        :param x: The x-coordinate of the point.
        :param y: The y-coordinate of the point.
        :param z: The z-coordinate of the point.
        :return: True if the bounding box contains the point, False otherwise.
        """
        return self.simple_event.contains((x, y, z))

    @classmethod
    def merge_multiple_bounding_boxes_into_mesh(cls, bounding_boxes: List[BoundingBox],
                                                save_mesh_to: Optional[str] = None,
                                                use_random_events: bool = True,
                                                plot: bool = False) -> trimesh.parent.Geometry3D:
        """
        Merge multiple axis-aligned bounding boxes into a single mesh.

        :param bounding_boxes: The list of axis-aligned bounding boxes.
        :param save_mesh_to: The file path to save the mesh to.
        :param use_random_events: If True, use random events to compute the new shape, otherwise use pyvista.
        :param plot: If True, plot the mesh.
        :return: The mesh of the merged bounding boxes.
        """
        if use_random_events:

            all_intervals = [(box.get_min(), box.get_max()) for box in bounding_boxes]
            event = None
            for min_point, max_point in all_intervals:
                new_event = SimpleEvent({cls.x_variable: closed(min_point[0], max_point[0]),
                                         cls.y_variable: closed(min_point[1], max_point[1]),
                                         cls.z_variable: closed(min_point[2], max_point[2])}).as_composite_set()
                # TODO fix this when random events is fixed.
                if event:
                    event = event.__deepcopy__().union_with(new_event)
                else:
                    event = new_event
            if plot:
                fig = go.Figure(event.plot(), event.plotly_layout())
                fig.update_layout(title="Merged Bounding Boxes")
                fig.show()
            mesh = BoundingBox.get_mesh_from_event(event)
        else:
            mesh = BoundingBox.get_mesh_from_boxes(bounding_boxes)
        if plot:
            mesh.show()
            BoundingBox.plot_3d_points([mesh.vertices])
        if save_mesh_to is not None:
            mesh.export(save_mesh_to)
        return mesh

    @staticmethod
    def get_mesh_from_boxes(boxes: List[BoundingBox]) -> trimesh.parent.Geometry3D:
        """
        Get the mesh from the boxes

        :param boxes: The list of boxes
        :return: The mesh.
        """
        # for every atomic interval
        all_vertices = []
        all_faces = []
        for i, box in enumerate(boxes):
            # Create a 3D mesh trace for the rectangle
            all_vertices.extend(box.get_points_list())
            all_faces.extend((np.array(BoundingBox.get_box_faces()) + i * 8).tolist())
        return trimesh.Trimesh(np.array(all_vertices), np.array(all_faces))

    @staticmethod
    def get_mesh_from_event(event: Event) -> trimesh.parent.Geometry3D:
        """
        Get the mesh from the event.

        :param event: The event.
        :return: The mesh.
        """
        # form cartesian product of all intervals
        intervals = [value.simple_sets for simple_event in event.simple_sets for _, value in simple_event.items()]
        simple_events = list(itertools.product(*intervals))

        # for every atomic interval
        all_vertices = []
        all_faces = []
        for i, simple_event in enumerate(simple_events):
            x, y, z = 0, 1, 2
            for j in range(2):
                x, y, z = x + j * 3, y + j * 3, z + j * 3
                # Create a 3D mesh trace for the rectangle
                all_vertices.extend([[simple_event[x].lower, simple_event[y].lower, simple_event[z].lower],
                                     [simple_event[x].lower, simple_event[y].lower, simple_event[z].upper],
                                     [simple_event[x].lower, simple_event[y].upper, simple_event[z].lower],
                                     [simple_event[x].lower, simple_event[y].upper, simple_event[z].upper],
                                     [simple_event[x].upper, simple_event[y].lower, simple_event[z].lower],
                                     [simple_event[x].upper, simple_event[y].lower, simple_event[z].upper],
                                     [simple_event[x].upper, simple_event[y].upper, simple_event[z].lower],
                                     [simple_event[x].upper, simple_event[y].upper, simple_event[z].upper]])
                all_faces.extend((np.array(BoundingBox.get_box_faces()) + i * 16 + j * 8).tolist())
        return trimesh.Trimesh(np.array(all_vertices), np.array(all_faces))

    @staticmethod
    def get_box_faces() -> List[List[int]]:
        return [[0, 1, 2], [2, 3, 1], [4, 5, 6], [6, 7, 5],
                [0, 1, 4], [4, 5, 1], [2, 3, 6], [6, 7, 2],
                [0, 2, 4], [4, 6, 2], [1, 3, 5], [5, 7, 3]]

    @classmethod
    def from_min_max(cls, min_point: Sequence[float], max_point: Sequence[float]):
        """
        Set the axis-aligned bounding box from a minimum and maximum point.

        :param min_point: The minimum point
        :param max_point: The maximum point
        """
        return cls(min_point[0], min_point[1], min_point[2], max_point[0], max_point[1], max_point[2])

    @property
    def origin(self) -> List[float]:
        return [(self.min_x + self.max_x) / 2, (self.min_y + self.max_y) / 2, (self.min_z + self.max_z) / 2]

    @property
    def base_origin(self) -> List[float]:
        center = self.origin
        return [center[0], center[1], self.min_z]

    @property
    def origin_point(self) -> Point:
        return Point(*self.origin)

    def get_points_list(self) -> List[List[float]]:
        """
        :return: The points of the bounding box as a list of lists of floats.
        """
        return [[point.x, point.y, point.z] for point in self.get_points()]

    def get_points(self) -> List[Point]:
        """
        :return: The points of the bounding box as a list of Point instances.
        """
        return [Point(self.min_x, self.min_y, self.min_z),
                Point(self.min_x, self.min_y, self.max_z),
                Point(self.min_x, self.max_y, self.min_z),
                Point(self.min_x, self.max_y, self.max_z),
                Point(self.max_x, self.min_y, self.min_z),
                Point(self.max_x, self.min_y, self.max_z),
                Point(self.max_x, self.max_y, self.min_z),
                Point(self.max_x, self.max_y, self.max_z)]

    def get_min_max_points(self) -> Tuple[Point, Point]:
        """
        :return: The axis-aligned bounding box as a tuple of minimum and maximum points
        """
        return self.get_min_point(), self.get_max_point()

    def get_min_point(self) -> Point:
        """
        :return: The axis-aligned bounding box as a minimum point
        """
        return Point(self.min_x, self.min_y, self.min_z)

    def get_max_point(self) -> Point:
        """
        :return: The axis-aligned bounding box as a maximum point
        """
        return Point(self.max_x, self.max_y, self.max_z)

    def get_min_max(self) -> Tuple[List[float], List[float]]:
        """
        :return: The axis-aligned bounding box as a tuple of minimum and maximum points
        """
        return self.get_min(), self.get_max()

    def get_min(self) -> List[float]:
        """
        :return: The minimum point of the axis-aligned bounding box
        """
        return [self.min_x, self.min_y, self.min_z]

    def get_max(self) -> List[float]:
        """
        :return: The maximum point of the axis-aligned bounding box
        """
        return [self.max_x, self.max_y, self.max_z]

    def enlarge(self, min_x: float = 0., min_y:float = 0, min_z: float = 0,
                max_x: float = 0., max_y: float = 0., max_z: float = 0.):
        """
        Enlarge the axis-aligned bounding box by a given amount in-place.
        :param min_x: The amount to enlarge the minimum x-coordinate
        :param min_y: The amount to enlarge the minimum y-coordinate
        :param min_z: The amount to enlarge the minimum z-coordinate
        :param max_x: The amount to enlarge the maximum x-coordinate
        :param max_y: The amount to enlarge the maximum y-coordinate
        :param max_z: The amount to enlarge the maximum z-coordinate
        """
        self.min_x -= min_x
        self.min_y -= min_y
        self.min_z -= min_z
        self.max_x += max_x
        self.max_y += max_y
        self.max_z += max_z

    def enlarge_all(self, amount: float):
        """
        Enlarge the axis-aligned bounding box in all dimensions by a given amount in-place.

        :param amount: The amount to enlarge the bounding box
        """
        self.enlarge(amount, amount, amount,
                     amount, amount, amount)

    @property
    def width(self) -> float:
        return self.max_x - self.min_x

    @property
    def height(self) -> float:
        return self.max_z - self.min_z

    @property
    def depth(self) -> float:
        return self.max_y - self.min_y

    @staticmethod
    def plot_3d_points(list_of_points: List[np.ndarray]):
        fig = plt.figure()
        ax = fig.add_subplot(projection='3d')

        for points in list_of_points:
            color = np.random.rand(3, )
            ax.scatter(points[:, 0], points[:, 1], points[:, 2], c=color, marker='o')

        ax.set_xlabel('X Label')
        ax.set_ylabel('Y Label')
        ax.set_zlabel('Z Label')
        plt.xlim(0, 2)
        plt.ylim(0, 2)
        ax.set_zlim(0, 2)

        plt.show()

@dataclass
class AxisAlignedBoundingBox(BoundingBox):

    def get_rotated_box(self, transform: Transform) -> RotatedBoundingBox:
        """
        Apply a transformation to the axis-aligned bounding box and return the transformed axis-aligned bounding box.

        :return: The transformed axis-aligned bounding box
        """
        return RotatedBoundingBox.from_min_max(self.get_min(), self.get_max(), transform)

    @classmethod
    def from_origin_and_half_extents(cls, origin: Point, half_extents: Point):
        """
        Set the axis-aligned bounding box from the origin of the body and half the size.

        :param origin: The origin point
        :param half_extents: The half size of the bounding box.
        """
        min_point = [origin.x - half_extents.x, origin.y - half_extents.y, origin.z - half_extents.z]
        max_point = [origin.x + half_extents.x, origin.y + half_extents.y, origin.z + half_extents.z]
        return cls.from_min_max(min_point, max_point)

    @classmethod
    def from_multiple_bounding_boxes(cls, bounding_boxes: List[AxisAlignedBoundingBox]) -> AxisAlignedBoundingBox:
        """
        Set the axis-aligned bounding box from multiple axis-aligned bounding boxes.

        :param bounding_boxes: The list of axis-aligned bounding boxes.
        """
        min_x = min([box.min_x for box in bounding_boxes])
        min_y = min([box.min_y for box in bounding_boxes])
        min_z = min([box.min_z for box in bounding_boxes])
        max_x = max([box.max_x for box in bounding_boxes])
        max_y = max([box.max_y for box in bounding_boxes])
        max_z = max([box.max_z for box in bounding_boxes])
        return cls(min_x, min_y, min_z, max_x, max_y, max_z)

    def shift_by(self, shift: Point) -> AxisAlignedBoundingBox:
        """
        Shift the axis-aligned bounding box by a given shift.

        :param shift: The shift to apply
        :return: The shifted axis-aligned bounding box
        """
        return AxisAlignedBoundingBox(self.min_x + shift.x, self.min_y + shift.y, self.min_z + shift.z,
                                      self.max_x + shift.x, self.max_y + shift.y, self.max_z + shift.z)


@dataclass
class RotatedBoundingBox(BoundingBox):
    """
    Dataclass for storing a rotated bounding box.
    """

    def __init__(self, min_x: float, min_y: float, min_z: float, max_x: float, max_y: float, max_z: float,
                 transform: Optional[Transform] = None, points: Optional[List[Point]] = None):
        """
        Set the rotated bounding box from a minimum and maximum point.
        :param transform: The transformation
        :param points: The points of the rotated bounding box.
        """
        self.transform: Optional[Transform] = transform
        super().__init__(min_x, min_y, min_z, max_x, max_y, max_z)
        self._points: Optional[List[Point]] = points

    @classmethod
    def from_min_max(cls, min_point: Sequence[float], max_point: Sequence[float],
                     transform: Optional[Transform] = None):
        """
        Set the rotated bounding box from a minimum, maximum point, and a transformation.

        :param min_point: The minimum point
        :param max_point: The maximum point
        :param transform: The transformation
        """
        return cls(min_point[0], min_point[1], min_point[2], max_point[0], max_point[1], max_point[2], transform)

    def get_points(self) -> List[Point]:
        """
        :return: The points of the rotated bounding box.
        """
        points_array = np.array([[point.x, point.y, point.z] for point in super().get_points()])
        if self._points is None:
            transformed_points = self.transform.apply_transform_to_array_of_points(points_array).tolist()
            self._points = [Point(*point) for point in transformed_points]
        return self._points


@dataclass
class CollisionCallbacks:
    """
    Dataclass for storing the collision callbacks which are callables that get called when there is a collision
    or when a collision is no longer there.
    """
    on_collision_cb: Callable
    no_collision_cb: Optional[Callable] = None


@dataclass
class MultiBody:
    """
    Dataclass for storing the information of a multibody which consists of a base and multiple links with joints.
    """
    base_visual_shape_index: int
    base_pose: Pose
    link_visual_shape_indices: List[int]
    link_poses: List[Pose]
    link_masses: List[float]
    link_inertial_frame_poses: List[Pose]
    link_parent_indices: List[int]
    link_joint_types: List[JointType]
    link_joint_axis: List[Point]
    link_collision_shape_indices: List[int]


@dataclass
class VisualShape(ABC):
    """
    Abstract dataclass for storing the information of a visual shape.
    """
    rgba_color: Color
    visual_frame_position: List[float]

    @abstractmethod
    def shape_data(self) -> Dict[str, Any]:
        """
        :return: the shape data of the visual shape (e.g. half extents for a box, radius for a sphere) as a dictionary.
        """
        pass

    @property
    @abstractmethod
    def visual_geometry_type(self) -> Shape:
        """
        :return: The visual geometry type of the visual shape (e.g. box, sphere) as a Shape object.
        """
        pass

    def get_axis_aligned_bounding_box(self) -> AxisAlignedBoundingBox:
        """
        :return: The axis-aligned bounding box of the visual shape.
        """
        raise NotImplementedError


@dataclass
class BoxVisualShape(VisualShape):
    """
    Dataclass for storing the information of a box visual shape
    """
    half_extents: List[float]

    def shape_data(self) -> Dict[str, List[float]]:
        return {"halfExtents": self.half_extents}

    @property
    def visual_geometry_type(self) -> Shape:
        return Shape.BOX

    @property
    def size(self) -> List[float]:
        return self.half_extents

    def get_axis_aligned_bounding_box(self) -> AxisAlignedBoundingBox:
        """
        :return: The axis-aligned bounding box of the box visual shape.
        """
        return AxisAlignedBoundingBox(-self.half_extents[0], -self.half_extents[1], -self.half_extents[2],
                                      self.half_extents[0], self.half_extents[1], self.half_extents[2])


@dataclass
class SphereVisualShape(VisualShape):
    """
    Dataclass for storing the information of a sphere visual shape
    """
    radius: float

    def shape_data(self) -> Dict[str, float]:
        return {"radius": self.radius}

    @property
    def visual_geometry_type(self) -> Shape:
        return Shape.SPHERE

    def get_axis_aligned_bounding_box(self) -> AxisAlignedBoundingBox:
        """
        :return: The axis-aligned bounding box of the sphere visual shape.
        """
        return AxisAlignedBoundingBox(-self.radius, -self.radius, -self.radius, self.radius, self.radius, self.radius)


@dataclass
class CapsuleVisualShape(VisualShape):
    """
    Dataclass for storing the information of a capsule visual shape
    """
    radius: float
    length: float

    def shape_data(self) -> Dict[str, float]:
        return {"radius": self.radius, "length": self.length}

    @property
    def visual_geometry_type(self) -> Shape:
        return Shape.CAPSULE

    def get_axis_aligned_bounding_box(self) -> AxisAlignedBoundingBox:
        """
        :return: The axis-aligned bounding box of the capsule visual shape.
        """
        return AxisAlignedBoundingBox(-self.radius, -self.radius, -self.length / 2,
                                      self.radius, self.radius, self.length / 2)


@dataclass
class CylinderVisualShape(CapsuleVisualShape):
    """
    Dataclass for storing the information of a cylinder visual shape
    """

    @property
    def visual_geometry_type(self) -> Shape:
        return Shape.CYLINDER


@dataclass
class MeshVisualShape(VisualShape):
    """
    Dataclass for storing the information of a mesh visual shape
    """
    scale: List[float]
    file_name: str

    def shape_data(self) -> Dict[str, Union[List[float], str]]:
        return {"meshScale": self.scale, "meshFileName": self.file_name}

    @property
    def visual_geometry_type(self) -> Shape:
        return Shape.MESH

    def get_axis_aligned_bounding_box(self, file_path: Optional[str] = None) -> AxisAlignedBoundingBox:
        """
        :param file_path: An alternative file path.
        :return: The axis-aligned bounding box of the mesh visual shape.
        """
        mesh_file_path = file_path if file_path is not None else self.file_name
        mesh = trimesh.load(mesh_file_path)
        min_bound, max_bound = mesh.bounds
        return AxisAlignedBoundingBox.from_min_max(min_bound, max_bound)


@dataclass
class PlaneVisualShape(VisualShape):
    """
    Dataclass for storing the information of a plane visual shape
    """
    normal: List[float]

    def shape_data(self) -> Dict[str, List[float]]:
        return {"normal": self.normal}

    @property
    def visual_geometry_type(self) -> Shape:
        return Shape.PLANE


VisualShapeUnion = Union[BoxVisualShape, SphereVisualShape, CapsuleVisualShape,
CylinderVisualShape, MeshVisualShape, PlaneVisualShape]


@dataclass
class State(ABC):
    """
    Abstract dataclass for storing the state of an entity (e.g. world, object, link, joint).
    """
    pass


@dataclass
class PhysicalBodyState(State):
    """
    Dataclass for storing the state of a physical body.
    """
    pose: Pose
    is_translating: bool
    is_rotating: bool
    velocity: List[float]
    acceptable_pose_error: Tuple[float, float] = (0.001, 0.001)
    acceptable_velocity_error: Tuple[float, float] = (0.001, 0.001)

    def __eq__(self, other: PhysicalBodyState):
        return (self.pose_is_almost_equal(other)
                and self.is_translating == other.is_translating
                and self.is_rotating == other.is_rotating
                and self.velocity_is_almost_equal(other)
                )

    def pose_is_almost_equal(self, other: PhysicalBodyState) -> bool:
        """
        Check if the pose of the object is almost equal to the pose of another object.

        :param other: The state of the other object.
        :return: True if the poses are almost equal, False otherwise.
        """
        return self.pose.almost_equal(other.pose, other.acceptable_pose_error[0], other.acceptable_pose_error[1])

    def velocity_is_almost_equal(self, other: PhysicalBodyState) -> bool:
        """
        Check if the velocity of the object is almost equal to the velocity of another object.

        :param other: The state of the other object.
        :return: True if the velocities are almost equal, False otherwise.
        """
        if self.velocity is None or other.velocity is None:
            return self.velocity == other.velocity
        return (self.vector_is_almost_equal(self.velocity[:3], other.velocity[:3], self.acceptable_velocity_error[0])
                and self.vector_is_almost_equal(self.velocity[3:], other.velocity[3:],
                                                self.acceptable_velocity_error[1]))

    @staticmethod
    def vector_is_almost_equal(vector1: List[float], vector2: List[float], acceptable_error: float) -> bool:
        """
        Check if the vector is almost equal to another vector.

        :param vector1: The first vector.
        :param vector2: The second vector.
        :param acceptable_error: The acceptable error.
        :return: True if the vectors are almost equal, False otherwise.
        """
        return np.all(np.array(vector1) - np.array(vector2) <= acceptable_error)

    def __copy__(self):
        return PhysicalBodyState(pose=self.pose.copy(),
                                 is_translating=self.is_translating, is_rotating=self.is_rotating,
                                 velocity=self.velocity.copy(),
                                 acceptable_pose_error=deepcopy(self.acceptable_pose_error),
                                 acceptable_velocity_error=deepcopy(self.acceptable_velocity_error))


@dataclass
class LinkState(State):
    """
    Dataclass for storing the state of a link.
    """
    body_state: PhysicalBodyState
    constraint_ids: Dict[Link, int]

    def __eq__(self, other: LinkState):
        return (self.body_state == other.body_state
                and self.all_constraints_exist(other)
                and self.all_constraints_are_equal(other))

    def all_constraints_exist(self, other: LinkState) -> bool:
        """
        Check if all constraints exist in the other link state.

        :param other: The state of the other link.
        :return: True if all constraints exist, False otherwise.
        """
        return (all([cid_k in other.constraint_ids.keys() for cid_k in self.constraint_ids.keys()])
                and len(self.constraint_ids.keys()) == len(other.constraint_ids.keys()))

    def all_constraints_are_equal(self, other: LinkState) -> bool:
        """
        Check if all constraints are equal to the ones in the other link state.

        :param other: The state of the other link.
        :return: True if all constraints are equal, False otherwise.
        """
        return all([cid == other_cid for cid, other_cid in zip(self.constraint_ids.values(),
                                                               other.constraint_ids.values())])

    def __copy__(self):
        return LinkState(copy(self.body_state), constraint_ids=copy(self.constraint_ids))


@dataclass
class JointState(State):
    """
    Dataclass for storing the state of a joint.
    """
    position: float
    acceptable_error: float

    def __eq__(self, other: JointState):
        error = calculate_joint_position_error(self.position, other.position)
        return is_error_acceptable(error, other.acceptable_error)

    def __copy__(self):
        return JointState(position=self.position, acceptable_error=self.acceptable_error)


@dataclass
class ObjectState(State):
    """
    Dataclass for storing the state of an object.
    """
    body_state: PhysicalBodyState
    attachments: Dict[Object, Attachment]
    link_states: Dict[int, LinkState]
    joint_states: Dict[int, JointState]

    def __eq__(self, other: ObjectState):
        return (self.body_state == other.body_state
                and self.all_attachments_exist(other) and self.all_attachments_are_equal(other)
                and self.link_states == other.link_states
                and self.joint_states == other.joint_states)

    @property
    def pose(self) -> Pose:
        return self.body_state.pose

    def all_attachments_exist(self, other: ObjectState) -> bool:
        """
        Check if all attachments exist in the other object state.

        :param other: The state of the other object.
        :return: True if all attachments exist, False otherwise.
        """
        return (all([att_k in other.attachments.keys() for att_k in self.attachments.keys()])
                and len(self.attachments.keys()) == len(other.attachments.keys()))

    def all_attachments_are_equal(self, other: ObjectState) -> bool:
        """
        Check if all attachments are equal to the ones in the other object state.

        :param other: The state of the other object.
        :return: True if all attachments are equal, False otherwise
        """
        return all([att == other_att for att, other_att in zip(self.attachments.values(), other.attachments.values())])

    def __copy__(self):
        return ObjectState(body_state=self.body_state.copy(), attachments=copy(self.attachments),
                           link_states=copy(self.link_states),
                           joint_states=copy(self.joint_states))


@dataclass
class WorldState(State):
    """
    Dataclass for storing the state of the world.
    """
    object_states: Dict[str, ObjectState]
    simulator_state_id: Optional[int] = None

    def __eq__(self, other: WorldState):
        return (self.simulator_state_is_equal(other) and self.all_objects_exist(other)
                and self.all_objects_states_are_equal(other))

    def simulator_state_is_equal(self, other: WorldState) -> bool:
        """
        Check if the simulator state is equal to the simulator state of another world state.

        :param other: The state of the other world.
        :return: True if the simulator states are equal, False otherwise.
        """
        return self.simulator_state_id == other.simulator_state_id

    def all_objects_exist(self, other: WorldState) -> bool:
        """
        Check if all objects exist in the other world state.

        :param other: The state of the other world.
        :return: True if all objects exist, False otherwise.
        """
        return (all([obj_name in other.object_states.keys() for obj_name in self.object_states.keys()])
                and len(self.object_states.keys()) == len(other.object_states.keys()))

    def all_objects_states_are_equal(self, other: WorldState) -> bool:
        """
        Check if all object states are equal to the ones in the other world state.

        :param other: The state of the other world.
        :return: True if all object states are equal, False otherwise.
        """
        return all([obj_state == other_obj_state
                    for obj_state, other_obj_state in zip(self.object_states.values(),
                                                          other.object_states.values())])

    def __copy__(self):
        return WorldState(object_states=deepcopy(self.object_states),
                          simulator_state_id=self.simulator_state_id
                          )


@dataclass
class LateralFriction:
    """
    Dataclass for storing the information of the lateral friction.
    """
    lateral_friction: float
    lateral_friction_direction: List[float]


@dataclass
class ContactPoint:
    """
    Dataclass for storing the information of a contact point between two bodies.
    """
    body_a: PhysicalBody
    body_b: PhysicalBody
    position_on_body_a: Optional[List[float]] = None
    position_on_body_b: Optional[List[float]] = None
    normal_on_body_b: Optional[List[float]] = None  # the contact normal vector on object b pointing towards object a
    distance: Optional[float] = None  # distance between the two objects (+ve for separation, -ve for penetration)
    normal_force: Optional[List[float]] = None  # normal force applied during last step simulation
    lateral_friction_1: Optional[LateralFriction] = None
    lateral_friction_2: Optional[LateralFriction] = None

    @property
    def normal(self) -> List[float]:
        return self.normal_on_body_b

    def __str__(self):
        return f"ContactPoint: {self.body_a.name} - {self.body_b.name}"

    def __repr__(self):
        return self.__str__()


ClosestPoint = ContactPoint
"""
The closest point between two objects which has the same structure as ContactPoint.
"""


class ContactPointsList(list):
    """
    A list of contact points.
    """

    def get_bodies_that_got_removed(self, previous_points: ContactPointsList) -> List[PhysicalBody]:
        """
        Return the bodies that are not in the current points list but were in the initial points list.

        :param previous_points: The initial points list.
        :return: A list of bodies that got removed.
        """
        initial_bodies_in_contact = previous_points.get_bodies_in_contact()
        current_bodies_in_contact = self.get_bodies_in_contact()
        return [body for body in initial_bodies_in_contact if body not in current_bodies_in_contact]

    def get_bodies_in_contact(self) -> List[PhysicalBody]:
        """
        Get the bodies in contact.

        :return: A list of bodies that are in contact.
        """
        return [point.body_b for point in self]

    def check_if_two_objects_are_in_contact(self, obj_a: Object, obj_b: Object) -> bool:
        """
        Check if two objects are in contact.

        :param obj_a: An instance of the Object class that represents the first object.
        :param obj_b: An instance of the Object class that represents the second object.
        :return: True if the objects are in contact, False otherwise.
        """
        return (any([self.is_body_in_object(point.body_b, obj_b)
                     and self.is_body_in_object(point.body_a, obj_a) for point in self]) or
                any([self.is_body_in_object(point.body_a, obj_b)
                     and self.is_body_in_object(point.body_b, obj_a) for point in self]))

    @staticmethod
    def is_body_in_object(body: PhysicalBody, obj: Object) -> bool:
        """
        Check if the body belongs to the object.

        :param body: The body.
        :param obj: The object.
        :return: True if the body belongs to the object, False otherwise.
        """
        return body in list(obj.links.values()) or body == obj

    def get_normals_of_object(self, obj: Object) -> List[List[float]]:
        """
        Get the normals of the object.

        :param obj: An instance of the Object class that represents the object.
        :return: A list of float vectors that represent the normals of the object.
        """
        return self.get_points_of_object(obj).get_normals()

    def get_normals(self) -> List[List[float]]:
        """
        Get the normals of the points.

        :return: A list of float vectors that represent the normals of the contact points.
        """
        return [point.normal_on_body_b for point in self]

    def get_links_in_contact_of_object(self, obj: Object) -> List[PhysicalBody]:
        """
        Get the links in contact of the object.

        :param obj: An instance of the Object class that represents the object.
        :return: A list of Link instances that represent the links in contact of the object.
        """
        return [point.body_b for point in self if point.body_b.parent_entity == obj]

    def get_points_of_object(self, obj: Object) -> ContactPointsList:
        """
        Get the points of the object.

        :param obj: An instance of the Object class that represents the object that the points are related to.
        :return: A ContactPointsList instance that represents the contact points of the object.
        """
        return ContactPointsList([point for point in self if self.is_body_in_object(point.body_b, obj)])

    def get_points_of_link(self, link: Link) -> ContactPointsList:
        """
        Get the points of the link.

        :param link: An instance of the Link class that represents the link that the points are related to.
        :return: A ContactPointsList instance that represents the contact points of the link.
        """
        return self.get_points_of_body(link)

    def get_points_of_body(self, body: PhysicalBody) -> ContactPointsList:
        """
        Get the points of the body.

        :param body: An instance of the PhysicalBody class that represents the body that the points are related to.
        :return: A ContactPointsList instance that represents the contact points of the body.
        """
        return ContactPointsList([point for point in self if body == point.body_b])

    def get_objects_that_got_removed(self, previous_points: ContactPointsList) -> List[Object]:
        """
        Return the object that is not in the current points list but was in the initial points list.

        :param previous_points: The initial points list.
        :return: A list of Object instances that represent the objects that got removed.
        """
        initial_objects_in_contact = previous_points.get_objects_that_have_points()
        current_objects_in_contact = self.get_objects_that_have_points()
        return [obj for obj in initial_objects_in_contact if obj not in current_objects_in_contact]

    def get_new_objects(self, previous_points: ContactPointsList) -> List[Object]:
        """
        Return the object that is not in the initial points list but is in the current points list.

        :param previous_points: The initial points list.
        :return: A list of Object instances that represent the new objects.
        """
        initial_objects_in_contact = previous_points.get_objects_that_have_points()
        current_objects_in_contact = self.get_objects_that_have_points()
        return [obj for obj in current_objects_in_contact if obj not in initial_objects_in_contact]

    def is_object_in_the_list(self, obj: Object) -> bool:
        """
        Check if the object is one of the objects that have points in the list.

        :param obj: An instance of the Object class that represents the object.
        :return: True if the object is in the list, False otherwise.
        """
        return obj in self.get_objects_that_have_points()

    def get_names_of_objects_that_have_points(self) -> List[str]:
        """
        Return the names of the objects that have points in the list.

        :return: A list of strings that represent the names of the objects that have points in the list.
        """
        return [obj.name for obj in self.get_objects_that_have_points()]

    def get_objects_that_have_points(self) -> List[Object]:
        """
        Return the objects that have points in the list.

        :return: A list of Object instances that represent the objects that have points in the list.
        """
        return list({point.body_b.parent_entity for point in self})

    def __str__(self):
        return f"ContactPointsList: {', '.join([point.__str__() for point in self])}"

    def __repr__(self):
        return self.__str__()


ClosestPointsList = ContactPointsList
"""
The list of closest points which has same structure as ContactPointsList.
"""


@dataclass
class TextAnnotation:
    """
    Dataclass for storing text annotations that can be displayed in the simulation.
    """
    text: str
    position: List[float]
    id: int
    color: Color = Color(0, 0, 0, 1)
    size: float = 0.1


@dataclass
class VirtualJoint:
    """
    A virtual (not real) joint that is most likely used for simulation purposes.
    """
    name: str
    type_: JointType
    axes: Optional[Point] = None

    @property
    def type(self):
        return self.type_

    @property
    def is_virtual(self):
        return True

    def __hash__(self):
        return hash(self.name)


@dataclass
class VirtualMobileBaseJoints:
    """
    Dataclass for storing the names, types and axes of the virtual mobile base joints of a mobile robot.
    """

    translation_x: Optional[VirtualJoint] = VirtualJoint(VirtualMobileBaseJointName.LINEAR_X.value,
                                                         JointType.PRISMATIC,
                                                         Point(1, 0, 0))
    translation_y: Optional[VirtualJoint] = VirtualJoint(VirtualMobileBaseJointName.LINEAR_Y.value,
                                                         JointType.PRISMATIC,
                                                         Point(0, 1, 0))
    angular_z: Optional[VirtualJoint] = VirtualJoint(VirtualMobileBaseJointName.ANGULAR_Z.value,
                                                     JointType.REVOLUTE,
                                                     Point(0, 0, 1))

    @property
    def names(self) -> List[str]:
        """
        Return the names of the virtual mobile base joints.
        """
        return [getattr(self, field.name).name for field in fields(self)]

    def get_types(self) -> Dict[str, JointType]:
        """
        Return the joint types of the virtual mobile base joints.
        """
        return {getattr(self, field.name).name: getattr(self, field.name).type_ for field in fields(self)}

    def get_axes(self) -> Dict[str, Point]:
        """
        Return the axes (i.e. The axis on which the joint moves) of the virtual mobile base joints.
        """
        return {getattr(self, field.name).name: getattr(self, field.name).axes for field in fields(self)}


@dataclass
class MultiverseMetaData:
    """Meta data for the Multiverse Client, the simulation_name should be non-empty and unique for each simulation"""
    world_name: str = "world"
    simulation_name: str = "cram"
    length_unit: str = "m"
    angle_unit: str = "rad"
    mass_unit: str = "kg"
    time_unit: str = "s"
    handedness: str = "rhs"


@dataclass
class RayResult:
    """
    A dataclass to store the ray result. The ray result contains the body name that the ray intersects with and the
    distance from the ray origin to the intersection point.
    """
    obj_id: int
    """
    The object id of the body that the ray intersects with.
    """
    link_id: int = -1
    """
    The link id of the body that the ray intersects with, -1 if root link or None.
    """
    _hit_fraction: Optional[float] = None  # TODO: Not sure of definition
    """
    The fraction of the ray length at which the intersection point is located a range in [0, 1].
    """
    hit_position: Optional[List[float]] = None
    """
    The intersection point in cartesian world coordinates.
    """
    hit_normal: Optional[List[float]] = None
    """
    The normal at the intersection point in cartesian world coordinates.
    """
    distance: Optional[float] = None
    """
    The distance from the ray origin to the intersection point.
    """

    @property
    def intersected(self) -> bool:
        """
        Check if the ray intersects with a body.
        return: Whether the ray intersects with a body.
        """
        if not self.obj_id:
            raise ValueError("obj_id should be available to check if the ray intersects with a body,"
                             "It appears that the ray result is not valid.")
        return self.obj_id != -1

    @property
    def hit_fraction(self) -> Optional[float]:
        if not self._hit_fraction and self.obj_id == -1:
            return 1.0
        return self._hit_fraction

    @hit_fraction.setter
    def hit_fraction(self, value: float):
        self._hit_fraction = value

    def update_distance(self, from_position: List[float], to_position: Optional[List[float]] = None) -> float:
        """
        The distance from the ray origin to the intersection point.
        """
        if self.hit_position:
            self.distance = float(np.linalg.norm(np.array(self.hit_position) - np.array(from_position)))
            if not self.hit_fraction:
                self.hit_fraction = self.distance / np.linalg.norm(np.array(to_position) - np.array(from_position))
            return self.distance
        elif not self.hit_fraction or not to_position:
            raise ValueError(f"Either hit_position or (to_position and hit_fraction)"
                             f" should be available to calculate distance,"
                             f" given hit_fraction: {self.hit_fraction}, to_position: {to_position}")
        return np.linalg.norm(np.array(to_position) - np.array(from_position)) * self.hit_fraction


@deprecated("Use RayResult instead")
@dataclass
class MultiverseRayResult:
    """
    A dataclass to store the ray result. The ray result contains the body name that the ray intersects with and the
    distance from the ray origin to the intersection point.
    """
    body_name: str
    distance: float

    def intersected(self) -> bool:
        """
        Check if the ray intersects with a body.
        return: Whether the ray intersects with a body.
        """
        return self.distance >= 0 and self.body_name != ""


@dataclass
class MultiverseContactPoint:
    """
    A dataclass to store all the contact data returned from Multiverse for a single object.
    """
    body_1: str
    body_2: str
    position: List[float]
    normal: List[float]


@dataclass
class ReasoningResult:
    """
    Result of a reasoning result of knowledge source
    """
    success: bool
    reasoned_parameter: Dict[str, Any] = field(default_factory=dict)<|MERGE_RESOLUTION|>--- conflicted
+++ resolved
@@ -6,21 +6,13 @@
 from dataclasses import dataclass, fields, field
 
 import numpy as np
-import plotly.graph_objects as go
 import trimesh
 from matplotlib import pyplot as plt
-<<<<<<< HEAD
 from random_events.variable import Continuous
 from random_events.interval import closed, SimpleInterval, Bound
 from random_events.product_algebra import SimpleEvent, Event
 import plotly.graph_objects as go
 from typing_extensions import List, Optional, Tuple, Callable, Dict, Any, Union, TYPE_CHECKING, Sequence, Self
-=======
-from random_events.interval import closed
-from random_events.product_algebra import SimpleEvent, Event
-from random_events.variable import Continuous
-from typing_extensions import List, Optional, Tuple, Callable, Dict, Any, Union, TYPE_CHECKING, Sequence, deprecated
->>>>>>> 488f022a
 
 from .enums import JointType, Shape, VirtualMobileBaseJointName
 from .pose import Pose, Point, Transform
