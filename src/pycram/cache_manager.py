from __future__ import annotations

import glob
import os
import pathlib
import shutil

import numpy as np
from typing_extensions import List, TYPE_CHECKING, Optional

from .ros.logging import loginfo

if TYPE_CHECKING:
    from .description import ObjectDescription
    from .datastructures.pose import Transform


class CacheManager:

    """
    The CacheManager is responsible for caching object description files and managing the cache directory.
    """

    cache_cleared: bool = False
    """
    Indicate whether the cache directory has been cleared at least once since beginning or not.
    """

    def __init__(self, cache_dir: str, data_directory: List[str], clear_cache: bool = True):
        """
        Initialize the CacheManager.

        :param cache_dir: The directory where the cached files are stored.
        :param data_directory: The directory where all resource files are stored.
        :param clear_cache: If True, the cache directory will be cleared.
        """
        self.cache_dir = cache_dir
        self.data_directories = data_directory
        if clear_cache:
            self.clear_cache()

    def clear_cache(self):
        """
        Clear the cache directory.
        """
        self.delete_cache_dir()
        self.create_cache_dir_if_not_exists()
        self.cache_cleared = True

    def delete_cache_dir(self):
        """
        Delete the cache directory.
        """
        if pathlib.Path(self.cache_dir).exists():
            shutil.rmtree(self.cache_dir)

    def update_cache_dir_with_object(self, path: str, ignore_cached_files: bool,
<<<<<<< HEAD
                                     object_description: 'ObjectDescription', object_name: str,
                                     scale_mesh: Optional[float] = None,
                                     mesh_transform: Optional['Transform'] = None) -> str:
=======
                                     object_description: ObjectDescription, object_name: str,
                                     scale_mesh: Optional[float] = None,
                                     mesh_transform: Optional[Transform] = None) -> str:
>>>>>>> 4416938d
        """
        Check if the file is already in the cache directory, if not preprocess and save in the cache.

        :param path: The path of the file to preprocess and save in the cache directory.
        :param ignore_cached_files: If True, the file will be preprocessed and saved in the cache directory even if it
         is already cached.
        :param object_description: The object description of the file.
        :param object_name: The name of the object.
        :param scale_mesh: The scale of the mesh.
        :param mesh_transform: The transformation matrix to apply to the mesh.
        :return: The path of the cached file.
        """
        path_object = pathlib.Path(path)
        extension = path_object.suffix

        self.create_cache_dir_if_not_exists()

        # save correct path in case the file is already in the cache directory
        cache_path = os.path.join(self.cache_dir, object_description.get_file_name(path_object, extension, object_name))

        if not self.is_cached(path, object_description) or ignore_cached_files:
            # if file is not yet cached preprocess the description file and save it in the cache directory.
            path = self.look_for_file_in_data_dir(path_object)
            object_description.original_path = path
            object_description.generate_description_from_file(path, object_name, extension, cache_path,
                                                              scale_mesh, mesh_transform)

        return cache_path

    def look_for_file_in_data_dir(self, path_object: pathlib.Path) -> str:
        """
        Look for a file in the data directory of the World. If the file is not found in the data directory, raise a
         FileNotFoundError.

        :param path_object: The pathlib object of the file to look for.
        """
        name = path_object.name
        for data_dir in self.data_directories:
            data_path = pathlib.Path(data_dir).joinpath("**")
            for file in glob.glob(str(data_path), recursive=True):
                file_path = pathlib.Path(file)
                if file_path.name == name:
                    loginfo(f"Found file {name} in {file_path}")
                    return str(file_path)

        raise FileNotFoundError(
            f"File {name} could not be found in the resource directory {self.data_directories}")

    def create_cache_dir_if_not_exists(self):
        """
        Create the cache directory if it does not exist.
        """
        if not pathlib.Path(self.cache_dir).exists():
            os.mkdir(self.cache_dir)

    def is_cached(self, path: str, object_description: ObjectDescription) -> bool:
        """
        Check if the file in the given path is already cached or if
        there is already a cached file with the given name, this is the case if a .stl, .obj file or a description from
        the parameter server is used.

        :param path: The path of the file to check.
        :param object_description: The object description of the file.
        :return: True if there already exists a cached file, False in any other case.
        """
        return self.check_with_extension(path) or self.check_without_extension(path, object_description)

    def check_with_extension(self, path: str) -> bool:
        """
        Check if the file in the given ath exists in the cache directory including file extension.

        :param path: The path of the file to check.
        """
        file_name = pathlib.Path(path).name
        full_path = pathlib.Path(os.path.join(self.cache_dir, file_name))
        return full_path.exists()

    def check_without_extension(self, path: str, object_description: ObjectDescription) -> bool:
        """
        Check if the file in the given path exists in the cache directory the given file extension.
        Instead, replace the given extension with the extension of the used ObjectDescription and check for that one.

        :param path: The path of the file to check.
        :param object_description: The object description of the file.
        """
        file_stem = pathlib.Path(path).stem
        full_path = pathlib.Path(os.path.join(self.cache_dir, file_stem + object_description.get_file_extension()))
        return full_path.exists()<|MERGE_RESOLUTION|>--- conflicted
+++ resolved
@@ -5,7 +5,6 @@
 import pathlib
 import shutil
 
-import numpy as np
 from typing_extensions import List, TYPE_CHECKING, Optional
 
 from .ros.logging import loginfo
@@ -55,15 +54,9 @@
             shutil.rmtree(self.cache_dir)
 
     def update_cache_dir_with_object(self, path: str, ignore_cached_files: bool,
-<<<<<<< HEAD
-                                     object_description: 'ObjectDescription', object_name: str,
-                                     scale_mesh: Optional[float] = None,
-                                     mesh_transform: Optional['Transform'] = None) -> str:
-=======
                                      object_description: ObjectDescription, object_name: str,
                                      scale_mesh: Optional[float] = None,
                                      mesh_transform: Optional[Transform] = None) -> str:
->>>>>>> 4416938d
         """
         Check if the file is already in the cache directory, if not preprocess and save in the cache.
 
