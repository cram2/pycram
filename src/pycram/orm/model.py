--- conflicted
+++ resolved
@@ -16,11 +16,7 @@
 from ..datastructures.enums import TaskStatus
 from ..datastructures.pose import PoseStamped
 from ..failures import PlanFailure
-<<<<<<< HEAD
-from ..language import LanguageNode, SequentialNode, RepeatNode, TryInOrderNode, ParallelNode, TryAllNode, CodeNode, \
-=======
 from ..language import LanguageNode, RepeatNode, TryInOrderNode, ParallelNode, TryAllNode, CodeNode, \
->>>>>>> 5eae4413
     MonitorNode
 from ..plan import ActionNode, MotionNode, PlanNode, ResolvedActionNode, DesignatorNode
 from ..robot_plans import ActionDescription
@@ -170,12 +166,6 @@
         """
         return cls()
 
-<<<<<<< HEAD
-
-@dataclass
-class CodeNodeDAO(ORMaticExplicitMapping):
-=======
->>>>>>> 5eae4413
 
 @dataclass
 class CodeNodeMapping(AlternativeMapping[CodeNode]):
@@ -195,10 +185,27 @@
     concept: Type[PhysicalObject]
     pose: Optional[PoseStamped]
 
-<<<<<<< HEAD
-    @classproperty
-    def explicit_mapping(cls):
-        return FrozenObject
+    @classmethod
+    def create_instance(cls, obj: FrozenObject):
+        """
+        Convert a FrozenObject to a FrozenObjectDAO.
+        """
+        return cls(
+            name=obj.name,
+            concept=obj.concept,
+            pose=obj.pose
+        )
+
+
+@dataclass
+class MonitorNodeMapping(AlternativeMapping[MonitorNode]):
+
+    @classmethod
+    def create_instance(cls, obj: MonitorNode):
+        """
+        Convert a MonitorNode to a MonitorNodeDAO.
+        """
+        return cls()
 
 
 @dataclass
@@ -207,26 +214,3 @@
     @classproperty
     def explicit_mapping(cls) -> Type:
         return MonitorNode
-=======
-    @classmethod
-    def create_instance(cls, obj: FrozenObject):
-        """
-        Convert a FrozenObject to a FrozenObjectDAO.
-        """
-        return cls(
-            name=obj.name,
-            concept=obj.concept,
-            pose=obj.pose
-        )
-
-
-@dataclass
-class MonitorNodeMapping(AlternativeMapping[MonitorNode]):
-
-    @classmethod
-    def create_instance(cls, obj: MonitorNode):
-        """
-        Convert a MonitorNode to a MonitorNodeDAO.
-        """
-        return cls()
->>>>>>> 5eae4413
