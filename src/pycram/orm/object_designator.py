from dataclasses import field
from typing import Optional

from pycram.orm.base import Base, MapperArgsMixin, PoseMixin, Pose
from sqlalchemy.orm import Mapped, mapped_column, declared_attr, relationship, MappedAsDataclass
from sqlalchemy import ForeignKey
from pycram.datastructures.enums import ObjectType


class ObjectMixin(MappedAsDataclass):
    """
    ObjectMixin holds a foreign key column and its relationship to the referenced table.
    For information about Mixins, see https://docs.sqlalchemy.org/en/13/orm/extensions/declarative/mixins.html
    """

    __abstract__ = True
    object_to_init: bool = field(default=False, init=False)

    @declared_attr
    def object_id(self) -> Mapped[int]:
        return mapped_column(ForeignKey(f'{Object.__tablename__}.id'), init=self.object_to_init)

    @declared_attr
    def object(self):
        return relationship(Object.__tablename__, init=False)


class Object(PoseMixin, Base):
    """ORM class of pycram.designators.object_designator.ObjectDesignator"""

    dtype: Mapped[str] = mapped_column(init=False)
<<<<<<< HEAD
    type: Mapped[Optional[ObjectType]]
=======
    obj_type: Mapped[ObjectType]
>>>>>>> 37972fec
    name: Mapped[str]

    __mapper_args__ = {
        "polymorphic_identity": "Object",
        "polymorphic_on": "dtype",
    }


class ObjectPart(Object):
    """ORM Class of pycram.designators.object_designator.LocatedObject."""

    id: Mapped[int] = mapped_column(ForeignKey(f'{Object.__tablename__}.id'), primary_key=True, init=False)
    # part_of: Mapped[int] = mapped_column(ForeignKey(f'{Object.__tablename__}.id'), init=False)

    __mapper_args__ = {
        "polymorphic_identity": "ObjectPart",
        "inherit_condition": Object.id == id
    }


class BelieveObject(MapperArgsMixin, Object):

    id: Mapped[int] = mapped_column(ForeignKey(f'{Object.__tablename__}.id'), primary_key=True, init=False)<|MERGE_RESOLUTION|>--- conflicted
+++ resolved
@@ -29,11 +29,7 @@
     """ORM class of pycram.designators.object_designator.ObjectDesignator"""
 
     dtype: Mapped[str] = mapped_column(init=False)
-<<<<<<< HEAD
-    type: Mapped[Optional[ObjectType]]
-=======
-    obj_type: Mapped[ObjectType]
->>>>>>> 37972fec
+    obj_type: Mapped[Optional[ObjectType]]
     name: Mapped[str]
 
     __mapper_args__ = {
