import pycram.process_modules
<<<<<<< HEAD
import pycram.robot_descriptions
=======
# from .specialized_designators import *
>>>>>>> 4c40f675

__version__ = "0.0.2"<|MERGE_RESOLUTION|>--- conflicted
+++ resolved
@@ -1,8 +1,4 @@
 import pycram.process_modules
-<<<<<<< HEAD
-import pycram.robot_descriptions
-=======
 # from .specialized_designators import *
->>>>>>> 4c40f675
 
 __version__ = "0.0.2"