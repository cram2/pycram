--- conflicted
+++ resolved
@@ -3,33 +3,14 @@
 import numpy as np
 
 from ..process_module import ProcessModule, ProcessModuleManager
-<<<<<<< HEAD
-from ..bullet_world import BulletWorld, Object
-from ..external_interfaces.ik import request_ik, IKError
-from ..helper import _apply_ik
-from ..local_transformer import LocalTransformer
-from ..designators.motion_designator import *
-from ..enums import JointType
-
-
-class DefaultNavigation(ProcessModule):
-    """
-    The process module to move the robot from one position to another.
-    """
-
-    def _execute(self, desig: MoveMotion):
-        robot = BulletWorld.robot
-        robot.set_pose(desig.target)
-=======
-from ..process_modules.pr2_process_modules import Pr2Navigation as DefaultNavigation, Pr2PickUp as DefaultPickUp, \
-    Pr2Place as DefaultPlace, Pr2WorldStateDetecting as DefaultWorldStateDetecting, Pr2Open as DefaultOpen, \
-    Pr2Close as DefaultClose, Pr2MoveGripper as DefaultMoveGripper, Pr2Detecting as DefaultDetecting, \
-    Pr2MoveTCP as DefaultMoveTCP
+# from ..process_modules.pr2_process_modules import Pr2Navigation as DefaultNavigation, Pr2PickUp as DefaultPickUp, \
+#     Pr2Place as DefaultPlace, Pr2WorldStateDetecting as DefaultWorldStateDetecting, Pr2Open as DefaultOpen, \
+#     Pr2Close as DefaultClose, Pr2MoveGripper as DefaultMoveGripper, Pr2Detecting as DefaultDetecting, \
+#     Pr2MoveTCP as DefaultMoveTCP
 from ..robot_descriptions import robot_description
-from pycram.world import World
-from pycram.datastructures.local_transformer import LocalTransformer
+from ..world import World
+from ..datastructures.local_transformer import LocalTransformer
 from ..designators.motion_designator import LookingMotion, MoveArmJointsMotion, MoveJointsMotion
->>>>>>> fd11496b
 
 
 class DefaultMoveHead(ProcessModule):
@@ -55,12 +36,11 @@
         new_pan = np.arctan2(pose_in_pan.position.y, pose_in_pan.position.x)
         new_tilt = np.arctan2(pose_in_tilt.position.z, pose_in_tilt.position.x ** 2 + pose_in_tilt.position.y ** 2) * -1
 
-<<<<<<< HEAD
-        current_pan = robot.get_joint_state(pan_joint)
-        current_tilt = robot.get_joint_state(tilt_joint)
-
-        robot.set_joint_state(pan_joint, new_pan + current_pan)
-        robot.set_joint_state(tilt_joint, new_tilt + current_tilt)
+        current_pan = robot.get_joint_position(pan_joint)
+        current_tilt = robot.get_joint_position(tilt_joint)
+
+        robot.set_joint_position(pan_joint, new_pan + current_pan)
+        robot.set_joint_position(tilt_joint, new_tilt + current_tilt)
 
 
 class DefaultMoveGripper(ProcessModule):
@@ -107,13 +87,6 @@
         robot = BulletWorld.robot
 
         _move_arm_tcp(target, robot, desig.arm)
-=======
-        current_pan = robot.get_joint_position(pan_joint)
-        current_tilt = robot.get_joint_position(tilt_joint)
-
-        robot.set_joint_position(pan_joint, new_pan + current_pan)
-        robot.set_joint_position(tilt_joint, new_tilt + current_tilt)
->>>>>>> fd11496b
 
 
 class DefaultMoveArmJoints(ProcessModule):
@@ -134,11 +107,10 @@
 
 
 class DefaultMoveJoints(ProcessModule):
-<<<<<<< HEAD
     def _execute(self, desig: MoveJointsMotion):
-        robot = BulletWorld.robot
+        robot = World.robot
         for joint, pose in zip(desig.names, desig.positions):
-            robot.set_joint_state(joint, pose)
+            robot.set_joint_position(joint, pose)
 
 
 class DefaultWorldStateDetecting(ProcessModule):
@@ -197,12 +169,6 @@
 
     inv = request_ik(target, robot, joints, gripper)
     _apply_ik(robot, inv, joints)
-=======
-    def _execute(self, desig: MoveJointsMotion.Motion):
-        robot = World.robot
-        for joint, pose in zip(desig.names, desig.positions):
-            robot.set_joint_position(joint, pose)
->>>>>>> fd11496b
 
 
 class DefaultManager(ProcessModuleManager):
