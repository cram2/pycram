--- conflicted
+++ resolved
@@ -122,13 +122,8 @@
             object_dict = []
 
             for obj in query_result:
-<<<<<<< HEAD
                 object_dict.append(obj)
 
-=======
-                object_dict.append(ObjectDesignatorDescription.Object(obj.name, obj.obj_type,
-                                                                      obj))
->>>>>>> baeb0b8d
 
             return object_dict
 
