--- conflicted
+++ resolved
@@ -132,12 +132,9 @@
         self.joints: List[str] = [j.name for j in self.urdf_object.joints]
         self.costmap_offset: float = 0.3
         self.max_reach = None
-<<<<<<< HEAD
-=======
         self.palm_axis = [0, 0, 1]
         self.distance_palm_to_tool_frame_left = None
         self.distance_palm_to_tool_frame_right = None
->>>>>>> 0bd404ad
 
     def add_kinematic_chain_description(self, chain: KinematicChainDescription):
         """
@@ -333,15 +330,6 @@
         """
         return self.torso_joint
 
-<<<<<<< HEAD
-    def set_max_reach(self, start_link, end_link):
-        robot = self.urdf_object
-
-        max_reach = 0.0
-
-        kinematic_chain = robot.get_chain(start_link, end_link, joints=False)
-
-=======
     def get_tool_frame_joint(self, arm: Arms) -> str:
         """
         Retrieves the name of the tool frame joint for the specified arm.
@@ -444,7 +432,6 @@
         max_reach = 0.0
 
         kinematic_chain = robot.get_chain(start_link, end_link, joints=False)
->>>>>>> 0bd404ad
         joints = robot.get_chain(start_link, end_link, links=False)
 
         for joint in joints:
@@ -454,14 +441,6 @@
                 link_length = np.linalg.norm(translation)
                 max_reach += link_length
 
-<<<<<<< HEAD
-        self.max_reach = max_reach
-
-    def get_max_reach(self):
-        if not self.max_reach:
-            manip = self.get_manipulator_chains()[0]
-            self.set_max_reach(manip.start_link, manip.end_link)
-=======
         self.max_reach = max_reach * factor
 
     def get_max_reach(self) -> float:
@@ -475,18 +454,11 @@
         if not self.max_reach:
             manip = self.get_manipulator_chains()[0]
             self.set_max_reach(manip.start_link, manip.end_effector.tool_frame)
->>>>>>> 0bd404ad
 
         return self.max_reach
 
     def get_joint_limits(self, joint_name: str) -> Optional[Tuple[float, float]]:
         """
-<<<<<<< HEAD
-        Returns the joint limits of a joint in the URDF. If the joint is not found, None is returned.
-
-        :param joint_name: Name of the joint
-        :return: Tuple of the lower and upper joint limits
-=======
         Retrieves the joint limits for a specified joint in the URDF.
 
         If the joint is not found or does not have defined limits, logs an error
@@ -498,7 +470,6 @@
         Returns:
             Optional[Tuple[float, float]]: A tuple containing the lower and upper joint limits,
                                            or `None` if the joint is not found or has no limits.
->>>>>>> 0bd404ad
         """
         if joint_name not in self.urdf_object.joint_map:
             rospy.logerr(f"Joint {joint_name} not found in URDF")
@@ -509,8 +480,6 @@
         else:
             return None
 
-<<<<<<< HEAD
-=======
     def set_neck(self, yaw_joint: Optional[str] = None, pitch_joint: Optional[str] = None,
                  roll_joint: Optional[str] = None):
         """
@@ -559,7 +528,6 @@
         """
         return self.palm_axis
 
->>>>>>> 0bd404ad
 
 class KinematicChainDescription:
     """
