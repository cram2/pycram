# used for delayed evaluation of typing until python 3.11 becomes mainstream
from __future__ import annotations

from enum import Enum

from typing_extensions import List, Dict, Union, Optional

from .datastructures.dataclasses import VirtualMobileBaseJoints, ManipulatorData
<<<<<<< HEAD
from .datastructures.enums import Arms, Grasp, GripperState, GripperType, JointType
=======
from .datastructures.enums import Arms, Grasp, GripperState, GripperType, JointType, DescriptionType, StaticJointState
>>>>>>> 06487f1d
from .helper import parse_mjcf_actuators, find_multiverse_resources_path, \
    get_robot_description_path
from .object_descriptors.urdf import ObjectDescription as URDFObject
from .ros.logging import logerr
from .utils import suppress_stdout_stderr


class RobotDescriptionManager:
    """
    Singleton class to manage multiple robot descriptions. Stores all robot descriptions and loads a robot description
    according to the name of the loaded robot.
    """
    _instance = None

    def __new__(cls, *args, **kwargs):
        if not cls._instance:
            cls._instance = super().__new__(cls, *args, **kwargs)
            cls._instance._initialized = False
        return cls._instance

    def __init__(self):
        """
        Initialize the RobotDescriptionManager, if no instance exists a new instance is created.
        """
        if self._initialized: return
        self.descriptions: Dict[str, RobotDescription] = {}
        self._initialized = True

    def load_description(self, name: str):
        """
        Loads a robot description according to the name of the robot. This required that a robot description with the
        corresponding name is registered.

        :param name: Name of the robot to which the description should be loaded.
        :return: The loaded robot description.
        """
        if RobotDescription.current_robot_description:
            RobotDescription.current_robot_description.unload()

        for key in self.descriptions.keys():
            if name in self.descriptions[key].urdf_object.name or key in name.lower():
                self.descriptions[key].load()
                return self.descriptions[key]
        logerr(f"Robot description {name} not found")


    def register_description(self, description: RobotDescription):
        """
        Register a robot description to the RobotDescriptionManager. The description is stored with the name of the
        description as key. This will later be used to load the description.

        :param description: RobotDescription to register.
        """
        if description.name in self.descriptions.keys():
            raise ValueError(f"Description {description.name} already exists")
        self.descriptions[description.name] = description


class RobotDescription:
    """
    Base class of a robot description. Contains all necessary information about a robot, like the URDF, the base link,
    the torso link and joint, the kinematic chains and cameras.
    """
    current_robot_description: RobotDescription = None
    """
    The currently loaded robot description.
    """
    name: str
    """
    Name of the robot
    """
    base_link: str
    """
    Base link of the robot
    """
    torso_link: str
    """
    Torso link of the robot
    """
    torso_joint: str
    """
    Torso joint of the robot
    """
    urdf_object: URDFObject
    """
    Parsed URDF of the robot
    """
    kinematic_chains: Dict[str, KinematicChainDescription]
    """
    All kinematic chains defined for this robot
    """
    cameras: Dict[str, CameraDescription]
    """
    All cameras defined for this robot
    """
    grasps: Dict[Grasp, List[float]]
    """
    The orientations of the end effector for different grasps
    """
    links: List[str]
    """
    All links defined in the URDF
    """
    joints: List[str]
    """
    All joints defined in the URDF, by default fixed joints are not included
    """
    virtual_mobile_base_joints: Optional[VirtualMobileBaseJoints] = None
    """
    Virtual mobile base joint names for mobile robots, these joints are not part of the URDF, however they are used to
    move the robot in the simulation (e.g. set_pose for the robot would actually move these joints)
    """
    gripper_name: Optional[str] = None
    """
    Name of the gripper of the robot if it has one, this is used when the gripper is a different Object with its own
    description file outside the robot description file.
    """

    def __init__(self, name: str, base_link: str, torso_link: str, torso_joint: str, urdf_path: str,
                 virtual_mobile_base_joints: Optional[VirtualMobileBaseJoints] = None, mjcf_path: Optional[str] = None,
                 ignore_joints: Optional[List[str]] = None,
                 gripper_name: Optional[str] = None):
        """
        Initialize the RobotDescription. The URDF is loaded from the given path and used as basis for the kinematic
        chains.

        :param name: Name of the robot
        :param base_link: Base link of the robot, meaning the first link in the URDF
        :param torso_link: Torso link of the robot
        :param torso_joint: Torso joint of the robot, this is the joint that moves the torso upwards if there is one
        :param urdf_path: Path to the URDF file of the robot
        :param virtual_mobile_base_joints: Virtual mobile base joint names for mobile robots
        :param mjcf_path: Path to the MJCF file of the robot
        :param ignore_joints: List of joint names that are not used.
        :param gripper_name: Name of the gripper of the robot if it has one and is a separate Object.
        """
        self.name = name
        self.base_link = base_link
        self.torso_link = torso_link
        self.torso_joint = torso_joint
        self.ignore_joints = ignore_joints if ignore_joints else []
        with suppress_stdout_stderr():
            # Since parsing URDF causes a lot of warning messages which can't be deactivated, we suppress them
            self.urdf_object = URDFObject(urdf_path)
        self.joint_types = {joint.name: joint.type for joint in self.urdf_object.joints}
        self.joint_actuators: Optional[Dict] = parse_mjcf_actuators(mjcf_path) if mjcf_path is not None else None
        self.kinematic_chains: Dict[str, KinematicChainDescription] = {}
        self.cameras: Dict[str, CameraDescription] = {}
        self.grasps: Dict[Grasp, List[float]] = {}
        self.links: List[str] = [l.name for l in self.urdf_object.links]
        self.joints: List[str] = [j.name for j in self.urdf_object.joints]
        self.virtual_mobile_base_joints: Optional[VirtualMobileBaseJoints] = virtual_mobile_base_joints
        self.gripper_name = gripper_name

    def add_arm(self, end_link: str,
                arm_type: Arms = Arms.RIGHT,
                arm_name: str = "manipulator",
                arm_home_values: Optional[Dict[str, float]] = None,
                arm_start: Optional[str] = None) -> KinematicChainDescription:
        """
        Creates and adds an arm to the RobotDescription.

        :param end_link: Last link of the arm
        :param arm_type: Type of the arm
        :param arm_name: Name of the arm
        :param arm_home_values: Dictionary of joint names and their home values (default configuration) (e.g. park arms)
        :param arm_start: Start link of the arm
        """
        if arm_start is None:
            arm_start = self.base_link if self.torso_link == '' else self.torso_link
        arm = KinematicChainDescription(arm_name, arm_start, end_link,
                                        self.urdf_object, arm_type=arm_type)

        if arm_home_values is not None:
<<<<<<< HEAD
            arm.add_static_joint_states("home", arm_home_values)
=======
            arm.add_static_joint_states(StaticJointState.Park, arm_home_values)
>>>>>>> 06487f1d

        self.add_kinematic_chain_description(arm)
        return arm

    @property
    def has_actuators(self):
        """
        Property to check if the robot has actuators defined in the MJCF file.

        :return: True if the robot has actuators, False otherwise
        """
        return self.joint_actuators is not None

    def get_actuator_for_joint(self, joint: str) -> Optional[str]:
        """
        Get the actuator name for a given joint.

        :param joint: Name of the joint
        :return: Name of the actuator
        """
        if self.has_actuators:
            return self.joint_actuators.get(joint)
        return None

    def add_kinematic_chain_description(self, chain: KinematicChainDescription):
        """
        Adds a KinematicChainDescription object to the RobotDescription. The chain is stored with the name of the chain
        as key.

        :param chain: KinematicChainDescription object to add
        """
        if chain.name in self.kinematic_chains.keys():
            raise ValueError(f"Chain {chain.name} already exists for robot {self.name}")
        self.kinematic_chains[chain.name] = chain

    def add_kinematic_chain(self, name: str, start_link: str, end_link: str):
        """
        Creates and adds a KinematicChainDescription object to the RobotDescription.

        :param name: Name of the KinematicChainDescription object
        :param start_link: First link of the chain
        :param end_link: Last link of the chain
        """
        if name in self.kinematic_chains.keys():
            raise ValueError(f"Chain {name} already exists for robot {self.name}")
        chain = KinematicChainDescription(name, start_link, end_link, self.urdf_object)
        self.add_kinematic_chain_description(chain)

    def add_camera_description(self, camera: CameraDescription):
        """
        Adds a CameraDescription object to the RobotDescription. The camera is stored with the name of the camera as key.
        :param camera: The CameraDescription object to add
        """
        name = camera.name
        if name in self.cameras.keys():
            raise ValueError(f"Camera {name} already exists for robot {self.name}")
        self.cameras[name] = camera

    def add_camera(self, name: str, camera_link: str, minimal_height: float, maximal_height: float):
        """
        Creates and adds a CameraDescription object to the RobotDescription. Minimal and maximal height of the camera are
        relevant if the robot has a moveable torso or the camera is mounted on a moveable part of the robot. Otherwise
        both values can be the same.

        :param name: Name of the CameraDescription object
        :param camera_link: Link of the camera in the URDF
        :param minimal_height: Minimal height of the camera
        :param maximal_height: Maximal height of the camera
        :return:
        """
        camera_desc = CameraDescription(name, camera_link, minimal_height, maximal_height)
        self.cameras[name] = camera_desc

    def add_grasp_orientation(self, grasp: Grasp, orientation: List[float]):
        """
        Adds a grasp orientation to the robot description. This is used to define the orientation of the end effector
        when grasping an object.

        :param grasp: Gasp from the Grasp enum which should be added
        :param orientation: List of floats representing the orientation
        """
        self.grasps[grasp] = orientation

    def add_grasp_orientations(self, orientations: Dict[Grasp, List[float]]):
        """
        Adds multiple grasp orientations to the robot description. This is used to define the orientation of the end effector
        when grasping an object.

        :param orientations: Dictionary of grasp orientations
        """
        self.grasps.update(orientations)

    def get_manipulator_chains(self) -> List[KinematicChainDescription]:
        """
        Get a list of all manipulator chains of the robot which posses an end effector.

        :return: A list of KinematicChainDescription objects
        """
        result = []
        for chain in self.kinematic_chains.values():
            if chain.end_effector:
                result.append(chain)
        return result

    def get_camera_frame(self, robot_object_name: str) -> str:
        """
        Quick method to get the name of a link of a camera. Uses the first camera in the list of cameras.

        :return: A name of the link of a camera
        """
        return f"{robot_object_name}/{self.get_camera_link()}"

    def get_camera_link(self) -> str:
        """
        Quick method to get the name of a link of a camera. Uses the first camera in the list of cameras.

        :return: A name of the link of a camera
        """
        return self.get_default_camera().link_name

    def get_default_camera(self) -> CameraDescription:
        """
        Get the first camera in the list of cameras.

        :return: A CameraDescription object
        """
        return self.cameras[list(self.cameras.keys())[0]]

    def get_static_joint_chain(self, kinematic_chain_name: str, configuration_name: Union[str, Enum]):
        """
        Get the static joint states of a kinematic chain for a specific configuration. When trying to access one of
        the robot arms the function `:func: get_arm_chain` should be used.

        :param kinematic_chain_name:
        :param configuration_name:
        :return:
        """
        if kinematic_chain_name in self.kinematic_chains.keys():
            if configuration_name in self.kinematic_chains[kinematic_chain_name].static_joint_states.keys():
                return self.kinematic_chains[kinematic_chain_name].static_joint_states[configuration_name]
            else:
                raise ValueError(
                    f"There is no static joint state with the name {configuration_name} for Kinematic chain {kinematic_chain_name} of robot {self.name}. "
                    f"The following keys are available: {list(self.kinematic_chains[kinematic_chain_name].static_joint_states.keys())}")
        else:
            raise ValueError(f"There is no KinematicChain with name {kinematic_chain_name} for robot {self.name}. "
                             f"The following chains are available: {list(self.kinematic_chains.keys())}")

    def get_parent(self, name: str) -> str:
        """
        Get the parent of a link or joint in the URDF. Always returns the imeadiate parent, for a link this is a joint
        and vice versa.

        :param name: Name of the link or joint in the URDF
        :return: Name of the parent link or joint
        """
        if name not in self.links and name not in self.joints:
            raise ValueError(f"Link or joint {name} not found in URDF")
        if name in self.links:
            if name in self.urdf_object.parent_map:
                parent_joint, parent_link = self.urdf_object.parent_map[name]
                return parent_joint
            else:
                raise ValueError(f"Link {name} has no parent")
        elif name in self.joints:
            parent_link = self.urdf_object.joint_map[name].parent
            return parent_link

    def get_child(self, name: str, return_multiple_children: bool = False) -> Union[str, List[str]]:
        """
        Get the child of a link or joint in the URDF. Always returns the immediate child, for a link this is a joint
        and vice versa. Since a link can have multiple children, the return_multiple_children parameter can be set to
        True to get a list of all children.

        :param name: Name of the link or joint in the URDF
        :param return_multiple_children: If True, a list of all children is returned
        :return: Name of the child link or joint or a list of all children
        """
        if name not in self.links and name not in self.joints:
            raise ValueError(f"Link or joint {name} not found in URDF")
        if name in self.links:
            if name in self.urdf_object.child_map:
                children = self.urdf_object.child_map[name]
                # A link can have multiple children
                child_joints = [child[0] for child in children]
                if return_multiple_children:
                    child_joints.reverse()
                    return child_joints
                else:
                    return child_joints[0]

            else:
                raise ValueError(f"Link {name} has no children")
        elif name in self.joints:
            child_link = self.urdf_object.joint_map[name].child
            return child_link

    def get_arm_tool_frame(self, arm: Arms) -> str:
        """
        Get the name of the tool frame of a specific arm.

        :param arm: Arm for which the tool frame should be returned
        :return: The name of the link of the tool frame in the URDF.
        """
        chain = self.get_arm_chain(arm)
        return chain.get_tool_frame()

    def get_arm_chain(self, arm: Arms) -> Union[KinematicChainDescription, List[KinematicChainDescription]]:
        """
        Get the kinematic chain of a specific arm. If the arm is set to BOTH, all kinematic chains are returned.

        :param arm: Arm for which the chain should be returned
        :return: KinematicChainDescription object of the arm
        """
        if arm == Arms.BOTH:
            return list(filter(lambda chain: chain.arm_type is not None, self.kinematic_chains.values()))
        for chain in self.kinematic_chains.values():
            if chain.arm_type == arm:
                return chain
        raise ValueError(f"There is no Kinematic Chain for the Arm {arm}")

    def load(self):
        """
        Loads the robot description in the robot description manager, can be overridden to take more parameter into
        account.
        """
        RobotDescription.current_robot_description = self

    def unload(self):
        """
        Unloads the robot description in the robot description manager, can be overridden to take more parameter into
        account.
        """
        RobotDescription.current_robot_description = None


class KinematicChainDescription:
    """
    Represents a kinematic chain of a robot. A Kinematic chain is a chain of links and joints that are connected to each
    other and can be moved.

    This class contains all necessary information about the chain, like the start and end
    link, the URDF object and the joints of the chain.
    """

    name: str
    """
    Name of the chain
    """
    start_link: str
    """
    First link of the chain
    """
    end_link: str
    """
    Last link of the chain
    """
    urdf_object: URDFObject
    """
    Parsed URDF of the robot
    """
    include_fixed_joints: bool
    """
    If True, fixed joints are included in the chain
    """
    link_names: List[str]
    """
    List of all links in the chain
    """
    joint_names: List[str]
    """
    List of all joints in the chain
    """
    end_effector: EndEffectorDescription
    """
    End effector of the chain, if there is one
    """
    arm_type: Arms
    """
    Type of the arm, if the chain is an arm
    """
    static_joint_states: Dict[Union[str, Enum], Dict[str, float]]
    """
    Dictionary of static joint states for the chain
    """

    def __init__(self, name: str, start_link: str, end_link: str, urdf_object: URDFObject, arm_type: Arms = None,
                 include_fixed_joints=False):
        """
        Initialize the KinematicChainDescription object.

        :param name: Name of the chain
        :param start_link: First link of the chain
        :param end_link: Last link of the chain
        :param urdf_object: URDF object of the robot which is used to get the chain
        :param arm_type: Type of the arm, if the chain is an arm
        :param include_fixed_joints: If True, fixed joints are included in the chain
        """
        self.name: str = name
        self.start_link: str = start_link
        self.end_link: str = end_link
        self.urdf_object: URDFObject = urdf_object
        self.include_fixed_joints: bool = include_fixed_joints
        self.link_names: List[str] = []
        self.joint_names: List[str] = []
        self.arm_type: Arms = arm_type
        self.static_joint_states: Dict[Union[str, Enum], Dict[str, float]] = {}
        self.end_effector = None

        self._init_links()
        self._init_joints()

    def _init_links(self):
        """
        Initializes the links of the chain by getting the chain from the URDF object.
        """
        self.link_names = self.urdf_object.get_chain(self.start_link, self.end_link, joints=False)

    def _init_joints(self):
        """
        Initializes the joints of the chain by getting the chain from the URDF object.
        """
        joints = self.urdf_object.get_chain(self.start_link, self.end_link, links=False)
        self.joint_names = list(filter(lambda j: self.urdf_object.joint_map[j].type != JointType.FIXED
                                                 or self.include_fixed_joints, joints))

    def create_end_effector(self,
                            name: str,
                            tool_frame,
                            opened_joint_values: Dict[str, float],
                            closed_joint_values: Dict[str, float],
                            relative_dir: Optional[str] = None,
                            resources_dir: Optional[str] = None,
                            description_name: str = "gripper",
                            opening_distance: Optional[float] = None) -> EndEffectorDescription:
        """
        Create a gripper end effector description.

        :param name: The name of the gripper.
        :param tool_frame: The name of the tool frame.
        :param opened_joint_values: The joint values when the gripper is open.
        :param closed_joint_values: The joint values when the gripper is closed.
        :param relative_dir: The relative directory of the gripper in the Multiverse resources/robots directory.
        :param resources_dir: The path to the resources directory.
        :param description_name: The name of the gripper description.
        :param opening_distance: The openning distance of the gripper.
        :return: The gripper end effector description.
        """
        if resources_dir is None:
            resources_dir = find_multiverse_resources_path()
        if relative_dir is not None:
            gripper_filename = get_robot_description_path(relative_dir, name,
<<<<<<< HEAD
                                                          description_type=URDFObject,
=======
                                                          description_type=DescriptionType.URDF,
>>>>>>> 06487f1d
                                                          resources_dir=resources_dir)
            gripper_urdf_obj = URDFObject(gripper_filename)
            gripper_object_name = name
        else:
            gripper_urdf_obj = self.urdf_object
            gripper_object_name = None
        gripper = EndEffectorDescription(description_name, name, tool_frame,
                                         gripper_urdf_obj, gripper_object_name=gripper_object_name,
                                         opening_distance=opening_distance)

        gripper.add_static_joint_states(GripperState.OPEN, opened_joint_values)
        gripper.add_static_joint_states(GripperState.CLOSE, closed_joint_values)
        self.end_effector = gripper
        return gripper

    def get_joints(self) -> List[str]:
        """
        Get a list of all joints of the chain.

        :return: List of joint names
        """
        return self.joint_names

    def get_links(self) -> List[str]:
        """
        :return: A list of all links of the chain.
        """
        return self.link_names

    @property
    def links(self) -> List[str]:
        """
        Property to get the links of the chain.

        :return: List of link names
        """
        return self.get_links()

    @property
    def joints(self) -> List[str]:
        """
        Property to get the joints of the chain.

        :return: List of joint names
        """
        return self.get_joints()

    def add_static_joint_states(self, name: Union[str, Enum], states: dict):
        """
        Adds static joint states to the chain. These define a specific configuration of the chain.

        :param name: Name of the static joint states
        :param states: Dictionary of joint names and their values
        """
        for joint_name, value in states.items():
            if joint_name not in self.joint_names:
                raise ValueError(f"Joint {joint_name} is not part of the chain")
        self.static_joint_states[name] = states

    def get_static_joint_states(self, name: Union[str, Enum]) -> Dict[str, float]:
        """
        Get the dictionary of static joint states for a given name of the static joint states.

        :param name: Name of the static joint states
        :return: Dictionary of joint names and their values
        """
        try:
            return self.static_joint_states[name]
        except KeyError:
            logerr(f"Static joint states for chain {name} not found")

    def get_tool_frame(self) -> str:
        """
        Get the name of the tool frame of the end effector of this chain, if it has an end effector.

        :return: The name of the link of the tool frame in the URDF.
        """
        if self.end_effector:
            return self.end_effector.tool_frame
        else:
            raise ValueError(f"The Kinematic chain {self.name} has no end-effector")

    def get_static_gripper_state(self, state: GripperState) -> Dict[str, float]:
        """
        Get the static joint states for the gripper of the chain.

        :param state: Name of the static joint states
        :return: Dictionary of joint names and their values
        """
        if self.end_effector:
            return self.end_effector.static_joint_states[state]
        else:
            raise ValueError(f"The Kinematic chain {self.name} has no end-effector")


class CameraDescription:
    """
    Represents a camera mounted on a robot. Contains all necessary information about the camera, like the link name,
    minimal and maximal height, horizontal and vertical angle and the front facing axis.
    """
    name: str
    """
    Name of the camera
    """
    link_name: str
    """
    Name of the link in the URDF
    """
    minimal_height: float
    """
    Minimal height the camera can be at
    """
    maximal_height: float
    """
    Maximal height the camera can be at
    """
    horizontal_angle: float
    """
    Horizontal opening angle of the camera
    """
    vertical_angle: float
    """
    Vertical opening angle of the camera
    """
    front_facing_axis: List[int]
    """
    Axis along which the camera is taking the image
    """

    def __init__(self, name: str, link_name: str, minimal_height: float, maximal_height: float,
                 horizontal_angle: float = 20, vertical_angle: float = 20, front_facing_axis: List[float] = None):
        """
        Initialize the CameraDescription object.

        :param name: Name of the camera
        :param link_name: Name of the link in the URDF
        :param minimal_height: Minimal height the camera can be at
        :param maximal_height: Maximal height the camera can be at
        :param horizontal_angle: Horizontal opening angle of the camera
        :param vertical_angle: Vertical opening angle of the camera
        :param front_facing_axis: Axis along which the camera taking the image
        """
        self.name: str = name
        self.link_name: str = link_name
        self.minimal_height: float = minimal_height
        self.maximal_height: float = maximal_height
        self.horizontal_angle: float = horizontal_angle
        self.vertical_angle: float = vertical_angle
        self.front_facing_axis: List[int] = front_facing_axis if front_facing_axis else [0, 0, 1]


class EndEffectorDescription:
    """
    Describes an end effector of robot. Contains all necessary information about the end effector, like the
    base link, the tool frame, the URDF object and the static joint states.
    """
    name: str
    """
    Name of the end effector
    """
    start_link: str
    """
    Root link of the end effector, every link below this link in the URDF is part of the end effector
    """
    tool_frame: str
    """
    Name of the tool frame link in the URDf
    """
    urdf_object: URDFObject
    """
    Parsed URDF of the robot
    """
    link_names: List[str]
    """
    List of all links in the end effector
    """
    joint_names: List[str]
    """
    List of all joints in the end effector
    """
    static_joint_states: Dict[GripperState, Dict[str, float]]
    """
    Dictionary of static joint states for the end effector
    """
    end_effector_type: GripperType
    """
    Type of the gripper
    """
    opening_distance: float
    """
    Distance the gripper can open, in cm
    """
    gripper_object_name: Optional[str] = None
    """
    Name of the gripper of the robot if it has one, this is used when the gripper is a different Object with its own
    description file outside the robot description file.
    """

    def __init__(self, name: str, start_link: str, tool_frame: str, urdf_object: URDFObject,
                 gripper_object_name: Optional[str] = None, opening_distance: Optional[float] = None):
        """
        Initialize the EndEffectorDescription object.

        :param name: Name of the end effector
        :param start_link: Root link of the end effector, every link below this link in the URDF is part of the end effector
        :param tool_frame: Name of the tool frame link in the URDf
        :param urdf_object: URDF object of the robot
        :param gripper_object_name: Name of the gripper if it is a separate Object outside the robot description.
        """
        self.name: str = name
        self.start_link: str = start_link
        self.tool_frame: str = tool_frame
        self.urdf_object: URDFObject = urdf_object
        self.link_names: List[str] = []
        self.joint_names: List[str] = []
        self.static_joint_states: Dict[GripperState, Dict[str, float]] = {}
        self._init_links_joints()
        self.gripper_object_name = gripper_object_name
        self.opening_distance: Optional[float] = opening_distance

    def _init_links_joints(self):
        """
        Traverses the URDF object to get all links and joints of the end effector below the start link.1
        """
        start_link_obj = self.urdf_object.link_map[self.start_link]
        links = [start_link_obj.name]
        while len(links) != 0:
            link = links.pop()
            self.link_names.append(link)
            if link not in self.urdf_object.child_map:
                continue
            else:
                children = self.urdf_object.child_map[link]
            for joint, link in children:
                self.joint_names.append(joint)
                links.insert(0, link)

    def add_static_joint_states(self, name: GripperState, states: dict):
        """
        Adds static joint states to the end effector. These define a specific configuration of the end effector. Like
        open and close configurations of a gripper.

        :param name: Name of the static joint states
        :param states: Dictionary of joint names and their values
        """
        for joint_name, value in states.items():
            if joint_name not in self.joint_names:
                raise ValueError(f"Joint {joint_name} is not part of the chain")
        self.static_joint_states[name] = states

    @property
    def links(self) -> List[str]:
        """
        Property to get the links of the chain.

        :return: List of link names
        """
        return self.link_names

    @property
    def joints(self) -> List[str]:
        """
        Property to get the joints of the chain.

        :return: List of joint names
        """
        return self.joint_names


def create_manipulator_description(data: ManipulatorData,
                                   urdf_filename: str,
                                   mjcf_filename: Optional[str] = None) -> RobotDescription:
    """
    Create a robot description from a ManipulatorData object.

    :param data: ManipulatorData object containing all necessary information about the manipulator.
    :param urdf_filename: Path to the URDF file of the robot.
    :param mjcf_filename: Path to the MJCF file of the robot.
    :return: A RobotDescription object
    """
    gripper_object_name = None if data.gripper_relative_dir is None else data.gripper_name
    robot_description = RobotDescription(data.name, data.base_link, "", "",
                                         urdf_filename, mjcf_path=mjcf_filename, gripper_name=gripper_object_name)

    arm = robot_description.add_arm(data.arm_end_link,
                                    arm_home_values=dict(zip(data.joint_names, data.home_joint_values)))

    arm.create_end_effector(data.gripper_name, data.gripper_tool_frame,
                            dict(zip(data.gripper_joint_names, data.open_joint_values)),
                            dict(zip(data.gripper_joint_names, data.closed_joint_values)),
                            relative_dir=data.gripper_relative_dir, opening_distance=data.opening_distance)

    return robot_description<|MERGE_RESOLUTION|>--- conflicted
+++ resolved
@@ -6,11 +6,7 @@
 from typing_extensions import List, Dict, Union, Optional
 
 from .datastructures.dataclasses import VirtualMobileBaseJoints, ManipulatorData
-<<<<<<< HEAD
-from .datastructures.enums import Arms, Grasp, GripperState, GripperType, JointType
-=======
 from .datastructures.enums import Arms, Grasp, GripperState, GripperType, JointType, DescriptionType, StaticJointState
->>>>>>> 06487f1d
 from .helper import parse_mjcf_actuators, find_multiverse_resources_path, \
     get_robot_description_path
 from .object_descriptors.urdf import ObjectDescription as URDFObject
@@ -185,11 +181,7 @@
                                         self.urdf_object, arm_type=arm_type)
 
         if arm_home_values is not None:
-<<<<<<< HEAD
-            arm.add_static_joint_states("home", arm_home_values)
-=======
             arm.add_static_joint_states(StaticJointState.Park, arm_home_values)
->>>>>>> 06487f1d
 
         self.add_kinematic_chain_description(arm)
         return arm
@@ -542,11 +534,7 @@
             resources_dir = find_multiverse_resources_path()
         if relative_dir is not None:
             gripper_filename = get_robot_description_path(relative_dir, name,
-<<<<<<< HEAD
-                                                          description_type=URDFObject,
-=======
                                                           description_type=DescriptionType.URDF,
->>>>>>> 06487f1d
                                                           resources_dir=resources_dir)
             gripper_urdf_obj = URDFObject(gripper_filename)
             gripper_object_name = name
