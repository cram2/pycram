import functools
import random

import numpy as np

from pycrap.ontologies import PhysicalObject
from .object_descriptors.generic import ObjectDescription
from .tf_transformations import quaternion_from_euler
from typing_extensions import Tuple, List, Union, Dict, Iterable, Optional, Iterator

from .datastructures.enums import Arms
from .costmaps import Costmap, SemanticCostmap
from .datastructures.pose import PoseStamped, TransformStamped, GraspDescription
from .datastructures.world import World
from .external_interfaces.ik import request_ik
from .failures import IKError, RobotInCollision
from .local_transformer import LocalTransformer
from .robot_description import RobotDescription
from .ros import logdebug
from .world_concepts.world_object import Object
from .world_reasoning import contact


class OrientationGenerator:
    """
    Provides methods to generate orientations for pose candidates.
    """

    @staticmethod
    def generate_origin_orientation(position: List[float], origin: PoseStamped) -> List[float]:
        """
        Generates an orientation such that the robot faces the origin of the costmap.

        :param position: The position in the costmap, already converted to the world coordinate frame.
        :param origin: The origin of the costmap, the point which the robot should face.
        :return: A quaternion of the calculated orientation.
        """
        angle = np.arctan2(position[1] - origin.position.y, position[0] - origin.position.x) + np.pi
        quaternion = list(quaternion_from_euler(0, 0, angle, axes="sxyz"))
        return quaternion

    @staticmethod
    def generate_random_orientation(*_, rng: random.Random = random.Random(42)) -> List[float]:
        """
        Generates a random orientation rotated around the z-axis (yaw).
        A random angle is sampled using a provided RNG instance to ensure reproducibility.

        :param _: Ignored parameters to maintain compatibility with other orientation generators.
        :param rng: Random number generator instance for reproducible sampling.

        :return: A quaternion of the randomly generated orientation.
        """
        random_yaw = rng.uniform(0, 2 * np.pi)
        quaternion = list(quaternion_from_euler(0, 0, random_yaw, axes="sxyz"))
        return quaternion

class PoseGenerator(Iterable[PoseStamped]):
    """
    Creates pose candidates from a given costmap.
    The generator selects the highest values, amount is given by number_of_sample, and returns the corresponding
    positions.
    Orientations are calculated such that the Robot faces the center of the costmap.
    """

    current_orientation_generator = None
    """
    If no orientation generator is given, this generator is used to generate the orientation of the robot.
    """
    override_orientation_generator = None
    """
    Override the orientation generator with a custom generator, which will be used regardless of the current_orientation_generator.
    """

    def __init__(self, costmap: Costmap, number_of_samples=100, orientation_generator=None, randomize=False):
        """
        :param costmap: The costmap from which poses should be sampled.
        :param number_of_samples: The number of samples from the costmap that should be returned at max
        :param orientation_generator: function that generates an orientation given a position and the origin of the costmap
        """

        if not PoseGenerator.current_orientation_generator:
            PoseGenerator.current_orientation_generator = OrientationGenerator.generate_origin_orientation

        self.randomize = randomize
        self.costmap = costmap
        self.number_of_samples = number_of_samples
        self.orientation_generator = orientation_generator if orientation_generator else PoseGenerator.current_orientation_generator
        if PoseGenerator.override_orientation_generator:
            self.orientation_generator = PoseGenerator.override_orientation_generator

    def __iter__(self) -> Iterator[PoseStamped]:
        """
        A generator that crates pose candidates from a given costmap. The generator
        selects the highest 100 values and returns the corresponding positions.
        Orientations are calculated such that the Robot faces the center of the costmap.

        :Yield: A tuple of position and orientation
        """

        # Determines how many positions should be sampled from the costmap
        if self.number_of_samples == -1 or self.number_of_samples > self.costmap.map.flatten().shape[0]:
            self.number_of_samples = self.costmap.map.flatten().shape[0]
        if self.randomize:
            indices = np.random.choice(self.costmap.map.size, self.number_of_samples, replace=False)
        else:
            indices = np.argpartition(self.costmap.map.flatten(), -self.number_of_samples)[-self.number_of_samples:]

        indices = np.dstack(np.unravel_index(indices, self.costmap.map.shape)).reshape(self.number_of_samples, 2)

        height = self.costmap.map.shape[0]
        width = self.costmap.map.shape[1]
        center = np.array([height // 2, width // 2])
        for ind in indices:
            if self.costmap.map[ind[0]][ind[1]] == 0:
                continue
            # The position is calculated by creating a vector from the 2D position in the costmap (given by x and y)
            # and the center of the costmap (since this is the origin). This vector is then turned into a transformation
            # and muiltiplied with the transformation of the origin.
            vector_to_origin = (center - ind) * self.costmap.resolution
            point_to_origin = TransformStamped.from_list([*vector_to_origin, 0], frame="point", child_frame_id="origin")
            origin_to_map = ~self.costmap.origin.to_transform_stamped("origin")
            point_to_map = point_to_origin * origin_to_map
            map_to_point = ~point_to_map

            orientation = self.orientation_generator(map_to_point.translation.to_list(), self.costmap.origin)
            yield PoseStamped.from_list(map_to_point.translation.to_list(), orientation)

    @staticmethod
    def height_generator() -> float:
        pass

    @staticmethod
    def generate_orientation(position: List[float], origin: PoseStamped) -> List[float]:
        """
        This method generates the orientation for a given position in a costmap. The
        orientation is calculated such that the robot faces the origin of the costmap.
        This generation is done by simply calculating the arctan between the position,
        in the costmap, and the origin of the costmap.

        :param position: The position in the costmap. This position is already converted to the world coordinate frame.
        :param origin: The origin of the costmap. This is also the point which the robot should face.
        :return: A quaternion of the calculated orientation
        """
        angle = np.arctan2(position[1] - origin.position.y, position[0] - origin.position.x) + np.pi
        quaternion = list(quaternion_from_euler(0, 0, angle, axes="sxyz"))
        return quaternion


def visibility_validator(robot: Object,
                         object_or_pose: Union[Object, PoseStamped]) -> bool:
    """
    This method validates if the robot can see the target position from a given
    pose candidate. The target position can either be a position, in world coordinate
    system, or an object in the World. The validation is done by shooting a
    ray from the camera to the target position and checking that it does not collide
    with anything else.

    :param robot: The robot object for which this should be validated
    :param object_or_pose: The target position or object for which the pose candidate should be validated.
    :return: True if the target is visible for the robot, None in any other case.
    """
    world = robot.world
    robot_pose = robot.get_pose()

    if isinstance(object_or_pose, PoseStamped):
<<<<<<< HEAD
        gen_obj_desc = ObjectDescription("viz_object", [0, 0, 0], [0.1, 0.1, 0.1])
=======
        gen_obj_desc = ObjectDescription("viz_object", [0, 0, 0], [0.05, 0.05, 0.05])
>>>>>>> 5eae4413
        obj = Object("viz_object", PhysicalObject, pose=object_or_pose, description=gen_obj_desc)
    else:
        obj = object_or_pose

    obj_id = obj.id

    camera_pose = robot.get_link_pose(RobotDescription.current_robot_description.get_camera_link())
    robot.set_pose(PoseStamped.from_list([100, 100, 0], [0, 0, 0, 1]))
    ray = world.ray_test(camera_pose.position.to_list(), obj.get_pose().position.to_list())
    robot.set_pose(robot_pose)
    if isinstance(object_or_pose, PoseStamped):
        world.remove_object(obj)

    return ray.obj_id == obj_id


def reachability_validator(robot: Object,
                           target_pose: PoseStamped,
                           arm: Arms,
                           allowed_collision: Dict[Object, List] = None
                           ) -> Optional[Dict[str, float]]:
    """
    This method validates if a target position is reachable for the robot.
    This is done by asking the ik solver if there is a valid solution if the
    robot stands at the position of the pose candidate. if there is a solution
    the validator returns True and False in any other case.

    :param robot: The robot object in the World for which the reachability should be validated.
    :param target_pose: The target pose for which the reachability should be validated.
    :param arm: The arm that should be checked for reachability.
    :param allowed_collision: dict of objects with which the robot is allowed to collide each object correlates
     to a list of links of which this object consists

    :return: The final joint states of the robot if the target pose is reachable without collision, None in any other case.
    """

    allowed_collision = allowed_collision or {}
    arm_chain = RobotDescription.current_robot_description.get_arm_chain(arm)
    allowed_collision[robot] = [link for link in arm_chain.end_effector.links]

    joint_state_before_ik = robot.get_positions_of_all_joints()
    try:
        pose, joint_states = request_ik(target_pose, robot, arm_chain.joints, arm_chain.end_effector.tool_frame)
        logdebug(f"Robot {arm.name} can reach target pose")
        robot.set_pose(pose)
        robot.set_multiple_joint_positions(joint_states)
        collision_check(robot, allowed_collision)
        logdebug(f"Robot is not in contact at target pose")

        robot.set_multiple_joint_positions(joint_state_before_ik)
        return joint_states

    except (IKError, RobotInCollision):
        logdebug(f"Robot {arm.name} cannot reach pose without collision")
        return None
    finally:
        robot.set_multiple_joint_positions(joint_state_before_ik)


def pose_sequence_reachability_validator(robot: Object,
                                         target_sequence: List[PoseStamped],
                                         arm: Arms,
                                         allowed_collision: Dict[Object, List] = None
                                         ) -> bool:
    """
    This method validates if a target sequence, if traversed in order, is reachable for the robot.
    This is done by asking the ik solver if there is a valid solution if the
    robot stands at the position of the pose candidate. If there is a solution
    the validator returns The arm that can reach the target position and None in any other case.

    :param robot: The robot object in the World for which the reachability should be validated.
    :param target_sequence: The target sequence of poses for which the reachability should be validated.
    :param arm: The arm that should be checked for reachability.
    :param allowed_collision: dict of objects with which the robot is allowed to collide each object correlates
     to a list of links of which this object consists

    :return: The arm that can reach the target position and None in any other case.
    """
    joint_state_before_ik = robot.get_positions_of_all_joints()
    for target_pose in target_sequence:
        joint_states = reachability_validator(robot, target_pose, arm, allowed_collision)
        if joint_states is None:
            robot.set_multiple_joint_positions(joint_state_before_ik)
            return False
        robot.set_multiple_joint_positions(joint_states)

    robot.set_multiple_joint_positions(joint_state_before_ik)
    return True


def collision_check(robot: Object, allowed_collision: Dict[Object, List]):
    """
    This method checks if a given robot collides with any object within the world
    which it is not allowed to collide with.
    This is done checking iterating over every object within the world and checking
    if the robot collides with it. Careful the floor will be ignored.
    If there is a collision with an object that was not within the allowed collision
    list the function will raise a RobotInCollision exception.

    :param robot: The robot object in the (Bullet)World where it should be checked if it collides with something
    :param allowed_collision: dict of objects with which the robot is allowed to collide each object correlates to a list of links of which this object consists

    :raises: RobotInCollision if the robot collides with an object it is not allowed to collide with.
    """
    allowed_robot_links = allowed_collision.get(robot, [])
    for obj in World.current_world.objects:
        if obj.name == "floor":
            continue
        in_contact, contact_links = contact(robot, obj, return_links=True)
        if not in_contact:
            continue

        allowed_links = allowed_collision.get(obj, [])
        if not all(link[0].name in allowed_robot_links or link[1].name in allowed_links for link in contact_links):
            raise RobotInCollision(f"Collision detected between {robot} and {obj}.")<|MERGE_RESOLUTION|>--- conflicted
+++ resolved
@@ -163,11 +163,7 @@
     robot_pose = robot.get_pose()
 
     if isinstance(object_or_pose, PoseStamped):
-<<<<<<< HEAD
-        gen_obj_desc = ObjectDescription("viz_object", [0, 0, 0], [0.1, 0.1, 0.1])
-=======
         gen_obj_desc = ObjectDescription("viz_object", [0, 0, 0], [0.05, 0.05, 0.05])
->>>>>>> 5eae4413
         obj = Object("viz_object", PhysicalObject, pose=object_or_pose, description=gen_obj_desc)
     else:
         obj = object_or_pose
