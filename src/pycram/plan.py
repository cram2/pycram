--- conflicted
+++ resolved
@@ -6,11 +6,9 @@
 from datetime import datetime
 
 import networkx as nx
-<<<<<<< HEAD
+from typing_extensions import Optional, Callable, Any, Dict, List, Iterable, TYPE_CHECKING, Type, Tuple, Iterator
 from random_events.product_algebra import Event
 
-=======
->>>>>>> cc4fbb08
 from typing_extensions import Optional, Callable, Any, Dict, List, Iterable, TYPE_CHECKING, Type, Tuple, Iterator
 
 from .datastructures.enums import TaskStatus
@@ -274,10 +272,6 @@
         return graph
 
     def plot_bokeh(self, attributes: List[str] = None):
-<<<<<<< HEAD
-        attributes = attributes or ["status", "start_time", "action"]
-        from bokeh.palettes import Category20_20
-=======
         """
         Plots the plan using bokeh and networkx. The plan is plotted as a tree with the root node at the bottom and
         PlanNode.action attributes as labels.
@@ -287,22 +281,14 @@
         :param attributes: A list of attributes from the nodes which should be shown in the hover tool.
         """
         attributes = attributes or ["status", "start_time"]
->>>>>>> cc4fbb08
         from bokeh.plotting import figure, from_networkx, show
         from bokeh.models import (HoverTool, NodesAndLinkedEdges)
 
         p = figure(x_range=(-2, 2), y_range=(-2, 2),
-<<<<<<< HEAD
-                   width=1500, height=1000,
-                      x_axis_location=None, y_axis_location=None, toolbar_location=None,
-                      title="Plan Visualization", background_fill_color="#efefef",)
-        node_hover_tool = HoverTool(tooltips=[("status", "@status"), ("start", "@start_time"), ("action", "@action")])
-=======
                    width=1700, height=950,
                    x_axis_location=None, y_axis_location=None, toolbar_location="below",
                    title="Plan Visualization", background_fill_color="#efefef", )
         node_hover_tool = HoverTool(tooltips= [("node_type", "@node_type")] + [(attr, "@" + attr) for attr in attributes])
->>>>>>> cc4fbb08
         p.add_tools(node_hover_tool)
 
         p.grid.grid_line_color = None
