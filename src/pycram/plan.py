--- conflicted
+++ resolved
@@ -8,11 +8,8 @@
 from datetime import datetime
 
 import networkx as nx
-<<<<<<< HEAD
 from random_events.product_algebra import Event
-=======
 from bokeh.core.enums import Align
->>>>>>> 17e3ae52
 
 from typing_extensions import Optional, Callable, Any, Dict, List, Self, Iterable, TYPE_CHECKING, Type, Tuple, Iterator
 
@@ -299,7 +296,6 @@
 
     def _create_labels(self):
         pass
-
 
 
 
@@ -463,7 +459,6 @@
         self.status = TaskStatus.SLEEPING
 
 
-
 @dataclass
 class DesignatorNode(PlanNode):
     designator_ref: Any = None
