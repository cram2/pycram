from __future__ import annotations

import inspect
import time
from dataclasses import field, dataclass
from datetime import datetime

import networkx as nx
<<<<<<< HEAD
from random_events.product_algebra import Event
from bokeh.core.enums import Align

from typing_extensions import Optional, Callable, Any, Dict, List, Self, Iterable, TYPE_CHECKING, Type, Tuple, Iterator
=======
from typing_extensions import Optional, Callable, Any, Dict, List, Iterable, TYPE_CHECKING, Type, Tuple, Iterator
>>>>>>> 5e5cf56f

from .datastructures.enums import TaskStatus
from .external_interfaces import giskard
from .failures import PlanFailure
from .has_parameters import leaf_types
from .ros import loginfo

if TYPE_CHECKING:
    from .designator import BaseMotion, ActionDescription


class Plan(nx.DiGraph):
    """
    Represents a plan structure, typically a tree, which can be changed at any point in time. Performing the plan will
    traverse the plan structure in depth first order and perform each PlanNode
    """
    current_plan: Plan = None

    on_start_callback: Dict[Optional[Type[ActionDescription]], List[Callable]] = {}
    on_end_callback: Dict[Optional[Type[ActionDescription]], List[Callable]] = {}

    def __init__(self, root: PlanNode):
        super().__init__()
        self.root: PlanNode = root
        self.add_node(self.root)
        self.current_node: PlanNode = self.root
        self.on_start_callback = {}
        self.on_end_callback = {}

    def mount(self, other: Plan, mount_node: PlanNode = None):
        """
        Mounts another plan to this plan. The other plan will be added as a child of the mount_node.

        :param other: The plan to be mounted
        :param mount_node: A node of this plan to which the other plan will be mounted. If None, the root of this plan will be used.
        """
        mount_node = mount_node or self.root
        self.add_nodes_from(other.nodes)
        self.add_edges_from(other.edges)
        self.add_edge(mount_node, other.root)
        for node in self.nodes:
            node.plan = self

    def merge_nodes(self, node1: PlanNode, node2: PlanNode):
        """
        Merges two nodes into one. The node2 will be removed and all its children will be added to node1.

        :param node1: Node which will remain in the plan
        :param node2: Node which will be removed from the plan
        """
        for node in node2.children:
            self.add_edge(node1, node)
        self.remove_node(node2)

    def add_node(self, node_for_adding: PlanNode, **attr):
        """
        Adds a node to the plan. The node will not be connected to any other node of the plan.

        :param node_for_adding: Node to be added
        :param attr: Additional attributes to be added to the node
        """
        super().add_node(node_for_adding, **attr)
        node_for_adding.plan = self

    def add_edge(self, u_of_edge, v_of_edge, **attr):
        """
        Adds an edge to the plan. If one or both nodes are not in the plan, they will be added to the plan.

        :param u_of_edge: Origin node of the edge
        :param v_of_edge: Target node of the edge
        :param attr: Additional attributes to be added to the edge
        """
        super().add_edge(u_of_edge, v_of_edge, **attr)
        u_of_edge.plan = self
        v_of_edge.plan = self

    def add_edges_from(self, ebunch_to_add: Iterable[Tuple[PlanNode, PlanNode]], **attr):
        """
        Adds edges to the plan from an iterable of tuples. If one or both nodes are not in the plan, they will be added to the plan.

        :param ebunch_to_add: Iterable of tuples of nodes to be added
        :param attr: Additional attributes to be added to the edges
        """
        super().add_edges_from(ebunch_to_add, **attr)
        for u_edge, v_edge in ebunch_to_add:
            u_edge.plan = self
            v_edge.plan = self

    def add_nodes_from(self, nodes_for_adding: Iterable[PlanNode], **attr):
        """
        Adds nodes from an Iterable of nodes.

        :param nodes_for_adding: The iterable of nodes
        :param attr: Addotional attributes to be added
        """
        super().add_nodes_from(nodes_for_adding, **attr)
        for node in nodes_for_adding:
            node.plan = self

    def insert_below(self, insert_node: PlanNode, insert_below: PlanNode):
        """
        Inserts a node below the given node.

        :param insert_node: The node to be inserted
        :param insert_below: A node of the plan below which the given node should be added
        """
        self.add_edge(insert_below, insert_node)

    def perform(self) -> Any:
        """
        Performs the root node of this plan.

        :return: The return value of the root node
        """
        previous_plan = Plan.current_plan
        Plan.current_plan = self
        result = self.root.perform()
        Plan.current_plan = previous_plan
        return result

    def resolve(self):
        """
        Resolves the root node of this plan if it is a DesignatorNode

        :return: The resolved designator
        """
        if isinstance(self.root, DesignatorNode):
            return self.root.designator_ref.resolve()

    def flattened_parameters(self):
        """
        The atomic parameter of this plan, as dict with paths as keys and the atomic type as value

        :return: A dict of the atomic types
        """
        result = {}
        for node in self.nodes:
            if isinstance(node, DesignatorNode):
                result.update(node.flattened_parameters())
        return result

    def re_perform(self):
        for child in self.root.recursive_children:
            if child.is_leaf:
                child.perform()

    @property
    def actions(self) -> List[ActionNode]:
        return list(filter(None, [node if type(node) is ActionNode else None for node in self.nodes]))

    def plot(self):
        """
        Plots the plan using matplotlib and networkx. The plan is plotted as a tree with the root node at the bottom and
        the children nodes above.
        """
        import matplotlib.pyplot as plt

        # Create a new figure
        plt.figure(figsize=(12, 8))

        # Use spring layout for node positioning
        pos = nx.drawing.bfs_layout(self, start=self.root, align='horizontal')

        # Draw nodes (bodies)
        nx.draw_networkx_nodes(self, pos,
                               node_color='lightblue',
                               node_size=2000)

        # Draw edges (connections)
        edges = self.edges(data=True)
        nx.draw_networkx_edges(self, pos,
                               edge_color='gray',
                               arrows=True,
                               arrowsize=20)

        # Add link names as labels
        labels = {node: str(node) for node in self.nodes()}
        nx.draw_networkx_labels(self, pos, labels)

        plt.title("Plan Structure")
        plt.axis('off')  # Hide axes
        plt.show()

    @classmethod
    def add_on_start_callback(cls, callback: Callable[[ResolvedActionNode], None],
                              action_type: Optional[Type[ActionDescription]] = None):
        """
        Adds a callback to be called when an action of the given type is started.

        :param callback: The callback to be called
        :param action_type: The type of the action, if None, the callback will be called for all actions
        """
        if not cls.on_start_callback:
            cls.on_start_callback = {}
        if action_type not in cls.on_start_callback:
            cls.on_start_callback[action_type] = []
        cls.on_start_callback[action_type].append(callback)

    @classmethod
    def add_on_end_callback(cls, callback: Callable[[ResolvedActionNode], None],
                            action_type: Optional[Type[ActionDescription]] = None):
        """
        Adds a callback to be called when an action of the given type is ended.

        :param callback: The callback to be called
        :param action_type: The type of the action
        """
        if not cls.on_end_callback:
            cls.on_end_callback = {}
        if action_type not in cls.on_end_callback:
            cls.on_end_callback[action_type] = []
        cls.on_end_callback[action_type].append(callback)

    @classmethod
    def remove_on_start_callback(cls, callback: Callable[[ResolvedActionNode], None],
                                 action_type: Optional[Type[ActionDescription]] = None):
        """
        Removes a callback to be called when an action of the given type is started.

        :param callback: The callback to be removed
        :param action_type: The type of the action
        """
        if cls.on_start_callback and action_type in cls.on_start_callback:
            cls.on_start_callback[action_type].remove(callback)

    @classmethod
    def remove_on_end_callback(cls, callback: Callable[[ResolvedActionNode], None],
                               action_type: Optional[Type[ActionDescription]] = None):
        """
        Removes a callback to be called when an action of the given type is ended.

        :param callback: The callback to be removed
        :param action_type: The type of the action
        """
        if cls.on_end_callback and action_type in cls.on_end_callback:
            cls.on_end_callback[action_type].remove(callback)

    def _create_pure_networkx_graph(self, attributes: List[str]) -> nx.DiGraph[int]:
        """
        Creates a pure networkx graph of this plan and adds the given attributes of nodes as networkx Node attrivutes.

        :param attributes: A list of attributes from the nodes which should be contained in the returned graph
        :return: A networkx graph of the hash values of the PlanNodes
        """
        hash_nodes = {hash(node): node for node in self.nodes}
        edges = [(hash(source), hash(target)) for source, target in self.edges]
        graph = nx.DiGraph()
        graph.add_nodes_from(hash_nodes.keys())
        graph.add_edges_from(edges)

        for v in graph:
            for attr in attributes:
                graph.nodes[v][attr] = str(getattr(hash_nodes[v], attr))
        return graph

    def plot_bokeh(self, attributes: List[str] = None):
        attributes = attributes or ["status", "start_time", "action"]
        from bokeh.palettes import Category20_20
        from bokeh.plotting import figure, from_networkx, show
        from bokeh.models import (BoxSelectTool, HoverTool, MultiLine,
                                  NodesAndLinkedEdges, Plot, Range1d, Scatter, TapTool)

        p = figure(x_range=(-2, 2), y_range=(-2, 2),
                   width=1500, height=1000,
                      x_axis_location=None, y_axis_location=None, toolbar_location=None,
                      title="Plan Visualization", background_fill_color="#efefef",)
        node_hover_tool = HoverTool(tooltips=[("status", "@status"), ("start", "@start_time"), ("action", "@action")])
        p.add_tools(node_hover_tool)

        p.grid.grid_line_color = None

        graph = from_networkx(self._create_pure_networkx_graph(attributes), nx.drawing.spring_layout, scale=1.8, center=(0, 0))
        graph.selection_policy = NodesAndLinkedEdges()
        graph.inspection_policy = NodesAndLinkedEdges()

        graph.node_renderer.glyph.update(size=20, fill_color="lightblue")

        p.renderers.append(graph)

        show(p)

    def _create_labels(self):
        pass




def managed_node(func: Callable) -> Callable:
    """
    Decorator which manages the state of a node, including the start and end time, status and reason of failure as well
    as the setting of the current node in the plan.

    :param func: Reference to the perform function of the node
    :return: The wrapped perform function
    """

    def wrapper(node: DesignatorNode) -> Any:
        node.status = TaskStatus.RUNNING
        node.start_time = datetime.now()
        on_start_callbacks = (Plan.on_start_callback.get(node.action, []) +
                              Plan.on_start_callback.get(None, []))
        on_end_callbacks = (Plan.on_end_callback.get(node.action, []) +
                            Plan.on_end_callback.get(None, []))
        for call_back in on_start_callbacks:
            call_back(node)
        result = None
        try:
            node.plan.current_node = node
            result = func(node)
            node.status = TaskStatus.SUCCEEDED
            node.result = result
        except PlanFailure as e:
            node.status = TaskStatus.FAILED
            node.reason = e
            raise e
        finally:
            node.end_time = datetime.now()
            node.plan.current_node = node.parent
            for call_back in on_end_callbacks:
                call_back(node)
        return result

    return wrapper


@dataclass
class PlanNode:
    status: TaskStatus = TaskStatus.CREATED
    """
    The status of the node from the TaskStatus enum.
    """

    start_time: Optional[datetime] = field(default_factory=datetime.now)
    """
    The starting time of the function, optional
    """

    end_time: Optional[datetime] = None
    """
    The ending time of the function, optional
    """

    reason: Optional[PlanFailure] = None
    """
    The reason of failure if the action failed.
    """

    plan: Plan = None
    """
    Reference to the plan to which this node belongs
    """

    result: Any = None
    """
    Result from the execution of this node
    """

    @property
    def parent(self) -> PlanNode:
        """
        The parent node of this node, None if this is the root node

        :return: The parent node
        """
        return list(self.plan.predecessors(self))[0] if list(self.plan.predecessors(self)) else None

    @property
    def children(self) -> List[PlanNode]:
        """
        All children nodes of this node

        :return:  A list of child nodes
        """
        return list(self.plan.successors(self))

    @property
    def recursive_children(self) -> List[PlanNode]:
        """
        Recursively lists all children and their children.

        :return: A list of all nodes below this node
        """
        return list(nx.descendants(self.plan, self))

    @property
    def subtree(self) -> Plan:
        """
        Creates a new plan with this node as the new root

        :return: A new plan
        """
        graph = nx.DiGraph()
        graph.add_nodes_from(self.plan.nodes)
        graph.add_edges_from(self.plan.edges)
        # The subgraph methods tries to create a new instance of the graph class it is give which in the case of Plan()
        # would fail because of the "root" param, that's the reason for this weird conversion.
        sub_grap = nx.subgraph(graph, [self] +  self.recursive_children)
        plan = Plan(self)
        plan.add_nodes_from(sub_grap.nodes)
        plan.add_edges_from(sub_grap.edges)
        return plan


    @property
    def all_parents(self) -> List[PlanNode]:
        """
        Returns all nodes above this node until the root node. The order is from this node to the root node.

        :return: A list of all nodes above this
        """
        return list(nx.ancestors(self.plan, self))

    @property
    def is_leaf(self) -> bool:
        """
        Returns True if this node is a leaf node

        :return: True if this node is a leaf node
        """
        return self.children == []

    def flattened_parameters(self):
        """
        The atomic types pf this node as dict

        :return: The flattened parameter
        """
        pass

    def __hash__(self):
        return id(self)

    def perform(self, *args, **kwargs):
        pass

    def interrupt(self):
        """
        Interrupts the execution of this node and all nodes below
        """
        self.status = TaskStatus.INTERRUPTED
        loginfo(f"Interrupted node: {str(self)}")
        if giskard.giskard_wrapper:
            giskard.giskard_wrapper.interrupt()

    def resume(self):
        """
        Resumes the execution of this node and all nodes below
        """
        self.status = TaskStatus.RUNNING

    def pause(self):
        """
        Suspends the execution of this node and all nodes below.
        """
        self.status = TaskStatus.SLEEPING


@dataclass
class DesignatorNode(PlanNode):
    designator_ref: Any = None
    """
    Reference to the Designator in this node
    """

    action: Optional[Any] = None
    """
    The action and that is performed or None if nothing was performed
    """

    kwargs: Dict[str, Any] = None
    """
    kwargs of the action in this node
    """

    def __hash__(self):
        return id(self)

    def __repr__(self, *args, **kwargs):
        return f"<{self.designator_ref.performable.__name__}>"

    def flattened_parameters(self) -> Dict[str, leaf_types]:
        """
        The atomic types of the parameters of this node as dict with paths as keys and the atomic type as value.
        This resolves the parameters to its type not the actual value.

        :return: The atomic types of this action
        """
        return self.designator_ref.performable.flattened_parameters()

    def flatten(self) -> Dict[str, leaf_types]:
        """
        Flattens the parameters of this node to a dict with the parameter as  key and the value as value.

        :return: A dict of the flattened parameters
        """
        params = self.designator_ref.performable.flattened_parameters()
        for key, value in self.designator_ref.kwargs.items():
            if key in params:
                params[key] = value
        return params


@dataclass
class ActionNode(DesignatorNode):
    """
    A node in the plan representing an ActionDesignator description
    """
    action_iter: Iterator[ActionDescription] = None
    """
    Iterator over the current evaluation state of the ActionDesignator Description
    """

    action: ActionDescription = None

    def __hash__(self):
        return id(self)

    @managed_node
    def perform(self):
        """
        Performs this node by resolving the ActionDesignator description to the next resolution and then performing the
        result.

        :return: Return value of the resolved action node
        """
        if not self.action_iter:
            self.action_iter = iter(self.designator_ref)
        resolved_action = next(self.action_iter)
        kwargs = {key: resolved_action.__getattribute__(key) for key in self.designator_ref.kwargs.keys()}
        resolved_action_node = ResolvedActionNode(designator_ref=resolved_action, action=resolved_action.__class__,
                                                  kwargs=kwargs)
        self.plan.add_edge(self, resolved_action_node)

        return resolved_action_node.perform()

    def __repr__(self, *args, **kwargs):
        return f"<{self.designator_ref.performable.__name__}>"


@dataclass
class ResolvedActionNode(DesignatorNode):
    """
    A node representing a resolved ActionDesignator with fully specified parameters
    """
    designator_ref: ActionDescription = None

    action: ActionDescription = None

    def __hash__(self):
        return id(self)

    @managed_node
    def perform(self):
        """
        Performs this node by performing the resolved action designator in zit

        :return: The return value of the resolved ActionDesignator
        """
        return self.designator_ref.perform()

    def __repr__(self, *args, **kwargs):
        return f"<Resolved {self.designator_ref.__class__.__name__}>"

    def flatten(self):
        return self.designator_ref.flatten()

    def flattened_parameters(self):
        return self.designator_ref.flattened_parameters()


@dataclass
class MotionNode(DesignatorNode):
    """
    A node in the plan representing a MotionDesignator
    """
    designator_ref: BaseMotion = None
    """
    Reference to the MotionDesignator
    """

    def __hash__(self):
        return id(self)

    def wait(self):
        continue_execution = False
        while not continue_execution:
            all_parents_status = [parent.status for parent in self.all_parents]
            if TaskStatus.SLEEPING not in all_parents_status:
                continue_execution = True
            time.sleep(0.1)

    @managed_node
    def perform(self):
        """
        Performs this node by performing the respective MotionDesignator. Additionally, checks if one of the parents has
        the status INTERRUPTED and aborts the perform if that is the case.

        :return: The return value of the Motion Designator
        """
        all_parents_status = [parent.status for parent in self.all_parents]
        if TaskStatus.INTERRUPTED in all_parents_status:
            return
        elif TaskStatus.SLEEPING in all_parents_status:
            self.wait()
        return self.designator_ref.perform()

    def __repr__(self, *args, **kwargs):
        return f"<{self.designator_ref.__class__.__name__}>"

    def flatten(self):
        return {}

    def flattened_parameters(self):
        return {}


def with_plan(func: Callable) -> Callable:
    """
    Decorator which wrapps the decorated designator into a node, creates a new plan with the node as root and returns
    the plan.

    :param func: The decorator which should be inserted into a plan
    :return: A plan with the designator as root node
    """

    def wrapper(*args, **kwargs) -> Plan:
        designator = func(*args, **kwargs)
        if designator.__class__.__name__ == "PartialDesignator":
            node = ActionNode(designator_ref=designator, action=designator.performable, kwargs=designator.kwargs)
        else:
            kwargs = dict(inspect.signature(func).bind(*args, **kwargs).arguments)
            node = MotionNode(designator_ref=designator, action=designator.__class__, kwargs=kwargs)
        plan = Plan(root=node)
        if Plan.current_plan:
            Plan.current_plan.mount(plan, Plan.current_plan.current_node)
        return plan

    return wrapper<|MERGE_RESOLUTION|>--- conflicted
+++ resolved
@@ -6,14 +6,9 @@
 from datetime import datetime
 
 import networkx as nx
-<<<<<<< HEAD
 from random_events.product_algebra import Event
-from bokeh.core.enums import Align
-
-from typing_extensions import Optional, Callable, Any, Dict, List, Self, Iterable, TYPE_CHECKING, Type, Tuple, Iterator
-=======
+
 from typing_extensions import Optional, Callable, Any, Dict, List, Iterable, TYPE_CHECKING, Type, Tuple, Iterator
->>>>>>> 5e5cf56f
 
 from .datastructures.enums import TaskStatus
 from .external_interfaces import giskard
