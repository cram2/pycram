--- conflicted
+++ resolved
@@ -6,11 +6,7 @@
 
 import numpy as np
 from tf.transformations import quaternion_matrix
-<<<<<<< HEAD
-from typing_extensions import List, Dict, Optional, Union, Tuple, Callable
-=======
 from typing_extensions import List, Dict, Optional, Union, Tuple, Callable, Type
->>>>>>> 4416938d
 
 import pycrap
 from pycrap import PhysicalObject
@@ -22,10 +18,7 @@
     MultiverseJointCMD
 from ..datastructures.pose import Pose
 from ..datastructures.world import World
-<<<<<<< HEAD
-=======
 from ..datastructures.world_entity import PhysicalBody
->>>>>>> 4416938d
 from ..description import Link, Joint
 from ..object_descriptors.generic import ObjectDescription as GenericObjectDescription
 from ..object_descriptors.mjcf import ObjectDescription as MJCF, PrimitiveObjectFactory
@@ -63,12 +56,7 @@
     Add the MJCF description extension to the extension to description type mapping for the objects.
     """
 
-<<<<<<< HEAD
-    def __init__(self, mode: Optional[WorldMode] = WorldMode.DIRECT,
-                 is_prospection: Optional[bool] = False,
-=======
     def __init__(self, is_prospection: Optional[bool] = False,
->>>>>>> 4416938d
                  clear_cache: bool = False):
         """
         Initialize the Multiverse Socket and the PyCram World.
@@ -179,11 +167,7 @@
         object_factory = PrimitiveObjectFactory(description.name, description.links[0].geometry, save_path)
         object_factory.build_shape()
         object_factory.export_to_mjcf(save_path)
-<<<<<<< HEAD
-        return self.load_object_and_get_id(description.name, pose, ObjectType.GENERIC_OBJECT)
-=======
         return self.load_object_and_get_id(description.name, pose, pycrap.PhysicalObject)
->>>>>>> 4416938d
 
     def get_images_for_target(self, target_pose: Pose,
                               cam_pose: Pose,
@@ -305,11 +289,7 @@
         return self.reader.get_multiple_body_orientations([link.name for link in links])
 
     @validate_joint_position
-<<<<<<< HEAD
-    def reset_joint_position(self, joint: Joint, joint_position: float) -> bool:
-=======
     def _reset_joint_position(self, joint: Joint, joint_position: float) -> bool:
->>>>>>> 4416938d
         if not self.is_paused and self.conf.use_controller and self.joint_has_actuator(joint):
             self._reset_joint_position_using_controller(joint, joint_position)
         else:
@@ -379,7 +359,7 @@
         :param joint_positions: The dictionary of joints and positions.
         """
         controlled_joints_data = {self.get_actuator_for_joint(joint):
-                                      {self.get_joint_cmd_name(joint.type): [position]}
+                                  {self.get_joint_cmd_name(joint.type): [position]}
                                   for joint, position in joint_positions.items()}
         self.joint_controller.send_multiple_body_data_to_server(controlled_joints_data)
         return True
@@ -582,21 +562,6 @@
     def get_object_contact_points(self, obj: Object, ignore_attached_objects: bool = True) -> ContactPointsList:
         """
         Note: Currently Multiverse only gets one contact point per contact objects.
-<<<<<<< HEAD
-        """
-        contact_bodies = self.api_requester.get_contact_bodies_of_object(obj)
-        contact_points = ContactPointsList([])
-        for body_name in contact_bodies:
-            multiverse_contact_points = self.api_requester.get_contact_points_between_objects(obj.name, body_name)
-            body_object, body_link = self.get_object_with_body_name(body_name)
-            if body_link is None:
-                logerr(f"Body link not found: {body_name}")
-                raise ValueError(f"Body link not found: {body_name}")
-            for point in multiverse_contact_points:
-                contact_points.append(ContactPoint(obj.root_link, body_link))
-                contact_points[-1].normal_on_b = point.normal
-                contact_points[-1].position_on_b = point.position
-=======
 
         :param obj: The object.
         :param ignore_attached_objects: Whether to ignore the attached objects or not.
@@ -616,7 +581,6 @@
             contact_points.append(ContactPoint(obj_link, body_link))
             contact_points[-1].normal_on_body_b = mcp.normal
             contact_points[-1].position_on_b = mcp.position
->>>>>>> 4416938d
         return contact_points
 
     def get_object_with_body_name(self, body_name: str) -> Tuple[Optional[Object], Optional[Link]]:
