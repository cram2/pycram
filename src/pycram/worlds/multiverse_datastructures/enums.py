from enum import Enum

from pycram.datastructures.enums import JointType
from ..multiverse_functions.exceptions import UnsupportedJointType


class MultiverseAPIName(Enum):
    """
    Enum for the different APIs of the Multiverse.
    """
    GET_CONTACT_BODIES = "get_contact_bodies"
    GET_CONSTRAINT_EFFORT = "get_constraint_effort"
    ATTACH = "attach"
    DETACH = "detach"
    GET_RAYS = "get_rays"
    EXIST = "exist"
    PAUSE = "pause"
    UNPAUSE = "unpause"


class MultiverseProperty(Enum):
    def __str__(self):
        return self.value


class MultiverseBodyProperty(MultiverseProperty):
    """
    Enum for the different properties of a body the Multiverse.
    """
    POSITION = "position"
    ORIENTATION = "quaternion"
    RELATIVE_VELOCITY = "relative_velocity"


class MultiverseJointProperty(MultiverseProperty):
    """
    Enum for the different properties of a joint the Multiverse.
    """
    REVOLUTE_JOINT_POSITION = "joint_rvalue"
    PRISMATIC_JOINT_POSITION = "joint_tvalue"
    REVOLUTE_JOINT_CMD = "cmd_joint_rvalue"
    PRISMATIC_JOINT_CMD = "cmd_joint_tvalue"

<<<<<<< HEAD
    def is_cmd(self):
        return self in [MultiverseJointProperty.REVOLUTE_JOINT_CMD,
                        MultiverseJointProperty.PRISMATIC_JOINT_CMD]
=======
    @classmethod
    def from_pycram_joint_type(cls, joint_type: 'JointType') -> 'MultiverseJointProperty':
        if joint_type == JointType.REVOLUTE:
            return MultiverseJointProperty.REVOLUTE_JOINT_POSITION
        elif joint_type == JointType.PRISMATIC:
            return MultiverseJointProperty.PRISMATIC_JOINT_POSITION
        else:
            raise UnsupportedJointType(joint_type)
>>>>>>> 53237ac5
<|MERGE_RESOLUTION|>--- conflicted
+++ resolved
@@ -41,11 +41,10 @@
     REVOLUTE_JOINT_CMD = "cmd_joint_rvalue"
     PRISMATIC_JOINT_CMD = "cmd_joint_tvalue"
 
-<<<<<<< HEAD
     def is_cmd(self):
         return self in [MultiverseJointProperty.REVOLUTE_JOINT_CMD,
                         MultiverseJointProperty.PRISMATIC_JOINT_CMD]
-=======
+
     @classmethod
     def from_pycram_joint_type(cls, joint_type: 'JointType') -> 'MultiverseJointProperty':
         if joint_type == JointType.REVOLUTE:
@@ -53,5 +52,4 @@
         elif joint_type == JointType.PRISMATIC:
             return MultiverseJointProperty.PRISMATIC_JOINT_POSITION
         else:
-            raise UnsupportedJointType(joint_type)
->>>>>>> 53237ac5
+            raise UnsupportedJointType(joint_type)