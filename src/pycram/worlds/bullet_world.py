--- conflicted
+++ resolved
@@ -19,11 +19,7 @@
 from ..datastructures.world_entity import PhysicalBody
 from ..object_descriptors.generic import ObjectDescription as GenericObjectDescription
 from ..object_descriptors.urdf import ObjectDescription
-<<<<<<< HEAD
-from ..ros.logging import logwarn
-=======
 from ..ros.logging import logwarn, loginfo
->>>>>>> 146768bd
 from ..validation.goal_validator import (validate_multiple_joint_positions, validate_joint_position,
                                          validate_object_pose, validate_multiple_object_poses)
 from ..world_concepts.constraints import Constraint
