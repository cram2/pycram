from __future__ import annotations
from pathlib import Path

from typing_extensions import TYPE_CHECKING, List

if TYPE_CHECKING:
    from .world_concepts.world_object import Object
    from .datastructures.enums import JointType, MultiverseAPIName, Arms


class PlanFailure(Exception):
    """Implementation of plan failures."""

    def __init__(self, *args, **kwargs):
        """Create a new plan failure."""
        Exception.__init__(self, *args, **kwargs)


class KnowledgeNotAvailable(PlanFailure):
    """Thrown when a knowledge source can not provide the information for a query."""

    def __init__(self, *args, **kwargs):
        super().__init__(*args, **kwargs)


class NotALanguageExpression(PlanFailure):
    def __init__(self, *args, **kwargs):
        super().__init__(*args, **kwargs)


class FailureDiagnosis(PlanFailure):
    """"""

    def __init__(self, *args, **kwargs):
        super().__init__(*args, **kwargs)


class LowLevelFailure(FailureDiagnosis):
    """Failure thrown by low-level modules: robot or projection PMs."""

    def __init__(self, *args, **kwargs):
        super().__init__(*args, **kwargs)


class ActionlibActionTimeout(LowLevelFailure):
    """"""

    def __init__(self, *args, **kwargs):
        super().__init__(*args, **kwargs)


class HighLevelFailure(FailureDiagnosis):
    """Failure thrown by high-level modules, i.e. plans."""

    def __init__(self, *args, **kwargs):
        super().__init__(*args, **kwargs)


class SensorMonitoringCondition(PlanFailure):
    """Thrown when a sensor monitoring condition is met."""
    def __init__(self, *args, **kwargs):
        super().__init__(*args, **kwargs)


class DeliveringFailed(HighLevelFailure):
    """Thrown when delivering plan completely gives up."""

    def __init__(self, *args, **kwargs):
        super().__init__(*args, **kwargs)


class ManipulationLowLevelFailure(LowLevelFailure):
    """Thrown when a low-level, i.e. hardware related, failure is detected in a manipulation action."""

    def __init__(self, *args, **kwargs):
        super().__init__(*args, **kwargs)


class EnvironmentManipulationGoalNotReached(ManipulationLowLevelFailure):
    """Thrown when door / drawer opening / closing goal is still not reached."""

    def __init__(self, *args, **kwargs):
        super().__init__(*args, **kwargs)


class EnvironmentManipulationImpossible(HighLevelFailure):
    """Thrown when environment manipulation cannot be achieved."""

    def __init__(self, *args, **kwargs):
        super().__init__(*args, **kwargs)


class EnvironmentUnreachable(HighLevelFailure):
    """Thrown when environment manipulation in collision or unreachable."""

    def __init__(self, *args, **kwargs):
        super().__init__(*args, **kwargs)


class FetchingFailed(HighLevelFailure):
    """Thrown when fetching plan completely gives up."""

    def __init__(self, *args, **kwargs):
        super().__init__(*args, **kwargs)


class GripperLowLevelFailure(LowLevelFailure):
    """Thrown when a failure involving the gripper hardware occurs."""

    def __init__(self, *args, **kwargs):
        super().__init__(*args, **kwargs)


class GripperClosedCompletely(GripperLowLevelFailure):
    """Thrown when the gripper closed completely, despite not being expected to do so (e.g. because it should have
    grasped something)."""

    def __init__(self, *args, **kwargs):
        super().__init__(*args, **kwargs)


class GripperGoalNotReached(GripperLowLevelFailure):
    """Thrown when the gripper does not reach its goal."""

    def __init__(self, *args, **kwargs):
        super().__init__(*args, **kwargs)


class GripperOccupied(GripperLowLevelFailure):
    """Thrown when the gripper is occupied by some object."""

    def __init__(self, *args, **kwargs):
        super().__init__(*args, **kwargs)


class LookingHighLevelFailure(HighLevelFailure):
    """High-level failure produced when looking for an object, i.e. it is not a hardware issue but one relating to
    the looking task, its parameters, and how they relate to the environment."""

    def __init__(self, *args, **kwargs):
        super().__init__(*args, **kwargs)


class ManipulationGoalInCollision(HighLevelFailure):
    """Thrown when executing a manipulation action results in a collision."""

    def __init__(self, *args, **kwargs):
        super().__init__(*args, **kwargs)


class ManipulationGoalNotReached(ManipulationLowLevelFailure):
    """Thrown when after executing the action, goal is still not reached."""

    def __init__(self, *args, **kwargs):
        super().__init__(*args, **kwargs)


class IKError(PlanFailure):
    """Thrown when no inverse kinematics solution could be found"""

    def __init__(self, pose, base_frame, tip_frame):
        self.message = "Position {} in frame '{}' is not reachable for end effector: '{}'".format(pose, base_frame,
                                                                                                  tip_frame)
        super(IKError, self).__init__(self.message)


class ManipulationPoseUnreachable(ManipulationLowLevelFailure):
    """Thrown when no IK solution can be found."""

    def __init__(self, *args, **kwargs):
        super().__init__(*args, **kwargs)


class NavigationHighLevelFailure(HighLevelFailure):
    """High-level failure produced while navigating the robot, i.e. it is not a hardware issue but one relating to
    the navigation task, its parameters, and how they relate to the environment."""

    def __init__(self, *args, **kwargs):
        super().__init__(*args, **kwargs)


class NavigationGoalInCollision(NavigationHighLevelFailure):
    """Navigation goal cannot be reached because the goal itself is already occupied by some other object."""

    def __init__(self, *args, **kwargs):
        super().__init__(*args, **kwargs)


class NavigationLowLevelFailure(LowLevelFailure):
    """Low-level failure produced while navigating the robot, i.e. some kind of hardware issue."""

    def __init__(self, *args, **kwargs):
        super().__init__(*args, **kwargs)


class NavigationGoalNotReached(NavigationLowLevelFailure):
    """Thrown when the base moved as a result of the navigation action but the goal was not reached."""

    def __init__(self, *args, **kwargs):
        super().__init__(*args, **kwargs)


class NavigationPoseUnreachable(NavigationLowLevelFailure):
    """Thrown when the goal pose for navigation is computed to be unreachable."""

    def __init__(self, *args, **kwargs):
        super().__init__(*args, **kwargs)


class ObjectNotVisible(HighLevelFailure):
    """Thrown when the robot cannot see an object of a given description in its surroundings."""

    def __init__(self, *args, **kwargs):
        super().__init__(*args, **kwargs)


class ObjectNowhereToBeFound(HighLevelFailure):
    """Thrown when the robot cannot find an object of a given description in its surroundings."""

    def __init__(self, *args, **kwargs):
        super().__init__(*args, **kwargs)


class ObjectUndeliverable(HighLevelFailure):
    """Thrown when no base positioning can assure a reachable pose to place the object from."""

    def __init__(self, *args, **kwargs):
        super().__init__(*args, **kwargs)


class ObjectUnfetchable(HighLevelFailure):
    """Thrown when no base positioning can assure a reachable pose to grasp the object from."""

    def __init__(self, *args, **kwargs):
        super().__init__(*args, **kwargs)


class ObjectUnreachable(HighLevelFailure):
    """Thrown when no IK found for particular base pose."""

    def __init__(self, *args, **kwargs):
        super().__init__(*args, **kwargs)


class PerceptionLowLevelFailure(LowLevelFailure):
    """Low-level failure produced while perceiving, i.e. some kind of hardware issue."""

    def __init__(self, *args, **kwargs):
        super().__init__(*args, **kwargs)


class PerceptionObjectNotFound(PerceptionLowLevelFailure):
    """Thrown when an attempt to find an object by perception fails -- and this can still be interpreted as the robot
    not looking in the right direction, as opposed to the object being absent."""

    def __init__(self, *args, **kwargs):
        super().__init__(*args, **kwargs)


class PerceptionObjectNotInWorld(PerceptionLowLevelFailure):
    """Thrown when an attempt to find an object by perception fails -- and this is because the object can be assumed
    absent or perhaps is known absent because of the setup of a simulation."""

    def __init__(self, *args, **kwargs):
        super().__init__(*args, **kwargs)


class SearchingFailed(HighLevelFailure):
    """Thrown when searching plan completely gives up."""

    def __init__(self, *args, **kwargs):
        super().__init__(*args, **kwargs)


class TorsoLowLevelFailure(LowLevelFailure):
    """Low-level failure produced while moving the torso, i.e. some kind of hardware issue."""

    def __init__(self, *args, **kwargs):
        super().__init__(*args, **kwargs)


class TorsoGoalNotReached(TorsoLowLevelFailure):
    """Thrown when the torso moved as a result of a torso action but the goal was not reached."""

    def __init__(self, *args, **kwargs):
        super().__init__(*args, **kwargs)


class TorsoGoalUnreachable(TorsoLowLevelFailure):
    """Thrown when the goal for the torso is computed to be unreachable."""

    def __init__(self, *args, **kwargs):
        super().__init__(*args, **kwargs)


class Task(PlanFailure):
    """"""

    def __init__(self, *args, **kwargs):
        super().__init__(*args, **kwargs)


class Grasping(Task):
    """"""

    def __init__(self, *args, **kwargs):
        super().__init__(*args, **kwargs)


class ObjectNotGraspedError(Grasping):
    def __init__(self, obj: Object, arm: Arms, *args, **kwargs):
        super().__init__(f"object {obj.name} was not grasped by arm {arm}", *args, **kwargs)


class Looking(Task):
    """"""

    def __init__(self, *args, **kwargs):
        super().__init__(*args, **kwargs)


class ObjectPoseMisestimation(PlanFailure):
    """"""

    def __init__(self, *args, **kwargs):
        super().__init__(*args, **kwargs)


class SuccessfulCompletion(PlanFailure):
    """"""

    def __init__(self, *args, **kwargs):
        super().__init__(*args, **kwargs)


class ObjectNotFound(PlanFailure):
    """"""

    def __init__(self, *args, **kwargs):
        super().__init__(*args, **kwargs)


class LocomotorFailure(PlanFailure):
    """"""

    def __init__(self, *args, **kwargs):
        super().__init__(*args, **kwargs)


class ArmFailure(PlanFailure):
    """"""

    def __init__(self, *args, **kwargs):
        super().__init__(*args, **kwargs)


class ObjectLost(PlanFailure):
    """"""

    def __init__(self, *args, **kwargs):
        super().__init__(*args, **kwargs)


class SensorFailure(PlanFailure):
    """"""

    def __init__(self, *args, **kwargs):
        super().__init__(*args, **kwargs)


class IllPosedGoalFailure(PlanFailure):
    """"""

    def __init__(self, *args, **kwargs):
        super().__init__(*args, **kwargs)


class CapabilityAbsenceFailure(PlanFailure):
    """"""

    def __init__(self, *args, **kwargs):
        super().__init__(*args, **kwargs)


class ReachabilityFailure(PlanFailure):
    """"""

    def __init__(self, *args, **kwargs):
        super().__init__(*args, **kwargs)


class TorsoFailure(PlanFailure):
    """"""

    def __init__(self, *args, **kwargs):
        super().__init__(*args, **kwargs)


class ConfigurationNotReached(PlanFailure):
    """"""

    def __init__(self, *args, **kwargs):
        super().__init__(*args, **kwargs)


class Timeout(PlanFailure):
    """"""

    def __init__(self, *args, **kwargs):
        super().__init__(*args, **kwargs)


class EndEffectorFailure(PlanFailure):
    """"""

    def __init__(self, *args, **kwargs):
        super().__init__(*args, **kwargs)


class ObjectUnavailable(PlanFailure):
    """"""

    def __init__(self, *args, **kwargs):
        super().__init__(*args, **kwargs)


class SustainedFailure(PlanFailure):
    """"""

    def __init__(self, *args, **kwargs):
        super().__init__(*args, **kwargs)


class ReasoningError(PlanFailure):
    def __init__(self, *args, **kwargs):
        super().__init__(*args, **kwargs)


class CollisionError(PlanFailure):
    def __init__(self, *args, **kwargs):
        super().__init__(*args, **kwargs)


class NavigationGoalNotReachedError(PlanFailure):
    def __init__(self, current_pose, goal_pose):
        super().__init__(f"Navigation goal not reached. Current pose: {current_pose}, goal pose: {goal_pose}")


class ToolPoseNotReachedError(PlanFailure):
    def __init__(self, current_pose, goal_pose):
        super().__init__(f"Tool pose not reached. Current pose: {current_pose}, goal pose: {goal_pose}")


class FailedAPIResponse(Exception):
    def __init__(self, api_response: List[str], api_name: MultiverseAPIName, *args, **kwargs):
        super().__init__(f"{api_name} api request with arguments {args} and keyword arguments {kwargs}"
                         f" failed with response {api_response}")


"""
The following exceptions are used in the PyCRAM framework to handle errors related to the world and the objects in it.
They are usually related to a bug in the code or a misuse of the framework (e.g. logical errors in the code).
"""


class ProspectionObjectNotFound(KeyError):
    def __init__(self, obj: 'Object'):
        super().__init__(f"The given object {obj.name} is not in the prospection world.")


class WorldObjectNotFound(KeyError):
    def __init__(self, obj: 'Object'):
        super().__init__(f"The given object {obj.name} is not in the main world.")


class ObjectAlreadyExists(Exception):
    def __init__(self, obj: 'Object'):
        super().__init__(f"An object with the name {obj.name} already exists in the world.")


class ObjectDescriptionNotFound(KeyError):
    def __init__(self, object_name: str, path: str, extension: str):
        super().__init__(f"{object_name} with path {path} and extension {extension} is not in supported extensions, and"
                         f" the description data was not found on the ROS parameter server")


class WorldMismatchErrorBetweenObjects(Exception):
    def __init__(self, obj_1: 'Object', obj_2: 'Object'):
        super().__init__(f"World mismatch between the attached objects {obj_1.name} and {obj_2.name},"
                         f"obj_1.world: {obj_1.world}, obj_2.world: {obj_2.world}")


class ObjectFrameNotFoundError(KeyError):
    def __init__(self, frame_name: str):
        super().__init__(f"Frame {frame_name} does not belong to any of the objects in the world.")


class MultiplePossibleTipLinks(Exception):
    def __init__(self, object_name: str, start_link: str, tip_links: List[str]):
        super().__init__(f"Multiple possible tip links found for object {object_name} with start link {start_link}:"
                         f" {tip_links}")


class UnsupportedFileExtension(Exception):
    def __init__(self, object_name: str, path: str):
        extension = Path(path).suffix
        super().__init__(f"Unsupported file extension for object {object_name} with path {path}"
                         f"and extension {extension}")


class ObjectDescriptionUndefined(Exception):
    def __init__(self, object_name: str):
        super().__init__(f"Object description for object {object_name} is not defined, eith a path or a description"
                         f"object should be provided.")


class UnsupportedJointType(Exception):
    def __init__(self, joint_type: 'JointType'):
        super().__init__(f"Unsupported joint type: {joint_type}")


class LinkHasNoGeometry(Exception):
    def __init__(self, link_name: str):
        super().__init__(f"Link {link_name} has no geometry.")


class LinkGeometryHasNoMesh(Exception):
    def __init__(self, link_name: str, geometry_type: str):
<<<<<<< HEAD
        super().__init__(f"Link {link_name} geometry with type {geometry_type} has no mesh.")


class YarpNetworkError(Exception):
    def __init__(self):
        super().__init__(f"Yarp Network Initialization Failed. Check if yarpserver is already up")


class RobotNotInitialized(Exception):
    def __init__(self,robot_name: str):
        super().__init__(f"Robot ({robot_name} not correctly initialized")
=======
        super().__init__(f"Link {link_name} geometry with type {geometry_type} has no mesh.")
>>>>>>> 812988e1
<|MERGE_RESOLUTION|>--- conflicted
+++ resolved
@@ -526,7 +526,6 @@
 
 class LinkGeometryHasNoMesh(Exception):
     def __init__(self, link_name: str, geometry_type: str):
-<<<<<<< HEAD
         super().__init__(f"Link {link_name} geometry with type {geometry_type} has no mesh.")
 
 
@@ -538,6 +537,3 @@
 class RobotNotInitialized(Exception):
     def __init__(self,robot_name: str):
         super().__init__(f"Robot ({robot_name} not correctly initialized")
-=======
-        super().__init__(f"Link {link_name} geometry with type {geometry_type} has no mesh.")
->>>>>>> 812988e1
