--- conflicted
+++ resolved
@@ -39,23 +39,7 @@
         pm_manager = ProcessModuleManager.get_manager()
         return pm_manager.navigate().execute(self)
 
-<<<<<<< HEAD
-    def to_sql(self) -> ORMMoveMotion:
-        return ORMMoveMotion()
-
-    def insert(self, session, *args, **kwargs) -> ORMMoveMotion:
-        motion = super().insert(session)
-        pose = self.target.insert(session)
-        motion.pose = pose
-        motion.keep_joint_states = self.keep_joint_states
-        session.add(motion)
-
-        return motion
-
-@with_plan
-=======
-
->>>>>>> 64ef8851
+@with_plan
 @dataclass
 class MoveTCPMotion(BaseMotion):
     """
@@ -197,17 +181,7 @@
         pm_manager = ProcessModuleManager.get_manager()
         return pm_manager.move_arm_joints().execute(self)
 
-<<<<<<< HEAD
-    def to_sql(self) -> ORMMotionDesignator:
-        pass
-
-    def insert(self, session: Session, *args, **kwargs) -> ORMMotionDesignator:
-        pass
-
-@with_plan
-=======
-
->>>>>>> 64ef8851
+@with_plan
 @dataclass
 class WorldStateDetectingMotion(BaseMotion):
     """
@@ -223,17 +197,7 @@
         pm_manager = ProcessModuleManager.get_manager()
         return pm_manager.world_state_detecting().execute(self)
 
-<<<<<<< HEAD
-    def to_sql(self) -> ORMMotionDesignator:
-        pass
-
-    def insert(self, session: Session, *args, **kwargs) -> ORMMotionDesignator:
-        pass
-
-@with_plan
-=======
-
->>>>>>> 64ef8851
+@with_plan
 @dataclass
 class MoveJointsMotion(BaseMotion):
     """
@@ -253,16 +217,7 @@
         pm_manager = ProcessModuleManager.get_manager()
         return pm_manager.move_joints().execute(self)
 
-<<<<<<< HEAD
-    def to_sql(self) -> ORMMotionDesignator:
-        pass
-
-    def insert(self, session: Session, *args, **kwargs) -> ORMMotionDesignator:
-        pass
-
-@with_plan
-=======
->>>>>>> 64ef8851
+@with_plan
 @dataclass
 class OpeningMotion(BaseMotion):
     """
@@ -283,20 +238,7 @@
         pm_manager = ProcessModuleManager.get_manager()
         return pm_manager.open().execute(self)
 
-<<<<<<< HEAD
-    def to_sql(self) -> ORMOpeningMotion:
-        return ORMOpeningMotion(self.arm)
-
-    def insert(self, session: Session, *args, **kwargs) -> ORMOpeningMotion:
-        motion = super().insert(session)
-        session.add(motion)
-
-        return motion
-
-@with_plan
-=======
-
->>>>>>> 64ef8851
+@with_plan
 @dataclass
 class ClosingMotion(BaseMotion):
     """
@@ -317,20 +259,7 @@
         pm_manager = ProcessModuleManager.get_manager()
         return pm_manager.close().execute(self)
 
-<<<<<<< HEAD
-    def to_sql(self) -> ORMClosingMotion:
-        return ORMClosingMotion(self.arm)
-
-    def insert(self, session: Session, *args, **kwargs) -> ORMClosingMotion:
-        motion = super().insert(session)
-        session.add(motion)
-
-        return motion
-
-@with_plan
-=======
-
->>>>>>> 64ef8851
+@with_plan
 @dataclass
 class TalkingMotion(BaseMotion):
     """
