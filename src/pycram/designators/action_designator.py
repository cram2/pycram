--- conflicted
+++ resolved
@@ -6,34 +6,27 @@
 from dataclasses import dataclass, field
 from datetime import timedelta
 from functools import cached_property
+from time import sleep
 
 import numpy as np
 from sqlalchemy.orm import Session
 
-<<<<<<< HEAD
-from pycram.datastructures.partial_designator import PartialDesignator
+from ..datastructures.partial_designator import PartialDesignator
 from ..datastructures.dataclasses import FrozenObject
-=======
+
 from .. import utils
->>>>>>> baeb0b8d
 from ..tf_transformations import quaternion_from_euler
-from typing_extensions import List, Union, Optional, Type, Dict, Any, Iterable
+from typing_extensions import List, Union, Optional, Type, Dict, Any, Iterable, Self
 
 from pycrap.ontologies import Location
 from .location_designator import CostmapLocation
 from .motion_designator import MoveJointsMotion, MoveGripperMotion, MoveTCPMotion, MoveMotion, \
     LookingMotion, DetectingMotion, OpeningMotion, ClosingMotion
 from .object_designator import ObjectDesignatorDescription, BelieveObject, ObjectPart
-<<<<<<< HEAD
-from ..datastructures.enums import Frame, FindBodyInRegionMethod, ContainerManipulationType
-=======
 from ..datastructures.enums import Arms, Grasp, GripperState, DetectionTechnique, DetectionState, MovementType, \
-    TorsoState, StaticJointState, Frame, FindBodyInRegionMethod, ContainerManipulationType
-from ..datastructures.partial_designator import PartialDesignator
+    TorsoState, StaticJointState, Frame, FindBodyInRegionMethod, ContainerManipulationType, Frame, FindBodyInRegionMethod, ContainerManipulationType
 from ..datastructures.pose import Pose
 from ..datastructures.grasp import GraspDescription
-from ..datastructures.property import GraspableProperty, ReachableProperty, GripperIsFreeProperty, SpaceIsFreeProperty
->>>>>>> baeb0b8d
 from ..datastructures.world import World, UseProspectionWorld
 from ..description import Joint, Link, ObjectDescription
 from ..designator import ActionDescription
@@ -44,16 +37,7 @@
 from ..local_transformer import LocalTransformer
 from ..failures import ObjectUnfetchable, ReachabilityFailure, NavigationGoalNotReachedError, PerceptionObjectNotFound, \
     ObjectNotGraspedError
-<<<<<<< HEAD
 from ..config.action_conf import ActionConfig
-=======
-from ..robot_description import RobotDescription
-from ..ros import sleep
-from ..tasktree import with_tree
-from ..world_reasoning import contact
-
-from owlready2 import Thing
->>>>>>> baeb0b8d
 
 from ..datastructures.enums import Arms, Grasp, GripperState, DetectionTechnique, DetectionState, MovementType, \
     TorsoState, StaticJointState
@@ -165,7 +149,7 @@
         for key, value in vars(self).items():
             if key.startswith("orm_"):
                 continue
-            if isinstance(value, ObjectDesignatorDescription.Object):
+            if isinstance(value, Object):
                 fields[key] = value.name
             elif isinstance(value, Pose):
                 fields[key] = value.__str__()
@@ -263,7 +247,8 @@
         raise NotImplementedError
 
     @classmethod
-    def description(cls, object_designator: ObjectDesignatorDescription, gripper: Arms = None) -> PartialDesignator[
+    def description(cls, object_designator: ObjectDesignatorDescription,
+                    gripper: Optional[Union[Iterable[Arms], Arms]] = None) -> PartialDesignator[
         Type[ReleaseAction]]:
         return PartialDesignator(ReleaseAction, object_designator=object_designator, gripper=gripper)
 
@@ -368,11 +353,7 @@
     The grasp description that should be used for picking up the object
     """
 
-<<<<<<< HEAD
-    object_at_execution: Optional[FrozenObject] = field(init=False, repr=False)
-=======
-    orm_object_at_execution: Optional[ObjectDesignatorDescription.Object] = field(init=False, repr=False)
->>>>>>> baeb0b8d
+    orm_object_at_execution: Optional[FrozenObject] = field(init=False, repr=False)
     """
     The object at the time this Action got created. It is used to be a static, information holding entity. It is
     not updated when the BulletWorld object is changed.
@@ -426,23 +407,13 @@
         :return: The adjusted target pose.
         """
         # Get grasp orientation and target pose
-<<<<<<< HEAD
-        grasp = RobotDescription.current_robot_description.grasps[self.grasp]
-        # oTm = Object Pose in Frame map
-        oTm = self.object_designator.get_pose()
-=======
         grasp = RobotDescription.current_robot_description.get_arm_chain(self.arm).end_effector.grasps[
             self.grasp_description]
-        oTm = self.world_object.get_pose()
->>>>>>> baeb0b8d
+        oTm = self.object_designator.get_pose()
         # Transform the object pose to the object frame, basically the origin of the object frame
         mTo = self.local_transformer.transform_to_object_frame(oTm, self.object_designator)
         # Adjust the pose according to the special knowledge of the object designator_description
-<<<<<<< HEAD
-        adjusted_pose = self.special_knowledge_adjustment_pose(self.grasp, mTo)
-=======
-        adjusted_pose = self.object_designator.special_knowledge_adjustment_pose(grasp, mTo)
->>>>>>> baeb0b8d
+        adjusted_pose = self.special_knowledge_adjustment_pose(grasp, mTo)
         # Transform the adjusted pose to the map frame
         adjusted_oTm = self.local_transformer.transform_pose(adjusted_pose, Frame.Map.value)
         # multiplying the orientation therefore "rotating" it, to get the correct orientation of the gripper
@@ -481,11 +452,7 @@
         :return: The pre grasping pose of the object.
         """
         # pre-pose depending on the gripper.
-<<<<<<< HEAD
         oTg = self.local_transformer.transform_pose(obj_pose, self.gripper_frame)
-=======
-        oTg = obj_pose.copy()
->>>>>>> baeb0b8d
         oTg.pose.position.x -= self.prepose_distance  # in x since this is how the gripper is oriented
         return self.local_transformer.transform_pose(oTg, Frame.Map.value)
 
@@ -501,15 +468,10 @@
     def arm_chain(self) -> KinematicChainDescription:
         return RobotDescription.current_robot_description.get_arm_chain(self.arm)
 
-<<<<<<< HEAD
-    def to_sql(self) -> ORMAction:
-        return ORMReachToPickUpAction(arm=self.arm, grasp=self.grasp, prepose_distance=self.prepose_distance)
-=======
     # TODO find a way to use orm_object_at_execution instead of object_designator in the automatic orm mapping in
     #  ActionAbstract
     def to_sql(self) -> ORMAction:
         return ORMReachToPickUpAction(arm=self.arm, prepose_distance=self.prepose_distance)
->>>>>>> baeb0b8d
 
     def insert(self, session: Session, **kwargs) -> ORMAction:
         action = super(ActionAbstract, self).insert(session)
@@ -525,11 +487,7 @@
         if fingers_link_names:
             if not is_body_between_fingers(self.object_designator, fingers_link_names,
                                            method=FindBodyInRegionMethod.MultiRay):
-<<<<<<< HEAD
-                raise ObjectNotInGraspingArea(self.object_designator, World.robot, self.arm, self.grasp)
-=======
-                raise ObjectNotInGraspingArea(self.world_object, World.robot, self.arm, self.grasp_description)
->>>>>>> baeb0b8d
+                raise ObjectNotInGraspingArea(self.object_designator, World.robot, self.arm, self.grasp_description)
         else:
             logwarn(f"Cannot validate reaching to pick up action for arm {self.arm} as no finger links are defined.")
 
@@ -566,11 +524,7 @@
     The GraspDescription that should be used for picking up the object
     """
 
-<<<<<<< HEAD
-    object_at_execution: Optional[FrozenObject] = field(init=False, repr=False)
-=======
-    orm_object_at_execution: Optional[ObjectDesignatorDescription.Object] = field(init=False, repr=False)
->>>>>>> baeb0b8d
+    orm_object_at_execution: Optional[FrozenObject] = field(init=False, repr=False)
     """
     The object at the time this Action got created. It is used to be a static, information holding entity. It is
     not updated when the BulletWorld object is changed.
@@ -592,22 +546,14 @@
         super(ActionAbstract, self).__post_init__()
 
         # Store the object's data copy at execution
-<<<<<<< HEAD
         @PickUpAction.pre_perform
         def pre_perform(pick_up_action: PickUpAction):
-            pick_up_action.object_at_execution = pick_up_action.object_designator.frozen_copy()
-
-    @with_tree
-    def plan(self) -> None:
-        ReachToPickUpAction(self.object_designator, self.arm, self.grasp, self.prepose_distance).perform()
-=======
-        self.orm_object_at_execution = self.object_designator.frozen_copy()
-
-    @with_tree
-    def plan(self) -> None:
-        ReachToPickUpActionPerformable(self.object_designator, self.arm, self.grasp_description,
+            pick_up_action.orm_object_at_execution = pick_up_action.object_designator.frozen_copy()
+
+    @with_tree
+    def plan(self) -> None:
+        ReachToPickUpAction(self.object_designator, self.arm, self.grasp_description,
                                        self.prepose_distance).perform()
->>>>>>> baeb0b8d
 
         MoveGripperMotion(motion=GripperState.CLOSE, gripper=self.arm).perform()
 
@@ -633,15 +579,10 @@
         gripper_link = self.arm_chain.get_tool_frame()
         return World.robot.links[gripper_link].pose
 
-<<<<<<< HEAD
-    def to_sql(self) -> ORMAction:
-        return ORMPickUpAction(arm=self.arm, grasp=self.grasp, prepose_distance=self.prepose_distance)
-=======
     # TODO find a way to use orm_object_at_execution instead of object_designator in the automatic orm mapping in
     #  ActionAbstract
     def to_sql(self) -> ORMAction:
         return ORMPickUpAction(arm=self.arm, prepose_distance=self.prepose_distance)
->>>>>>> baeb0b8d
 
     def insert(self, session: Session, **kwargs) -> ORMAction:
         action = super(ActionAbstract, self).insert(session)
@@ -653,13 +594,8 @@
         """
         Check if picked up object is in contact with the gripper.
         """
-<<<<<<< HEAD
         if not has_gripper_grasped_body(self.arm, self.object_designator):
-            raise ObjectNotGraspedError(self.object_designator, World.robot, self.arm, self.grasp)
-=======
-        if not has_gripper_grasped_body(self.arm, self.world_object):
-            raise ObjectNotGraspedError(self.world_object, World.robot, self.arm, self.grasp_description)
->>>>>>> baeb0b8d
+            raise ObjectNotGraspedError(self.object_designator, World.robot, self.arm, self.grasp_description)
 
     @cached_property
     def arm_chain(self) -> KinematicChainDescription:
@@ -668,11 +604,11 @@
     @classmethod
     def description(cls, object_designator: Union[Iterable[Object], Object],
                     arm: Union[Iterable[Arms], Arms] = None,
-                    grasp: Union[Iterable[Grasp], Grasp] = None,
+                    grasp_description: Union[Iterable[GraspDescription], GraspDescription] = None,
                     prepose_distance: Union[Iterable[float], float] = ActionConfig.pick_up_prepose_distance) -> \
             PartialDesignator[Type[PickUpAction]]:
         return PartialDesignator(PickUpAction, object_designator=object_designator, arm=arm,
-                                 grasp=grasp, prepose_distance=prepose_distance)
+                                 grasp_description=grasp_description, prepose_distance=prepose_distance)
 
 
 @dataclass
@@ -716,7 +652,7 @@
 
     @with_tree
     def plan(self) -> None:
-        target_pose = self.object_designator.world_object.attachments[
+        target_pose = self.object_designator.attachments[
             World.robot].get_child_link_target_pose_given_parent(self.target_location)
         MoveTCPMotion(target_pose, self.arm).perform()
 
@@ -773,11 +709,7 @@
         """
         Check if the object is still in contact with the robot after placing it.
         """
-<<<<<<< HEAD
-        contact_links = self.object_designator.get_contact_points_with_body(World.robot).get_bodies_in_contact()
-=======
-        contact_links = self.world_object.get_contact_points_with_body(World.robot).get_all_bodies()
->>>>>>> baeb0b8d
+        contact_links = self.object_designator.get_contact_points_with_body(World.robot).get_all_bodies()
         if contact_links:
             raise ObjectStillInContact(self.object_designator, contact_links,
                                        self.target_location, World.robot, self.arm)
@@ -873,61 +805,36 @@
     @with_tree
     def plan(self) -> None:
         robot_desig_resolved = BelieveObject(names=[RobotDescription.current_robot_description.name]).resolve()
-<<<<<<< HEAD
         ParkArmsAction(Arms.BOTH).perform()
-        pickup_loc = CostmapLocation(target=self.object_designator, reachable_for=robot_desig_resolved,
-                                     reachable_arm=self.arm, prepose_distance=self.pickup_prepose_distance)
+        pickup_loc = CostmapLocation(target=self.object_designator,
+                                     reachable_for=robot_desig_resolved,
+                                     reachable_arm=[self.arm],
+                                     prepose_distance=self.pickup_prepose_distance)
         # Tries to find a pick-up position for the robot that uses the given arm
         pickup_pose = pickup_loc.resolve()
-=======
-        ParkArmsActionPerformable(Arms.BOTH).perform()
-        pickup_loc = CostmapLocation(target=self.object_designator,
-                                     reachable_for=robot_desig_resolved,
-                                     reachable_arms=[self.arm],
-                                     prepose_distance=self.pickup_prepose_distance)
-        # Tries to find a pick-up position for the robot that uses the given arm
-        pickup_pose = None
-        for pose in pickup_loc:
-            if self.arm == pose.reachable_arm:
-                pickup_pose = pose
-                break
->>>>>>> baeb0b8d
         if not pickup_pose:
             raise ObjectUnfetchable(
                 f"Found no pose for the robot to grasp the object: {self.object_designator} with arm: {self.arm}")
 
-<<<<<<< HEAD
         NavigateAction(pickup_pose, True).perform()
-        PickUpAction(self.object_designator, self.arm, Grasp.FRONT,
+        PickUpAction(self.object_designator, self.arm,
+                                pickup_pose.grasp_description,
                      prepose_distance=self.pickup_prepose_distance).perform()
         ParkArmsAction(Arms.BOTH).perform()
-=======
-        NavigateActionPerformable(pickup_pose.pose, True).perform()
-        PickUpActionPerformable(self.object_designator, pickup_pose.reachable_arm,
-                                pickup_pose.grasp_description,
-                                prepose_distance=self.pickup_prepose_distance).perform()
-        ParkArmsActionPerformable(Arms.BOTH).perform()
->>>>>>> baeb0b8d
         try:
             place_loc = CostmapLocation(
                 target=self.target_location,
                 reachable_for=robot_desig_resolved,
-                reachable_arms=[pickup_pose.reachable_arm],
+                reachable_arm=[pickup_pose.reachable_arm],
                 grasp_descriptions=[pickup_pose.grasp_description],
                 object_in_hand=self.object_designator
             ).resolve()
         except StopIteration:
             raise ReachabilityFailure(
                 f"No location found from where the robot can reach the target location: {self.target_location}")
-<<<<<<< HEAD
         NavigateAction(place_loc, True).perform()
         PlaceAction(self.object_designator, self.target_location, self.arm).perform()
         ParkArmsAction(Arms.BOTH).perform()
-=======
-        NavigateActionPerformable(place_loc.pose, True).perform()
-        PlaceActionPerformable(self.object_designator, place_loc.reachable_arm, self.target_location).perform()
-        ParkArmsActionPerformable(Arms.BOTH).perform()
->>>>>>> baeb0b8d
 
     def validate(self, result: Optional[Any] = None, max_wait_time: Optional[timedelta] = None):
         # The validation of each atomic action is done in the action itself, so no more validation needed here.
@@ -1018,11 +925,7 @@
     """
     orm_class: Type[ActionAbstract] = field(init=False, default=ORMDetectAction)
 
-<<<<<<< HEAD
-    object_at_execution: Optional[FrozenObject] = field(init=False)
-=======
-    orm_object_at_execution: Optional[ObjectDesignatorDescription.Object] = field(init=False)
->>>>>>> baeb0b8d
+    orm_object_at_execution: Optional[FrozenObject] = field(init=False)
 
     @with_tree
     def plan(self) -> None:
@@ -1226,16 +1129,8 @@
         MoveGripperMotion(GripperState.CLOSE, self.arm, allow_gripper_collision=True).perform()
 
     def validate(self, result: Optional[Any] = None, max_wait_time: Optional[timedelta] = None):
-<<<<<<< HEAD
         body = self.object_desig
-        contact_links = body.get_contact_points_with_body(World.robot).get_bodies_in_contact()
-=======
-        if isinstance(self.object_desig, ObjectPart.Object):
-            body = self.object_desig.world_object.links[self.object_desig.name]
-        else:
-            body = self.object_desig.world_object
         contact_links = body.get_contact_points_with_body(World.robot).get_all_bodies()
->>>>>>> baeb0b8d
         arm_chain = RobotDescription.current_robot_description.get_arm_chain(self.arm)
         gripper_links = arm_chain.end_effector.links
         if not any([link.name in gripper_links for link in contact_links]):
@@ -1345,21 +1240,14 @@
 
     # @with_tree
     def plan(self):
-<<<<<<< HEAD
-        NavigateAction(self.standing_position, self.keep_joint_states).perform()
-        FaceAtAction(self.object_designator.pose, self.keep_joint_states).perform()
-        PickUpAction(self.object_designator, self.arm, self.grasp,
-                     self.pick_up_prepose_distance).perform()
-=======
         if self.grasp == Grasp.TOP:
             grasp = GraspDescription(Grasp.FRONT, self.grasp, False)
         else:
             grasp = GraspDescription(self.grasp, None, False)
-        NavigateActionPerformable(self.standing_position, self.keep_joint_states).perform()
-        FaceAtPerformable(self.object_designator.pose, self.keep_joint_states).perform()
-        PickUpActionPerformable(self.object_designator, self.arm, grasp,
-                                self.pick_up_prepose_distance).perform()
->>>>>>> baeb0b8d
+        NavigateAction(self.standing_position, self.keep_joint_states).perform()
+        FaceAtAction(self.object_designator.pose, self.keep_joint_states).perform()
+        PickUpAction(self.object_designator, self.arm, grasp,
+                     self.pick_up_prepose_distance).perform()
 
     def validate(self, result: Optional[Any] = None, max_wait_time: Optional[timedelta] = None):
         # The validation will be done in each of the atomic action perform methods so no need to validate here.
@@ -1422,7 +1310,6 @@
         # The validation will be done in each of the atomic action perform methods so no need to validate here.
         pass
 
-<<<<<<< HEAD
     @classmethod
     def description(cls, standing_position: Union[Iterable[Pose], Pose],
                     object_designator: Union[Iterable[Object], Object],
@@ -1435,6 +1322,85 @@
                                  object_designator=object_designator,
                                  target_location=target_location,
                                  arm=arm)
+
+
+@dataclass
+class PouringAction(ActionAbstract):
+    """
+    Action class for the Pouring action.
+    """
+
+    object_: ObjectDesignatorDescription
+    """
+    The object to be poured into.
+    """
+
+    tool: ObjectDesignatorDescription
+    """
+    The tool used for pouring.
+    """
+
+    arm: Arms
+    """
+    The robot arm designated for the pouring task.
+    """
+
+    technique: Optional[str] = None
+    """
+    The technique used for pouring (default is None).
+    """
+
+    angle: Optional[float] = 90
+    """
+    The angle of the pouring action (default is 90).
+    """
+
+    @with_tree
+    def plan(self) -> None:
+        lt = LocalTransformer()
+        movement_type: MovementType = MovementType.CARTESIAN
+        oTm = self.object_.pose
+        grasp_rotation = RobotDescription.current_robot_description.get_arm_chain(self.arm).end_effector.get_grasp(
+            Grasp.FRONT, None, False)
+        oTbs = lt.transform_pose(oTm, World.robot.get_link_tf_frame("base_link"))
+        oTbs.pose.position.x += 0.009
+        oTbs.pose.position.z += 0.17
+        oTbs.pose.position.y -= 0.125
+
+        oTms = lt.transform_pose(oTbs, "map")
+        World.current_world.add_vis_axis(oTms)
+        oTog = lt.transform_pose(oTms, World.robot.get_link_tf_frame("base_link"))
+        oTog.orientation = grasp_rotation
+        oTgm = lt.transform_pose(oTog, "map")
+
+        MoveTCPMotion(oTgm, self.arm, allow_gripper_collision=False, movement_type=movement_type).perform()
+
+        World.current_world.add_vis_axis(oTgm)
+
+        adjusted_oTgm = oTgm.copy()
+        new_q = utils.axis_angle_to_quaternion([1, 0, 0], self.angle)
+        new_x = new_q[0]
+        new_y = new_q[1]
+        new_z = new_q[2]
+        new_w = new_q[3]
+        adjusted_oTgm.rotate_by_quaternion([new_x, new_y, new_z, new_w])
+
+        World.current_world.add_vis_axis(adjusted_oTgm)
+        MoveTCPMotion(adjusted_oTgm, self.arm, allow_gripper_collision=False, movement_type=movement_type).perform()
+        sleep(3)
+        MoveTCPMotion(oTgm, self.arm, allow_gripper_collision=False, movement_type=movement_type).perform()
+
+    def validate(self, result: Optional[Any] = None, max_wait_time: Optional[timedelta] = None):
+        # The validation will be done in each of the atomic action perform methods so no need to validate here.
+        pass
+
+    @classmethod
+    def description(cls, object: Union[Iterable[Object], Object],
+                    tool: Union[Iterable[Object], Object],
+                    arm: Optional[Union[Iterable[Arms], Arms]] = None,
+                    technique: Optional[Union[Iterable[str], str]] = None,
+                    angle: Optional[Union[Iterable[float], float]] = 90) -> PartialDesignator[Type[PouringAction]]:
+        return PartialDesignator(PouringAction, object=object, tool=tool, arm=arm, technique=technique, angle=angle)
 
 
 MoveTorsoActionDescription = MoveTorsoAction.description
@@ -1455,672 +1421,4 @@
 MoveAndPlaceActionDescription = MoveAndPlaceAction.description
 ReleaseActionDescription = ReleaseAction.description
 GripActionDescription = GripAction.description
-=======
-
-@dataclass
-class PouringPerformable(ActionAbstract):
-    """
-    Action class for the Pouring action.
-    """
-
-    object_: ObjectDesignatorDescription
-    """
-    The object to be poured into.
-    """
-
-    tool: ObjectDesignatorDescription
-    """
-    The tool used for pouring.
-    """
-
-    arm: Arms
-    """
-    The robot arm designated for the pouring task.
-    """
-
-    technique: Optional[str] = None
-    """
-    The technique used for pouring (default is None).
-    """
-
-    angle: Optional[float] = 90
-    """
-    The angle of the pouring action (default is 90).
-    """
-
-    @with_tree
-    def plan(self) -> None:
-        lt = LocalTransformer()
-        movement_type: MovementType = MovementType.CARTESIAN
-        oTm = self.object_.pose
-        grasp_rotation = RobotDescription.current_robot_description.get_arm_chain(self.arm).end_effector.get_grasp(
-            Grasp.FRONT, None, False)
-        oTbs = lt.transform_pose(oTm, World.robot.get_link_tf_frame("base_link"))
-        oTbs.pose.position.x += 0.009
-        oTbs.pose.position.z += 0.17
-        oTbs.pose.position.y -= 0.125
-
-        oTms = lt.transform_pose(oTbs, "map")
-        World.current_world.add_vis_axis(oTms)
-        oTog = lt.transform_pose(oTms, World.robot.get_link_tf_frame("base_link"))
-        oTog.orientation = grasp_rotation
-        oTgm = lt.transform_pose(oTog, "map")
-
-        MoveTCPMotion(oTgm, self.arm, allow_gripper_collision=False, movement_type=movement_type).perform()
-
-        World.current_world.add_vis_axis(oTgm)
-
-        adjusted_oTgm = oTgm.copy()
-        new_q = utils.axis_angle_to_quaternion([1, 0, 0], self.angle)
-        new_x = new_q[0]
-        new_y = new_q[1]
-        new_z = new_q[2]
-        new_w = new_q[3]
-        adjusted_oTgm.rotate_by_quaternion([new_x, new_y, new_z, new_w])
-
-        World.current_world.add_vis_axis(adjusted_oTgm)
-        MoveTCPMotion(adjusted_oTgm, self.arm, allow_gripper_collision=False, movement_type=movement_type).perform()
-        sleep(3)
-        MoveTCPMotion(oTgm, self.arm, allow_gripper_collision=False, movement_type=movement_type).perform()
-
-    def validate(self, result: Optional[Any] = None, max_wait_time: Optional[timedelta] = None):
-        # The validation will be done in each of the atomic action perform methods so no need to validate here.
-        pass
-# ----------------------------------------------------------------------------
-#               Action Designators Description
-# ----------------------------------------------------------------------------
-
-
-class MoveTorsoAction(ActionDesignatorDescription):
-    """
-    Action Designator for Moving the torso of the robot up and down
-    """
-    performable_class = MoveTorsoActionPerformable
-
-    def __init__(self, torso_states: List[TorsoState]):
-        """
-        Create a designator_description description to move the torso of the robot up and down.
-
-        :param torso_states: A list of possible states for the torso. The states are defined in the robot description.
-        """
-        super().__init__()
-        self.torso_states: List[TorsoState] = torso_states
-
-    def ground(self) -> MoveTorsoActionPerformable:
-        """
-        Creates a performable action designator_description with the first element from the list of possible torso heights.
-
-        :return: A performable action designator_description
-        """
-        joint_positions: dict = RobotDescription.current_robot_description.get_static_joint_chain("torso",
-                                                                                                  self.torso_states[0])
-        return MoveTorsoActionPerformable(joint_positions)
-
-    def __iter__(self):
-        """
-        Iterates over all possible values for this designator_description and returns a performable action designator_description with the value.
-
-        :return: A performable action designator_description
-        """
-        for torso_state in self.torso_states:
-            joint_positions: dict = RobotDescription.current_robot_description.get_static_joint_chain("torso",
-                                                                                                      torso_state)
-            yield MoveTorsoActionPerformable(joint_positions)
-
-
-class SetGripperAction(ActionDesignatorDescription):
-    """
-    Set the gripper state of the robot
-    """
-
-    performable_class = SetGripperActionPerformable
-
-    def __init__(self, grippers: List[Arms], motions: List[GripperState]):
-        """
-        Sets the gripper state, the desired state is given with the motion. Motion can either be 'open' or 'close'.
-
-        :param grippers: A list of possible grippers
-        :param motions: A list of possible motions
-        """
-        super().__init__()
-        self.grippers: List[Arms] = grippers
-        self.motions: List[GripperState] = motions
-
-    def ground(self) -> SetGripperActionPerformable:
-        """
-        Default specialized_designators that returns a performable designator_description with the first element in the grippers and motions list.
-
-        :return: A performable designator_description
-        """
-        return SetGripperActionPerformable(self.grippers[0], self.motions[0])
-
-    def __iter__(self):
-        """
-        Iterates over all possible combinations of grippers and motions
-
-        :return: A performable designator_description with a combination of gripper and motion
-        """
-        for parameter_combination in itertools.product(self.grippers, self.motions):
-            yield SetGripperActionPerformable(*parameter_combination)
-
-
-class ReleaseAction(ActionDesignatorDescription):
-    """
-    Releases an Object from the robot.
-
-    Note: This action can not be used yet.
-    """
-
-    performable_class = ReleaseActionPerformable
-
-    def __init__(self, object_designator_description: ObjectDesignatorDescription, grippers: List[Arms] = None):
-        super().__init__()
-        self.grippers: List[Arms] = grippers
-        self.object_designator_description = object_designator_description
-
-    def ground(self) -> ReleaseActionPerformable:
-        return ReleaseActionPerformable(self.grippers[0], self.object_designator_description.ground())
-
-    def __iter__(self):
-        ri = ReasoningInstance(self,
-                               PartialDesignator(ReleaseActionPerformable, self.grippers,
-                                                 self.object_designator_description))
-        for desig in ri:
-            yield desig
-
-
-class GripAction(ActionDesignatorDescription):
-    """
-    Grip an object with the robot.
-
-    :ivar grippers: The grippers to consider
-    :ivar object_designator_description: The description of objects to consider
-    :ivar efforts: The efforts to consider
-
-    Note: This action can not be used yet.
-    """
-
-    performable_class = GripActionPerformable
-
-    def __init__(self, object_designator_description: ObjectDesignatorDescription, grippers: List[Arms] = None,
-                 efforts: List[float] = None):
-        super().__init__()
-        self.grippers: List[Arms] = grippers
-        self.object_designator_description: ObjectDesignatorDescription = object_designator_description
-        self.efforts: List[float] = efforts
-
-    def ground(self) -> GripActionPerformable:
-        return GripActionPerformable(self.grippers[0], self.object_designator_description.ground(), self.efforts[0])
-
-    def __iter__(self):
-        ri = ReasoningInstance(self,
-                               PartialDesignator(GripActionPerformable, self.grippers,
-                                                 self.object_designator_description,
-                                                 self.efforts))
-        for desig in ri:
-            yield desig
-
-
-class ParkArmsAction(ActionDesignatorDescription):
-    """
-    Park the arms of the robot.
-    """
-
-    performable_class = ParkArmsActionPerformable
-
-    def __init__(self, arms: List[Arms]):
-        """
-        Moves the arms in the pre-defined parking position. Arms are taken from pycram.enum.Arms
-
-        :param arms: A list of possible arms, that could be used
-        """
-        super().__init__()
-        self.arms: List[Arms] = arms
-
-    def ground(self) -> ParkArmsActionPerformable:
-        """
-        Default specialized_designators that returns a performable designator_description with the first element of the list of possible arms
-
-        :return: A performable designator_description
-        """
-        return ParkArmsActionPerformable(self.arms[0])
-
-    def __iter__(self) -> ParkArmsActionPerformable:
-        """
-        Iterates over all possible solutions and returns a performable designator with the arm.
-
-        :return: A performable designator_description
-        """
-        for arm in self.arms:
-            yield ParkArmsActionPerformable(arm)
-
-
-class PickUpAction(ActionDesignatorDescription):
-    """
-    Designator to let the robot pick up an object.
-    """
-
-    performable_class = PickUpActionPerformable
-
-    def __init__(self,
-                 object_designator_description: Union[ObjectDesignatorDescription, ObjectDesignatorDescription.Object],
-                 arms: List[Arms] = None, grasp_descriptions: List[GraspDescription] = None, prepose_distance: float = 0.03):
-        """
-        Lets the robot pick up an object. The description needs an object designator_description describing the object that should be
-        picked up, an arm that should be used as well as the grasp from which side the object should be picked up.
-
-        :param object_designator_description: List of possible object designator_description
-        :param arms: List of possible arms that could be used
-        :param grasps: List of possible grasps for the object
-        :param prepose_distance: The distance between the object and the gripper in the x-axis before picking up the
-        object.
-        """
-        super().__init__()
-        self.object_designator_description: Union[
-            ObjectDesignatorDescription, ObjectDesignatorDescription.Object] = object_designator_description
-        self.arms: List[Arms] = arms
-        self.grasp_descriptions: List[GraspDescription] = grasp_descriptions
-        object_desig = self.object_designator_description if isinstance(self.object_designator_description,
-                                                                        ObjectDesignatorDescription.Object) else self.object_designator_description.resolve()
-        self.prepose_distance: float = prepose_distance
-        self.knowledge_condition = GraspableProperty(self.object_designator_description) & ReachableProperty(
-            object_desig.pose)
-
-    def __iter__(self) -> PickUpActionPerformable:
-        grasp = self.grasp_descriptions[0] if self.grasp_descriptions else None
-        object_desig = self.object_designator_description if isinstance(self.object_designator_description,
-                                                                        ObjectDesignatorDescription.Object) else self.object_designator_description.resolve()
-
-        yield PickUpActionPerformable(object_desig, self.arms[0], grasp, self.prepose_distance)
-
-
-class PlaceAction(ActionDesignatorDescription):
-    """
-    Places an Object at a position using an arm.
-    """
-
-    performable_class = PlaceActionPerformable
-
-    def __init__(self,
-                 object_designator_description: Union[ObjectDesignatorDescription, ObjectDesignatorDescription.Object],
-                 target_locations: List[Pose],
-                 arms: List[Arms] = None):
-        """
-        Create an Action Description to place an object
-
-        :param object_designator_description: Description of object to place.
-        :param target_locations: List of possible positions/orientations to place the object
-        :param arms: List of possible arms to use
-        """
-        super().__init__()
-        self.object_designator_description: Union[
-            ObjectDesignatorDescription, ObjectDesignatorDescription.Object] = object_designator_description
-        object_desig = self.object_designator_description if isinstance(self.object_designator_description,
-                                                                        ObjectDesignatorDescription.Object) else self.object_designator_description.resolve()
-        self.target_locations: List[Pose] = target_locations
-        self.arms: List[Arms] = arms
-        self.knowledge_condition = ReachableProperty(object_desig.pose)
-
-    def ground(self) -> PlaceActionPerformable:
-        """
-        Default specialized_designators that returns a performable designator_description with the first entries from the list of possible entries.
-
-        :return: A performable designator_description
-        """
-        obj_desig = self.object_designator_description if isinstance(self.object_designator_description,
-                                                                     ObjectDesignatorDescription.Object) else self.object_designator_description.resolve()
-
-        return PlaceActionPerformable(obj_desig, self.arms[0], self.target_locations[0])
-
-    def __iter__(self) -> PlaceActionPerformable:
-        obj_desig = self.object_designator_description if isinstance(self.object_designator_description,
-                                                                     ObjectDesignatorDescription.Object) else self.object_designator_description.resolve()
-        yield PlaceActionPerformable(obj_desig, self.arms[0], self.target_locations[0])
-
-
-class NavigateAction(ActionDesignatorDescription):
-    """
-    Navigates the Robot to a position.
-    """
-
-    performable_class = NavigateActionPerformable
-
-    def __init__(self, target_locations: List[Pose], keep_joint_states: bool = False):
-        """
-        Navigates the robot to a location.
-
-        :param target_locations: A list of possible target locations for the navigation.
-        :param keep_joint_states: If the joint states should be kept the same during the navigation.
-        """
-        super().__init__()
-        self.target_locations: List[Pose] = target_locations
-        if len(self.target_locations) == 1:
-            self.knowledge_condition = SpaceIsFreeProperty(self.target_locations[0])
-        else:
-            root = SpaceIsFreeProperty(self.target_locations[0])
-            for location in self.target_locations[1:]:
-                root |= SpaceIsFreeProperty(location)
-            self.knowledge_condition = root
-        self.keep_joint_states: bool = keep_joint_states
-
-    def ground(self) -> NavigateActionPerformable:
-        """
-        Default specialized_designators that returns a performable designator_description with the first entry of possible target locations.
-
-        :return: A performable designator_description
-        """
-        return NavigateActionPerformable(self.target_locations[0], self.keep_joint_states)
-
-    def __iter__(self) -> NavigateActionPerformable:
-        """
-        Iterates over all possible target locations
-
-        :return: A performable designator_description
-        """
-        for location in self.target_locations:
-            yield NavigateActionPerformable(location, self.keep_joint_states)
-
-
-class TransportAction(ActionDesignatorDescription):
-    """
-    Transports an object to a position using an arm
-    """
-
-    performable_class = TransportActionPerformable
-
-    def __init__(self,
-                 object_designator_description: Union[ObjectDesignatorDescription, ObjectDesignatorDescription.Object],
-                 target_locations: List[Pose],
-                 arms: List[Arms] = None,
-                 pickup_prepose_distance: float = 0.03):
-        """
-        Designator representing a pick and place plan.
-
-        :param object_designator_description: Object designator_description description or a specified Object designator_description that should be transported
-        :param target_locations: A list of possible target locations for the object to be placed
-        :param arms: A List of possible arms that could be used for transporting
-        :param pickup_prepose_distance: The distance between the object and the gripper in the x-axis before
-         picking up the object.
-        """
-        super().__init__()
-        self.object_designator_description: Union[
-            ObjectDesignatorDescription, ObjectDesignatorDescription.Object] = object_designator_description
-        self.arms: List[Arms] = arms
-        self.target_locations: List[Pose] = target_locations
-        self.pickup_prepose_distance: float = pickup_prepose_distance
-
-    def ground(self) -> TransportActionPerformable:
-        """
-        Default specialized_designators that returns a performable designator_description with the first entries from the lists of possible parameter.
-
-        :return: A performable designator_description
-        """
-        obj_desig = self.object_designator_description \
-            if isinstance(self.object_designator_description, ObjectDesignatorDescription.Object) \
-            else self.object_designator_description.resolve()
-
-        return TransportActionPerformable(obj_desig, self.target_locations[0], self.arms[0],
-                                          self.pickup_prepose_distance)
-
-    def __iter__(self) -> TransportActionPerformable:
-        obj_desig = self.object_designator_description \
-            if isinstance(self.object_designator_description, ObjectDesignatorDescription.Object) \
-            else self.object_designator_description.resolve()
-        ri = ReasoningInstance(self,
-                               PartialDesignator(TransportActionPerformable, obj_desig, self.target_locations,
-                                                 self.arms, self.pickup_prepose_distance))
-        for desig in ri:
-            yield desig
-
-
-class LookAtAction(ActionDesignatorDescription):
-    """
-    Lets the robot look at a position.
-    """
-
-    performable_class = LookAtActionPerformable
-
-    def __init__(self, targets: List[Pose]):
-        """
-        Moves the head of the robot such that it points towards the given target location.
-
-        :param targets: A list of possible locations to look at
-        """
-        super().__init__()
-        self.targets: List[Pose] = targets
-
-    def ground(self) -> LookAtActionPerformable:
-        """
-        Default specialized_designators that returns a performable designator_description with the first entry in the list of possible targets
-
-        :return: A performable designator_description
-        """
-        return LookAtActionPerformable(self.targets[0])
-
-    def __iter__(self) -> LookAtActionPerformable:
-        """
-        Iterates over all possible target locations
-
-        :return: A performable designator_description
-        """
-        for target in self.targets:
-            yield LookAtActionPerformable(target)
-
-
-class DetectAction(ActionDesignatorDescription):
-    """
-    Detects an object that fits the object description and returns an object designator_description describing the object.
-    """
-
-    performable_class = DetectActionPerformable
-
-    def __init__(self, technique: DetectionTechnique, state: Optional[DetectionState] = None,
-                 object_designator_description: Optional[ObjectDesignatorDescription] = None,
-                 region: Optional[Location] = None):
-        """
-        Tries to detect an object in the field of view (FOV) of the robot.
-
-      """
-        super().__init__()
-        self.technique: DetectionTechnique = technique
-        self.state: DetectionState = DetectionState.START if state is None else state
-        self.object_designator_description: Optional[ObjectDesignatorDescription] = object_designator_description
-        self.region: Optional[Location] = region
-        # TODO: Implement knowledge condition
-        # self.knowledge_condition = VisibleProperty(self.object_designator_description)
-
-    def ground(self) -> DetectActionPerformable:
-        """
-        Default specialized_designators that returns a performable designator_description with the executed object description.
-
-        :return: A performable designator_description
-        """
-        return DetectActionPerformable(self.technique, self.state, self.object_designator_description, self.region)
-
-    def __iter__(self) -> DetectActionPerformable:
-        """
-        Iterates over all possible values for this designator_description and returns a performable action designator_description with the value.
-
-        :return: A performable action designator_description
-        """
-        yield DetectActionPerformable(self.technique, self.state, self.object_designator_description, self.region)
-
-
-class OpenAction(ActionDesignatorDescription):
-    """
-    Opens a container like object
-
-    Can currently not be used
-    """
-
-    performable_class = OpenActionPerformable
-
-    def __init__(self, object_designator_description: ObjectPart, arms: List[Arms] = None,
-                 grasping_prepose_distance: float = 0.03):
-        """
-        Moves the arm of the robot to open a container.
-
-        :param object_designator_description: Object designator_description describing the handle that should be used to open
-        :param arms: A list of possible arms that should be used
-        :param grasping_prepose_distance: The distance in meters between gripper and handle before approaching to grasp.
-        """
-        super().__init__()
-        self.object_designator_description: ObjectPart = object_designator_description
-        self.arms: List[Arms] = arms
-        self.grasping_prepose_distance: float = grasping_prepose_distance
-        self.knowledge_condition = GripperIsFreeProperty(self.arms)
-
-    def ground(self) -> OpenActionPerformable:
-        """
-        Default specialized_designators that returns a performable designator_description with the executed object description and the first entries
-        from the lists of possible parameter.
-
-        :return: A performable designator_description
-        """
-        return OpenActionPerformable(self.object_designator_description.resolve(), self.arms[0],
-                                     grasping_prepose_distance=self.grasping_prepose_distance)
-
-    def __iter__(self) -> OpenActionPerformable:
-        """
-        Iterates over all possible values for this designator_description and returns a performable action designator_description with the value.
-
-        :return: A performable action designator_description
-        """
-        ri = ReasoningInstance(self,
-                               PartialDesignator(OpenActionPerformable, self.object_designator_description, self.arms,
-                                                 self.grasping_prepose_distance))
-        for desig in ri:
-            yield desig
-
-
-class CloseAction(ActionDesignatorDescription):
-    """
-    Closes a container like object.
-
-    Can currently not be used
-    """
-
-    performable_class = CloseActionPerformable
-
-    def __init__(self, object_designator_description: ObjectPart, arms: List[Arms] = None,
-                 grasping_prepose_distance: float = 0.03):
-        """
-        Attempts to close an open container
-
-        :param object_designator_description: Object designator_description description of the handle that should be used
-        :param arms: A list of possible arms to use
-        :param grasping_prepose_distance: The distance in meters between the gripper and the handle before approaching
-        to grasp.
-        """
-        super().__init__()
-        self.object_designator_description: ObjectPart = object_designator_description
-        self.arms: List[Arms] = arms
-        self.grasping_prepose_distance: float = grasping_prepose_distance
-        self.knowledge_condition = GripperIsFreeProperty(self.arms)
-
-    def ground(self) -> CloseActionPerformable:
-        """
-        Default specialized_designators that returns a performable designator_description with the executed object designator_description and the first entry from
-        the list of possible arms.
-
-        :return: A performable designator_description
-        """
-        return CloseActionPerformable(self.object_designator_description.resolve(), self.arms[0],
-                                      self.grasping_prepose_distance)
-
-    def __iter__(self) -> CloseActionPerformable:
-        """
-        Iterates over all possible solutions for this designator_description and returns a performable action designator.
-
-        :yield: A performable fully parametrized Action designator
-        """
-        ri = ReasoningInstance(self,
-                               PartialDesignator(CloseActionPerformable, self.object_designator_description, self.arms,
-                                                 self.grasping_prepose_distance))
-        for desig in ri:
-            yield desig
-
-
-class GraspingAction(ActionDesignatorDescription):
-    """
-    Grasps an object described by the given Object Designator description
-    """
-
-    performable_class = GraspingActionPerformable
-
-    def __init__(self, object_description: Union[ObjectDesignatorDescription, ObjectPart], arms: List[Arms] = None,
-                 prepose_distance: float = 0.03):
-        """
-        Will try to grasp the object described by the given description. Grasping is done by moving into a pre grasp
-        position 10 cm before the object, opening the gripper, moving to the object and then closing the gripper.
-
-        :param arms: List of Arms that should be used for grasping
-        :param object_description: Description of the object that should be grasped
-        :param prepose_distance: The distance in meters between the gripper and the object before approaching to grasp.
-        """
-        super().__init__()
-        self.arms: List[Arms] = arms
-        self.object_description: ObjectDesignatorDescription = object_description
-        self.prepose_distance: float = prepose_distance
-
-    def ground(self) -> GraspingActionPerformable:
-        """
-        Default specialized_designators that takes the first element from the list of arms and the first solution for the object
-        designator_description description ond returns it.
-
-        :return: A performable action designator_description that contains specific arguments
-        """
-        return GraspingActionPerformable(self.arms[0], self.object_description.resolve(), self.prepose_distance)
-
-    def __iter__(self) -> CloseActionPerformable:
-        """
-        Iterates over all possible solutions for this designator_description and returns a performable action
-        designator.
-
-        :yield: A fully parametrized Action designator
-        """
-        ri = ReasoningInstance(self,
-                               PartialDesignator(GraspingActionPerformable, self.object_description, self.arms,
-                                                 self.prepose_distance))
-        for desig in ri:
-            yield desig
-
-class PouringAction(ActionDesignatorDescription):
-    """
-    Designator for pouring liquids from one container to another.
-    """
-
-    def __init__(self, object_: ObjectDesignatorDescription, tool: ObjectDesignatorDescription,
-                 arms: List[Arms], technique: Optional[str] = None, angle: Optional[float] = 90):
-        """
-        Will try to move the arm to the object and pour the liquid from one container to another.
-
-        :param object_: The object to be poured
-        :param tool: The tool used for pouring
-        :param arms: The robot arm designated for the pouring task
-        :param technique: The technique used for pouring (default is None)
-        :param angle: The angle of the pouring action (default is 90)
-        """
-        super(PouringAction, self).__init__()
-        self.object_: ObjectDesignatorDescription = object_
-        self.tool: ObjectDesignatorDescription = tool
-        self.arms: List[Arms] = arms
-        self.technique: Optional[str] = technique
-        self.angle: Optional[float] = angle
-
-    def ground(self) -> PouringPerformable:
-        """
-        Default resolver, returns a performable designator with the first entries from the lists of possible parameter.
-
-        :return: A performable designator
-        """
-        return PouringPerformable(self.object_, self.tool, self.arms[0], self.technique, self.angle)
-
-    def __iter__(self) -> PouringPerformable:
-        """
-        Iterates over all possible values for this designator_description and returns a performable action designator_description with the value.
-
-        :return: A performable action designator_description
-        """
-        yield PouringPerformable(self.object_, self.tool, self.arms[0], self.technique, self.angle)
->>>>>>> baeb0b8d
+PouringActionDescription = PouringAction.description