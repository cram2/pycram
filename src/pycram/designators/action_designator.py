--- conflicted
+++ resolved
@@ -9,6 +9,8 @@
 from time import sleep
 
 import numpy as np
+
+from .object_designator import BelieveObject
 from ..plan import with_plan
 
 from ..datastructures.partial_designator import PartialDesignator
@@ -22,19 +24,10 @@
 from .location_designator import CostmapLocation
 from .motion_designator import MoveJointsMotion, MoveGripperMotion, MoveTCPMotion, MoveMotion, \
     LookingMotion, DetectingMotion, OpeningMotion, ClosingMotion
-<<<<<<< HEAD
-from .object_designator import ObjectDesignatorDescription, BelieveObject, ObjectPart
-from ..datastructures.enums import Arms, Grasp, GripperState, DetectionTechnique, DetectionState, MovementType, \
-    TorsoState, StaticJointState, Frame, FindBodyInRegionMethod, ContainerManipulationType, Frame, FindBodyInRegionMethod, ContainerManipulationType
-from ..datastructures.pose import PoseStamped
-=======
-from .object_designator import ObjectDesignatorDescription, BelieveObject
-from ..datastructures.enums import Frame, FindBodyInRegionMethod, ContainerManipulationType
->>>>>>> 99c5a9ea
 from ..datastructures.grasp import GraspDescription
 from ..datastructures.world import World, UseProspectionWorld
 from ..description import Joint, Link, ObjectDescription
-from ..designator import ActionDescription
+from ..designator import ActionDescription, ObjectDesignatorDescription
 from ..failure_handling import try_action
 from ..failures import TorsoGoalNotReached, ConfigurationNotReached, ObjectNotInGraspingArea, \
     ObjectNotPlacedAtTargetLocation, ObjectStillInContact, LookAtGoalNotReached, \
@@ -47,7 +40,7 @@
 from ..config.action_conf import ActionConfig
 
 from ..datastructures.enums import Arms, Grasp, GripperState, DetectionTechnique, DetectionState, MovementType, \
-    TorsoState, StaticJointState
+    TorsoState, StaticJointState, Frame, FindBodyInRegionMethod, ContainerManipulationType
 
 from ..datastructures.pose import PoseStamped
 from ..datastructures.world import World
@@ -320,20 +313,10 @@
     The object at the time this Action got created. It is used to be a static, information holding entity. It is
     not updated when the world object is changed.
     """
-
-<<<<<<< HEAD
-    prepose_distance: float = ActionConfig.pick_up_prepose_distance
-    """
-    The distance in meters the gripper should be at before picking up the object
-    """
-
     _pre_perform_callbacks = []
     """
     List to save the callbacks which should be called before performing the action.
     """
-=======
-    orm_class: Type[ActionAbstract] = field(init=False, default=ORMReachToPickUpAction)
->>>>>>> 99c5a9ea
 
     def __post_init__(self):
         super().__post_init__()
@@ -359,11 +342,7 @@
         # Remove the vis axis from the world if it was added
         World.current_world.remove_vis_axis()
 
-<<<<<<< HEAD
-    def go_to_pose(self, pose: PoseStamped, movement_type: MovementType = MovementType.CARTESIAN,
-=======
-    def move_gripper_to_pose(self, pose: Pose, movement_type: MovementType = MovementType.CARTESIAN,
->>>>>>> 99c5a9ea
+    def move_gripper_to_pose(self, pose: PoseStamped, movement_type: MovementType = MovementType.CARTESIAN,
                    add_vis_axis: bool = True):
         """
         Move the gripper to a specific pose.
@@ -377,64 +356,6 @@
             World.current_world.add_vis_axis(pose)
         MoveTCPMotion(pose, self.arm, allow_gripper_collision=False, movement_type=movement_type).perform()
 
-<<<<<<< HEAD
-    def adjust_target_pose_to_grasp_type(self) -> PoseStamped:
-        """
-        Adjust the target pose according to the grasp type by adjusting the orientation of the gripper.
-
-        :return: The adjusted target pose.
-        """
-        # Get grasp orientation and target pose
-        grasp = RobotDescription.current_robot_description.get_arm_chain(self.arm).end_effector.grasps[
-            self.grasp_description]
-        oTm = self.object_designator.get_pose()
-        # Transform the object pose to the object frame, basically the origin of the object frame
-        mTo = self.local_transformer.transform_to_object_frame(oTm, self.object_designator)
-        # Adjust the pose according to the special knowledge of the object designator_description
-        adjusted_pose = self.special_knowledge_adjustment_pose(grasp, mTo)
-        # Transform the adjusted pose to the map frame
-        adjusted_oTm = self.local_transformer.transform_pose(adjusted_pose, Frame.Map.value)
-        # multiplying the orientation therefore "rotating" it, to get the correct orientation of the gripper
-        adjusted_oTm.rotate_by_quaternion(grasp)
-        return adjusted_oTm
-
-    def special_knowledge_adjustment_pose(self, grasp: Grasp, pose: PoseStamped) -> PoseStamped:
-        """
-        Get the adjusted target pose based on special knowledge for "grasp front".
-
-        :param grasp: From which side the object should be grasped
-        :param pose: Pose at which the object should be grasped, before adjustment
-        :return: The adjusted grasp pose
-        """
-        lt = LocalTransformer()
-        pose_in_object = lt.transform_pose(pose, self.object_designator.tf_frame)
-
-        special_knowledge = []  # Initialize as an empty list
-        if self.object_designator.obj_type in SPECIAL_KNOWLEDGE:
-            special_knowledge = SPECIAL_KNOWLEDGE[self.object_designator.obj_type]
-
-        for key, value in special_knowledge:
-            if key == grasp:
-                # Adjust target pose based on special knowledge
-                pose_in_object.pose.position.x += value[0]
-                pose_in_object.pose.position.y += value[1]
-                pose_in_object.pose.position.z += value[2]
-                loginfo(f"Adjusted target pose based on special knowledge for grasp: {grasp}")
-                return pose_in_object
-        return pose
-
-    def calculate_pre_grasping_pose(self, obj_pose: PoseStamped) -> PoseStamped:
-        """
-        Calculate the pre grasping pose of the object depending on the gripper and the pre-pose distance.
-
-        :return: The pre grasping pose of the object.
-        """
-        # pre-pose depending on the gripper.
-        oTg = self.local_transformer.transform_pose(obj_pose, self.gripper_frame)
-        oTg.pose.position.x -= self.prepose_distance  # in x since this is how the gripper is oriented
-        return self.local_transformer.transform_pose(oTg, Frame.Map.value)
-=======
->>>>>>> 99c5a9ea
 
     @cached_property
     def local_transformer(self) -> LocalTransformer:
@@ -444,24 +365,10 @@
     def arm_chain(self) -> KinematicChainDescription:
         return RobotDescription.current_robot_description.get_arm_chain(self.arm)
 
-<<<<<<< HEAD
-=======
     @cached_property
     def end_effector(self) -> EndEffectorDescription:
         return self.arm_chain.end_effector
 
-    # TODO find a way to use orm_object_at_execution instead of object_designator in the automatic orm mapping in
-    #  ActionAbstract
-    def to_sql(self) -> ORMAction:
-        return ORMReachToPickUpAction(arm=self.arm)
-
-    def insert(self, session: Session, **kwargs) -> ORMAction:
-        action = super(ActionAbstract, self).insert(session)
-        action.object = self.orm_object_at_execution.insert(session)
-        session.add(action)
-        return action
-
->>>>>>> 99c5a9ea
     def validate(self, result: Optional[Any] = None, max_wait_time: Optional[timedelta] = None):
         """
         Check if object is contained in the gripper such that it can be grasped and picked up.
@@ -549,20 +456,6 @@
         gripper_link = self.arm_chain.get_tool_frame()
         return World.robot.links[gripper_link].pose
 
-<<<<<<< HEAD
-=======
-    # TODO find a way to use orm_object_at_execution instead of object_designator in the automatic orm mapping in
-    #  ActionAbstract
-    def to_sql(self) -> ORMAction:
-        return ORMPickUpAction(arm=self.arm)
-
-    def insert(self, session: Session, **kwargs) -> ORMAction:
-        action = super(ActionAbstract, self).insert(session)
-        action.object = self.orm_object_at_execution.insert(session)
-        session.add(action)
-        return action
-
->>>>>>> 99c5a9ea
     def validate(self, result: Optional[Any] = None, max_wait_time: Optional[timedelta] = None):
         """
         Check if picked up object is in contact with the gripper.
@@ -631,33 +524,6 @@
                                                                           -self.object_designator.get_approach_offset())
         MoveTCPMotion(retract_pose, self.arm).perform()
 
-<<<<<<< HEAD
-    def calculate_target_pose_of_gripper(self):
-        """
-        Calculate the target pose of the gripper given the target pose of the held object.
-        wTg (world to gripper) = wTo (world to object target) * oTg (object to gripper, this is constant since object
-        is attached to the gripper)
-        """
-        gripper_pose_in_object = self.local_transformer.transform_pose(self.gripper_link.pose,
-                                                                       self.object_designator.tf_frame)
-        object_to_gripper = gripper_pose_in_object.to_transform_stamped("object")
-        world_to_object_target = self.target_location.to_transform_stamped("target")
-        world_to_gripper_target = world_to_object_target * object_to_gripper
-        return world_to_gripper_target.to_pose_stamped()
-
-    def calculate_retract_pose(self, target_pose: PoseStamped, distance: float) -> PoseStamped:
-        """
-        Calculate the retract pose of the gripper.
-
-        :param target_pose: The target pose of the gripper.
-        :param distance: The distance the gripper should be retracted.
-        """
-        retract_pose = self.local_transformer.transform_pose(target_pose, self.gripper_link.tf_frame)
-        retract_pose.position.x -= distance
-        return retract_pose
-
-=======
->>>>>>> 99c5a9ea
     @cached_property
     def gripper_link(self) -> Link:
         return World.robot.links[self.arm_chain.get_tool_frame()]
@@ -761,15 +627,6 @@
     """
     Arm that should be used
     """
-<<<<<<< HEAD
-    pickup_prepose_distance: float = ActionConfig.pick_up_prepose_distance
-    """
-    Distance between the object and the gripper in the x-axis before picking up the object.
-    """
-    object_at_execution: Optional[FrozenObject] = field(init=False, repr=False, default=None)
-    """
-    The object at the time this Action got created. It is used to be a static, information holding entity
-    """
     _pre_perform_callbacks = []
     """
     List to save the callbacks which should be called before performing the action.
@@ -780,9 +637,6 @@
 
         # Store the object's data copy at execution
         self.pre_perform(record_object_pre_perform)
-=======
-    orm_class: Type[ActionAbstract] = field(init=False, default=ORMTransportAction)
->>>>>>> 99c5a9ea
 
     def plan(self) -> None:
         robot_desig_resolved = BelieveObject(names=[RobotDescription.current_robot_description.name]).resolve()
@@ -819,32 +673,11 @@
         # The validation of each atomic action is done in the action itself, so no more validation needed here.
         pass
 
-<<<<<<< HEAD
-=======
-    def to_sql(self) -> ORMAction:
-        return ORMTransportAction(arm=self.arm)
-
-    def insert(self, session: Session, **kwargs) -> ORMAction:
-        action = super(ActionAbstract, self).insert(session)
-        frozen_object = self.object_designator.frozen_copy().insert(session)
-        frozen_object.name = self.object_designator.name
-        action.object = frozen_object
-        session.add(action)
-        return action
-
->>>>>>> 99c5a9ea
     @classmethod
     @with_plan
     def description(cls, object_designator: Union[Iterable[Object], Object],
-<<<<<<< HEAD
                     target_location: Union[Iterable[PoseStamped], PoseStamped],
-                    arm: Union[Iterable[Arms], Arms] = None,
-                    pickup_prepose_distance: Union[Iterable[float], float] = ActionConfig.pick_up_prepose_distance) -> \
-            PartialDesignator[Type[TransportAction]]:
-=======
-                    target_location: Union[Iterable[Pose], Pose],
                     arm: Union[Iterable[Arms], Arms] = None) -> PartialDesignator[Type[TransportAction]]:
->>>>>>> 99c5a9ea
         return PartialDesignator(TransportAction, object_designator=object_designator,
                                  target_location=target_location,
                                  arm=arm)
@@ -1194,14 +1027,6 @@
     Keep the joint states of the robot the same during the navigation.
     """
 
-<<<<<<< HEAD
-    pick_up_prepose_distance: float = ActionConfig.pick_up_prepose_distance
-    """
-    The distance in meters the gripper should be at before picking up the object
-    """
-
-=======
->>>>>>> 99c5a9ea
     def plan(self):
         if self.grasp == Grasp.TOP:
             grasp = GraspDescription(Grasp.FRONT, self.grasp, False)
