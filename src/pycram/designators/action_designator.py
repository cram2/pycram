# used for delayed evaluation of typing until python 3.11 becomes mainstream
from __future__ import annotations

import abc
import inspect
import itertools
from datetime import timedelta

import numpy as np
from sqlalchemy.orm import Session
from tf import transformations
from typing_extensions import List, Union, Optional, Type, Dict, Any

from pycrap.ontologies import PhysicalObject, Location
from .location_designator import CostmapLocation
from .motion_designator import MoveJointsMotion, MoveGripperMotion, MoveArmJointsMotion, MoveTCPMotion, MoveMotion, \
    LookingMotion, DetectingMotion, OpeningMotion, ClosingMotion
from .object_designator import ObjectDesignatorDescription, BelieveObject, ObjectPart
from ..datastructures.partial_designator import PartialDesignator
from ..datastructures.property import GraspableProperty, ReachableProperty, GripperIsFreeProperty, SpaceIsFreeProperty, \
    VisibleProperty
from ..description import Joint
from ..failure_handling import try_action
from ..knowledge.knowledge_engine import ReasoningInstance
from ..local_transformer import LocalTransformer
from ..failures import ObjectUnfetchable, ReachabilityFailure, NavigationGoalNotReachedError, PerceptionObjectNotFound, \
    ObjectNotGraspedError, TorsoGoalNotReached, ConfigurationNotReached
from ..robot_description import RobotDescription
from ..ros.ros_tools import sleep
from ..tasktree import with_tree
from ..validation.goal_validator import MultiJointPositionGoalValidator, create_multiple_joint_goal_validator
from ..world_reasoning import contact

from owlready2 import Thing

from ..datastructures.enums import Arms, Grasp, GripperState, DetectionTechnique, DetectionState, MovementType, \
    TorsoState, StaticJointState

from ..designator import ActionDesignatorDescription
from ..datastructures.pose import Pose
from ..datastructures.world import World

from ..orm.action_designator import (ParkArmsAction as ORMParkArmsAction, NavigateAction as ORMNavigateAction,
                                     PickUpAction as ORMPickUpAction, PlaceAction as ORMPlaceAction,
                                     MoveTorsoAction as ORMMoveTorsoAction, SetGripperAction as ORMSetGripperAction,
                                     LookAtAction as ORMLookAtAction, DetectAction as ORMDetectAction,
                                     TransportAction as ORMTransportAction, OpenAction as ORMOpenAction,
                                     CloseAction as ORMCloseAction, GraspingAction as ORMGraspingAction, Action,
                                     FaceAtAction as ORMFaceAtAction)
from ..orm.base import Pose as ORMPose
from ..orm.object_designator import Object as ORMObject
from ..orm.action_designator import Action as ORMAction
from dataclasses import dataclass, field


# ----------------------------------------------------------------------------
# ---------------- Performables ----------------------------------------------
# ----------------------------------------------------------------------------


@dataclass
class ActionAbstract(ActionDesignatorDescription.Action, abc.ABC):
    """Base class for performable performables."""
    orm_class: Type[ORMAction] = field(init=False, default=None, repr=False)
    """
    The ORM class that is used to insert this action into the database. Must be overwritten by every action in order to
    be able to insert the action into the database.
    """

    @abc.abstractmethod
    def plan(self) -> None:
        """
        plan of the action.

        Will be overwritten by each action.
        """
        pass

    def to_sql(self) -> Action:
        """
        Convert this action to its ORM equivalent.

        Needs to be overwritten by an action if it didn't overwrite the orm_class attribute with its ORM equivalent.

        :return: An instance of the ORM equivalent of the action with the parameters set
        """
        # get all class parameters
        class_variables = {key: value for key, value in vars(self).items()
                           if key in inspect.getfullargspec(self.__init__).args}

        # get all orm class parameters
        orm_class_variables = inspect.getfullargspec(self.orm_class.__init__).args

        # list of parameters that will be passed to the ORM class. If the name does not match the orm_class equivalent
        # or if it is a type that needs to be inserted into the session manually, it will not be added to the list
        parameters = [value for key, value in class_variables.items() if key in orm_class_variables
                      and not isinstance(value, (ObjectDesignatorDescription.Object, Pose))]

        return self.orm_class(*parameters)

    def insert(self, session: Session, **kwargs) -> Action:
        """
        Insert this action into the database.

        Needs to be overwritten by an action if the action has attributes that do not exist in the orm class
        equivalent. In that case, the attributes need to be inserted into the session manually.

        :param session: Session with a database that is used to add and commit the objects
        :param kwargs: Possible extra keyword arguments
        :return: The completely instanced ORM action that was inserted into the database
        """

        action = super().insert(session)

        # get all class parameters
        class_variables = {key: value for key, value in vars(self).items()
                           if key in inspect.getfullargspec(self.__init__).args}

        # get all orm class parameters
        orm_class_variables = inspect.getfullargspec(self.orm_class.__init__).args

        # loop through all class parameters and insert them into the session unless they are already added by the ORM
        for key, value in class_variables.items():
            if key not in orm_class_variables:
                variable = value.insert(session)
                if isinstance(variable, ORMObject):
                    action.object = variable
                elif isinstance(variable, ORMPose):
                    action.pose = variable
        session.add(action)

        return action


@dataclass
class MoveTorsoActionPerformable(ActionAbstract):
    """
    Move the torso of the robot up and down.
    """

    joint_positions: Dict[str, float]
    """
    The joint positions that should be set. The keys are the joint names and the values are the joint positions.
    """
    orm_class: Type[ActionAbstract] = field(init=False, default=ORMMoveTorsoAction)

    @with_tree
    def plan(self) -> None:
        joints_positions = list(self.joint_positions.items())
        joints, positions = zip(*joints_positions)
        MoveJointsMotion(list(joints), list(positions)).perform()

    def validate(self, result: Optional[Any] = None, max_wait_time: timedelta = timedelta(seconds=2)):
        """
        Create a goal validator for the joint positions and wait until the goal is achieved or the timeout is reached.
        """
        validator = create_multiple_joint_goal_validator(World.current_world.robot, self.joint_positions)
        validator.wait_until_goal_is_achieved(max_wait_time=max_wait_time,
                                              time_per_read=timedelta(milliseconds=20))
        if not validator.goal_achieved:
            raise TorsoGoalNotReached(validator)


@dataclass
class SetGripperActionPerformable(ActionAbstract):
    """
    Set the gripper state of the robot.
    """

    gripper: Arms
    """
    The gripper that should be set 
    """
    motion: GripperState
    """
    The motion that should be set on the gripper
    """
    orm_class: Type[ActionAbstract] = field(init=False, default=ORMSetGripperAction)

    @with_tree
    def plan(self) -> None:
        arm_chains = RobotDescription.current_robot_description.get_arm_chain(self.gripper)
        if type(arm_chains) is not list:
            MoveGripperMotion(gripper=arm_chains.arm_type, motion=self.motion).perform()
        else:
            for chain in arm_chains:
                MoveGripperMotion(gripper=chain.arm_type, motion=self.motion).perform()

    def validate(self, result: Optional[Any] = None, max_wait_time: timedelta = timedelta(seconds=2)):
        """
        Needs gripper state to be read or perceived.
        """
        pass


@dataclass
class ReleaseActionPerformable(ActionAbstract):
    """
    Releases an Object from the robot.

    Note: This action can not ve used yet.
    """

    gripper: Arms

    object_designator: ObjectDesignatorDescription.Object

    def plan(self) -> None:
        raise NotImplementedError


@dataclass
class GripActionPerformable(ActionAbstract):
    """
    Grip an object with the robot.

    Note: This action can not be used yet.
    """

    gripper: Arms
    object_designator: ObjectDesignatorDescription.Object
    effort: float

    @with_tree
    def plan(self) -> None:
        raise NotImplementedError()


@dataclass
class ParkArmsActionPerformable(ActionAbstract):
    """
    Park the arms of the robot.
    """

    arm: Arms
    """
    Entry from the enum for which arm should be parked
    """
    orm_class: Type[ActionAbstract] = field(init=False, default=ORMParkArmsAction)

    @with_tree
    def plan(self) -> None:
        joint_poses = self.get_joint_poses()
        MoveJointsMotion(names=list(joint_poses.keys()), positions=list(joint_poses.values())).perform()

    def get_joint_poses(self) -> Dict[str, float]:
        """
        :return: The joint positions that should be set for the arm to be in the park position.
        """
        joint_poses = {}
        arm_chains = RobotDescription.current_robot_description.get_arm_chain(self.arm)
        if type(arm_chains) is not list:
            joint_poses = arm_chains.get_static_joint_states(StaticJointState.Park)
        else:
            for arm_chain in RobotDescription.current_robot_description.get_arm_chain(self.arm):
<<<<<<< HEAD
                joint_poses.update(arm_chain.get_static_joint_states("park"))
        return joint_poses
=======
                joint_poses.update(arm_chain.get_static_joint_states(StaticJointState.Park))
>>>>>>> 06487f1d

    def validate(self, result: Optional[Any] = None, max_wait_time: timedelta = timedelta(seconds=2)):
        """
        Create a goal validator for the joint positions and wait until the goal is achieved or the timeout is reached.
        """
        joint_poses = self.get_joint_poses()
        validator = MultiJointPositionGoalValidator(World.current_world.robot, joint_poses)
        validator.wait_until_goal_is_achieved(max_wait_time=max_wait_time,
                                              time_per_read=timedelta(milliseconds=20))
        if not validator.goal_achieved:
            raise ConfigurationNotReached(validator, configuration_type="park")


@dataclass
class PickUpActionPerformable(ActionAbstract):
    """
    Let the robot pick up an object.
    """

    object_designator: ObjectDesignatorDescription.Object
    """
    Object designator_description describing the object that should be picked up
    """

    arm: Arms
    """
    The arm that should be used for pick up
    """

    grasp: Grasp
    """
    The grasp that should be used. For example, 'left' or 'right'
    """

    object_at_execution: Optional[ObjectDesignatorDescription.Object] = field(init=False, repr=False)
    """
    The object at the time this Action got created. It is used to be a static, information holding entity. It is
    not updated when the BulletWorld object is changed.
    """

    prepose_distance: float
    """
    The distance in meters the gripper should be at before picking up the object
    """

    orm_class: Type[ActionAbstract] = field(init=False, default=ORMPickUpAction)

    def __post_init__(self):
        super(ActionAbstract, self).__post_init__()
        # Store the object's data copy at execution
        self.object_at_execution = self.object_designator.frozen_copy()

    @with_tree
    def plan(self) -> None:
        robot = World.robot
        # Retrieve object and robot from designators
        object = self.object_designator.world_object

        # Get grasp orientation and target pose
        grasp = RobotDescription.current_robot_description.grasps[self.grasp]
        # oTm = Object Pose in Frame map
        oTm = object.get_pose()
        # Transform the object pose to the object frame, basically the origin of the object frame
        mTo = object.local_transformer.transform_to_object_frame(oTm, object)
        # Adjust the pose according to the special knowledge of the object designator_description
        adjusted_pose = self.object_designator.special_knowledge_adjustment_pose(self.grasp, mTo)
        # Transform the adjusted pose to the map frame
        adjusted_oTm = object.local_transformer.transform_pose(adjusted_pose, "map")
        # multiplying the orientation therefore "rotating" it, to get the correct orientation of the gripper

        adjusted_oTm.multiply_quaternion(grasp)

        # prepose depending on the gripper (its annoying we have to put pr2_1 here tbh
        arm_chain = RobotDescription.current_robot_description.get_arm_chain(self.arm)
        gripper_frame = robot.get_link_tf_frame(arm_chain.get_tool_frame())

        oTg = object.local_transformer.transform_pose(adjusted_oTm, gripper_frame)
        oTg.pose.position.x -= self.prepose_distance  # in x since this is how the gripper is oriented
        prepose = object.local_transformer.transform_pose(oTg, "map")

        # Perform the motion with the prepose and open gripper
        World.current_world.add_vis_axis(prepose)
        MoveGripperMotion(motion=GripperState.OPEN, gripper=self.arm).perform()
        MoveTCPMotion(prepose, self.arm, allow_gripper_collision=True).perform()

        # Perform the motion with the adjusted pose -> actual grasp and close gripper
        oTg = object.local_transformer.transform_pose(adjusted_oTm, gripper_frame)
        adjusted_oTm = object.local_transformer.transform_pose(oTg, "map")
        World.current_world.add_vis_axis(adjusted_oTm)
        MoveTCPMotion(adjusted_oTm, self.arm, allow_gripper_collision=True,
                      movement_type=MovementType.STRAIGHT_CARTESIAN).perform()

        MoveGripperMotion(motion=GripperState.CLOSE, gripper=self.arm).perform()

        # Make sure the object is in contact with the gripper
        in_contact, contact_links = contact(object, robot, return_links=True)
        if not in_contact or not any([link.name in arm_chain.end_effector.links
                                      for _, link in contact_links]):
            # TODO: Would be better to check for contact with both fingers
            #  (maybe introduce left and right finger links in the end effector description)
            raise ObjectNotGraspedError(object, self.arm)

        tool_frame = RobotDescription.current_robot_description.get_arm_chain(self.arm).get_tool_frame()
        robot.attach(object, tool_frame)

        # Lift object
        World.current_world.add_vis_axis(adjusted_oTm)
        MoveTCPMotion(adjusted_oTm, self.arm, allow_gripper_collision=True).perform()

        # Remove the vis axis from the world
        World.current_world.remove_vis_axis()

    # TODO find a way to use object_at_execution instead of object_designator in the automatic orm mapping in ActionAbstract
    def to_sql(self) -> Action:
        return ORMPickUpAction(arm=self.arm, grasp=self.grasp, prepose_distance=self.prepose_distance)

    def insert(self, session: Session, **kwargs) -> Action:
        action = super(ActionAbstract, self).insert(session)
        action.object = self.object_at_execution.insert(session)

        session.add(action)
        return action


@dataclass
class PlaceActionPerformable(ActionAbstract):
    """
    Places an Object at a position using an arm.
    """

    object_designator: ObjectDesignatorDescription.Object
    """
    Object designator_description describing the object that should be place
    """
    arm: Arms
    """
    Arm that is currently holding the object
    """
    target_location: Pose
    """
    Pose in the world at which the object should be placed
    """
    orm_class: Type[ActionAbstract] = field(init=False, default=ORMPlaceAction)

    @with_tree
    def plan(self) -> None:
        object_pose = self.object_designator.world_object.get_pose()
        local_tf = LocalTransformer()

        # Transformations such that the target position is the position of the object and not the tcp
        tcp_to_object = local_tf.transform_pose(object_pose,
                                                World.robot.get_link_tf_frame(
                                                    RobotDescription.current_robot_description.get_arm_chain(
                                                        self.arm).get_tool_frame()))
        target_diff = self.target_location.to_transform("target").inverse_times(
            tcp_to_object.to_transform("object")).to_pose()

        MoveTCPMotion(target_diff, self.arm).perform()
        MoveGripperMotion(GripperState.OPEN, self.arm).perform()
        World.robot.detach(self.object_designator.world_object)
        retract_pose = local_tf.transform_pose(target_diff, World.robot.get_link_tf_frame(
            RobotDescription.current_robot_description.get_arm_chain(self.arm).get_tool_frame()))
        retract_pose.position.x -= 0.03
        MoveTCPMotion(retract_pose, self.arm).perform()


@dataclass
class NavigateActionPerformable(ActionAbstract):
    """
    Navigates the Robot to a position.
    """

    target_location: Pose
    """
    Location to which the robot should be navigated
    """

    keep_joint_states: bool
    """
    Keep the joint states of the robot the same during the navigation.
    """

    orm_class: Type[ActionAbstract] = field(init=False, default=ORMNavigateAction)

    @with_tree
    def plan(self) -> None:
        motion_action = MoveMotion(self.target_location, self.keep_joint_states)
        return try_action(motion_action, failure_type=NavigationGoalNotReachedError)


@dataclass
class TransportActionPerformable(ActionAbstract):
    """
    Transports an object to a position using an arm
    """

    object_designator: ObjectDesignatorDescription.Object
    """
    Object designator_description describing the object that should be transported.
    """
    target_location: Pose
    """
    Target Location to which the object should be transported
    """
    arm: Arms
    """
    Arm that should be used
    """
    pickup_prepose_distance: float
    """
    Distance between the object and the gripper in the x-axis before picking up the object.
    """
    orm_class: Type[ActionAbstract] = field(init=False, default=ORMTransportAction)

    @with_tree
    def plan(self) -> None:
        robot_desig_resolved = BelieveObject(names=[RobotDescription.current_robot_description.name]).resolve()
        ParkArmsActionPerformable(Arms.BOTH).perform()
        pickup_loc = CostmapLocation(target=self.object_designator, reachable_for=robot_desig_resolved,
                                     reachable_arm=self.arm, prepose_distance=self.pickup_prepose_distance)
        # Tries to find a pick-up position for the robot that uses the given arm
        pickup_pose = None
        for pose in pickup_loc:
            if self.arm in pose.reachable_arms:
                pickup_pose = pose
                break
        if not pickup_pose:
            raise ObjectUnfetchable(
                f"Found no pose for the robot to grasp the object: {self.object_designator} with arm: {self.arm}")

        NavigateActionPerformable(pickup_pose.pose, True).perform()
        PickUpActionPerformable(self.object_designator, self.arm, Grasp.FRONT,
                                prepose_distance=self.pickup_prepose_distance).perform()
        ParkArmsActionPerformable(Arms.BOTH).perform()
        try:
            place_loc = CostmapLocation(target=self.target_location, reachable_for=robot_desig_resolved,
                                        reachable_arm=self.arm).resolve()
        except StopIteration:
            raise ReachabilityFailure(
                f"No location found from where the robot can reach the target location: {self.target_location}")
        NavigateActionPerformable(place_loc.pose, True).perform()
        PlaceActionPerformable(self.object_designator, self.arm, self.target_location).perform()
        ParkArmsActionPerformable(Arms.BOTH).perform()


@dataclass
class LookAtActionPerformable(ActionAbstract):
    """
    Lets the robot look at a position.
    """

    target: Pose
    """
    Position at which the robot should look, given as 6D pose
    """
    orm_class: Type[ActionAbstract] = field(init=False, default=ORMLookAtAction)

    @with_tree
    def plan(self) -> None:
        LookingMotion(target=self.target).perform()


@dataclass
class DetectActionPerformable(ActionAbstract):
    """
    Detects an object that fits the object description and returns an object designator_description describing the object.

    If no object is found, an PerceptionObjectNotFound error is raised.
    """

    technique: DetectionTechnique
    """
    The technique that should be used for detection
    """
    state: DetectionState
    """
    The state of the detection, e.g Start Stop for continues perception
    """
    object_designator_description: Optional[ObjectDesignatorDescription] = None
    """
    The type of the object that should be detected, only considered if technique is equal to Type
    """
    region: Optional[Location] = None
    """
    The region in which the object should be detected
    """
    orm_class: Type[ActionAbstract] = field(init=False, default=ORMDetectAction)

    object_at_execution: Optional[ObjectDesignatorDescription.Object] = field(init=False)

    @with_tree
    def plan(self) -> None:
        return try_action(DetectingMotion(technique=self.technique, state=self.state,
                                          object_designator_description=self.object_designator_description,
                                          region=self.region), PerceptionObjectNotFound)


@dataclass
class OpenActionPerformable(ActionAbstract):
    """
    Opens a container like object
    """

    object_designator: ObjectPart.Object
    """
    Object designator_description describing the object that should be opened
    """
    arm: Arms
    """
    Arm that should be used for opening the container
    """
    grasping_prepose_distance: float
    """
    The distance in meters the gripper should be at in the x-axis away from the handle.
    """
    orm_class: Type[ActionAbstract] = field(init=False, default=ORMOpenAction)

    @with_tree
    def plan(self) -> None:
        GraspingActionPerformable(self.arm, self.object_designator, self.grasping_prepose_distance).perform()
        OpeningMotion(self.object_designator, self.arm).perform()

        MoveGripperMotion(GripperState.OPEN, self.arm, allow_gripper_collision=True).perform()


@dataclass
class CloseActionPerformable(ActionAbstract):
    """
    Closes a container like object.
    """

    object_designator: ObjectPart.Object
    """
    Object designator_description describing the object that should be closed
    """
    arm: Arms
    """
    Arm that should be used for closing
    """
    grasping_prepose_distance: float
    """
    The distance in meters between the gripper and the handle before approaching to grasp.
    """
    orm_class: Type[ActionAbstract] = field(init=False, default=ORMCloseAction)

    @with_tree
    def plan(self) -> None:
        GraspingActionPerformable(self.arm, self.object_designator, self.grasping_prepose_distance).perform()
        ClosingMotion(self.object_designator, self.arm).perform()

        MoveGripperMotion(GripperState.OPEN, self.arm, allow_gripper_collision=True).perform()


@dataclass
class GraspingActionPerformable(ActionAbstract):
    """
    Grasps an object described by the given Object Designator description
    """
    arm: Arms
    """
    The arm that should be used to grasp
    """
    object_desig: Union[ObjectDesignatorDescription.Object, ObjectPart.Object]
    """
    Object Designator for the object that should be grasped
    """
    prepose_distance: float
    """
    The distance in meters the gripper should be at before grasping the object
    """
    orm_class: Type[ActionAbstract] = field(init=False, default=ORMGraspingAction)

    @with_tree
    def plan(self) -> None:
        if isinstance(self.object_desig, ObjectPart.Object):
            object_pose = self.object_desig.part_pose
        else:
            object_pose = self.object_desig.world_object.get_pose()
        lt = LocalTransformer()
        gripper_name = RobotDescription.current_robot_description.get_arm_chain(self.arm).get_tool_frame()

        object_pose_in_gripper = lt.transform_pose(object_pose,
                                                   World.robot.get_link_tf_frame(gripper_name))

        pre_grasp = object_pose_in_gripper.copy()
        pre_grasp.pose.position.x -= self.prepose_distance

        MoveTCPMotion(pre_grasp, self.arm).perform()
        MoveGripperMotion(GripperState.OPEN, self.arm).perform()

        MoveTCPMotion(object_pose, self.arm, allow_gripper_collision=True).perform()
        MoveGripperMotion(GripperState.CLOSE, self.arm, allow_gripper_collision=True).perform()


@dataclass
class FaceAtPerformable(ActionAbstract):
    """
    Turn the robot chassis such that is faces the ``pose`` and after that perform a look at action.
    """

    pose: Pose
    """
    The pose to face 
    """
    keep_joint_states: bool
    """
    Keep the joint states of the robot the same during the navigation.
    """

    orm_class = ORMFaceAtAction

    @with_tree
    def plan(self) -> None:
        # get the robot position
        robot_position = World.robot.pose

        # calculate orientation for robot to face the object
        angle = np.arctan2(robot_position.position.y - self.pose.position.y,
                           robot_position.position.x - self.pose.position.x) + np.pi
        orientation = list(transformations.quaternion_from_euler(0, 0, angle, axes="sxyz"))

        # create new robot pose
        new_robot_pose = Pose(robot_position.position_as_list(), orientation)

        # turn robot
        NavigateActionPerformable(new_robot_pose, self.keep_joint_states).perform()

        # look at target
        LookAtActionPerformable(self.pose).perform()


@dataclass
class MoveAndPickUpPerformable(ActionAbstract):
    """
    Navigate to `standing_position`, then turn towards the object and pick it up.
    """

    standing_position: Pose
    """
    The pose to stand before trying to pick up the object
    """

    object_designator: ObjectDesignatorDescription.Object
    """
    The object to pick up
    """

    arm: Arms
    """
    The arm to use
    """

    grasp: Grasp
    """
    The grasp to use
    """

    keep_joint_states: bool
    """
    Keep the joint states of the robot the same during the navigation.
    """

    pick_up_prepose_distance: float
    """
    The distance in meters the gripper should be at before picking up the object
    """

    # @with_tree
    def plan(self):
        NavigateActionPerformable(self.standing_position, self.keep_joint_states).perform()
        FaceAtPerformable(self.object_designator.pose, self.keep_joint_states).perform()
        PickUpActionPerformable(self.object_designator, self.arm, self.grasp,
                                self.pick_up_prepose_distance).perform()


@dataclass
class MoveAndPlacePerformable(ActionAbstract):
    """
    Navigate to `standing_position`, then turn towards the object and pick it up.
    """

    standing_position: Pose
    """
    The pose to stand before trying to pick up the object
    """

    object_designator: ObjectDesignatorDescription.Object
    """
    The object to pick up
    """

    target_location: Pose
    """
    The location to place the object.
    """

    arm: Arms
    """
    The arm to use
    """

    keep_joint_states: bool
    """
    Keep the joint states of the robot the same during the navigation.
    """

    @with_tree
    def plan(self):
        NavigateActionPerformable(self.standing_position, self.keep_joint_states).perform()
        FaceAtPerformable(self.target_location, self.keep_joint_states).perform()
        PlaceActionPerformable(self.object_designator, self.arm, self.target_location).perform()


# ----------------------------------------------------------------------------
#               Action Designators Description
# ----------------------------------------------------------------------------


class MoveTorsoAction(ActionDesignatorDescription):
    """
    Action Designator for Moving the torso of the robot up and down
    """
    performable_class = MoveTorsoActionPerformable

    def __init__(self, torso_states: List[TorsoState]):
        """
        Create a designator_description description to move the torso of the robot up and down.

        :param torso_states: A list of possible states for the torso. The states are defined in the robot description.
        """
        super().__init__()
        self.torso_states: List[TorsoState] = torso_states

    def ground(self) -> MoveTorsoActionPerformable:
        """
        Creates a performable action designator_description with the first element from the list of possible torso heights.

        :return: A performable action designator_description
        """
        joint_positions: dict = RobotDescription.current_robot_description.get_static_joint_chain("torso",
                                                                                                  self.torso_states[0])
        return MoveTorsoActionPerformable(joint_positions)

    def __iter__(self):
        """
        Iterates over all possible values for this designator_description and returns a performable action designator_description with the value.

        :return: A performable action designator_description
        """
        for torso_state in self.torso_states:
            joint_positions: dict = RobotDescription.current_robot_description.get_static_joint_chain("torso",
                                                                                                      torso_state)
            yield MoveTorsoActionPerformable(joint_positions)


class SetGripperAction(ActionDesignatorDescription):
    """
    Set the gripper state of the robot
    """

    performable_class = SetGripperActionPerformable

    def __init__(self, grippers: List[Arms], motions: List[GripperState]):
        """
        Sets the gripper state, the desired state is given with the motion. Motion can either be 'open' or 'close'.

        :param grippers: A list of possible grippers
        :param motions: A list of possible motions
        """
        super().__init__()
        self.grippers: List[Arms] = grippers
        self.motions: List[GripperState] = motions

    def ground(self) -> SetGripperActionPerformable:
        """
        Default specialized_designators that returns a performable designator_description with the first element in the grippers and motions list.

        :return: A performable designator_description
        """
        return SetGripperActionPerformable(self.grippers[0], self.motions[0])

    def __iter__(self):
        """
        Iterates over all possible combinations of grippers and motions

        :return: A performable designator_description with a combination of gripper and motion
        """
        for parameter_combination in itertools.product(self.grippers, self.motions):
            yield SetGripperActionPerformable(*parameter_combination)


class ReleaseAction(ActionDesignatorDescription):
    """
    Releases an Object from the robot.

    Note: This action can not be used yet.
    """

    performable_class = ReleaseActionPerformable

    def __init__(self, object_designator_description: ObjectDesignatorDescription, grippers: List[Arms] = None):
        super().__init__()
        self.grippers: List[Arms] = grippers
        self.object_designator_description = object_designator_description

    def ground(self) -> ReleaseActionPerformable:
        return ReleaseActionPerformable(self.grippers[0], self.object_designator_description.ground())

    def __iter__(self):
        ri = ReasoningInstance(self,
                               PartialDesignator(ReleaseActionPerformable, self.grippers,
                                                 self.object_designator_description))
        for desig in ri:
            yield desig


class GripAction(ActionDesignatorDescription):
    """
    Grip an object with the robot.

    :ivar grippers: The grippers to consider
    :ivar object_designator_description: The description of objects to consider
    :ivar efforts: The efforts to consider

    Note: This action can not be used yet.
    """

    performable_class = GripActionPerformable

    def __init__(self, object_designator_description: ObjectDesignatorDescription, grippers: List[Arms] = None,
                 efforts: List[float] = None):
        super().__init__()
        self.grippers: List[Arms] = grippers
        self.object_designator_description: ObjectDesignatorDescription = object_designator_description
        self.efforts: List[float] = efforts

    def ground(self) -> GripActionPerformable:
        return GripActionPerformable(self.grippers[0], self.object_designator_description.ground(), self.efforts[0])

    def __iter__(self):
        ri = ReasoningInstance(self,
                               PartialDesignator(GripActionPerformable, self.grippers,
                                                 self.object_designator_description,
                                                 self.efforts))
        for desig in ri:
            yield desig


class ParkArmsAction(ActionDesignatorDescription):
    """
    Park the arms of the robot.
    """

    performable_class = ParkArmsActionPerformable

    def __init__(self, arms: List[Arms]):
        """
        Moves the arms in the pre-defined parking position. Arms are taken from pycram.enum.Arms

        :param arms: A list of possible arms, that could be used
        """
        super().__init__()
        self.arms: List[Arms] = arms

    def ground(self) -> ParkArmsActionPerformable:
        """
        Default specialized_designators that returns a performable designator_description with the first element of the list of possible arms

        :return: A performable designator_description
        """
        return ParkArmsActionPerformable(self.arms[0])

    def __iter__(self) -> ParkArmsActionPerformable:
        """
        Iterates over all possible solutions and returns a performable designator with the arm.

        :return: A performable designator_description
        """
        for arm in self.arms:
            yield ParkArmsActionPerformable(arm)


class PickUpAction(ActionDesignatorDescription):
    """
    Designator to let the robot pick up an object.
    """

    performable_class = PickUpActionPerformable

    def __init__(self,
                 object_designator_description: Union[ObjectDesignatorDescription, ObjectDesignatorDescription.Object],
                 arms: List[Arms] = None, grasps: List[Grasp] = None, prepose_distance: float = 0.03):
        """
        Lets the robot pick up an object. The description needs an object designator_description describing the object that should be
        picked up, an arm that should be used as well as the grasp from which side the object should be picked up.

        :param object_designator_description: List of possible object designator_description
        :param arms: List of possible arms that could be used
        :param grasps: List of possible grasps for the object
        :param prepose_distance: The distance between the object and the gripper in the x-axis before picking up the
        object.
        """
        super().__init__()
        self.object_designator_description: Union[
            ObjectDesignatorDescription, ObjectDesignatorDescription.Object] = object_designator_description
        self.arms: List[Arms] = arms
        self.grasps: List[Grasp] = grasps
        object_desig = self.object_designator_description if isinstance(self.object_designator_description,
                                                                        ObjectDesignatorDescription.Object) else self.object_designator_description.resolve()
        self.prepose_distance: float = prepose_distance
        self.knowledge_condition = GraspableProperty(self.object_designator_description) & ReachableProperty(
            object_desig.pose)

    def __iter__(self) -> PickUpActionPerformable:
        ri = ReasoningInstance(self,
                               PartialDesignator(PickUpActionPerformable, self.object_designator_description, self.arms,
                                                 self.grasps, self.prepose_distance))
        # Here is where the magic happens
        for desig in ri:
            yield desig


class PlaceAction(ActionDesignatorDescription):
    """
    Places an Object at a position using an arm.
    """

    performable_class = PlaceActionPerformable

    def __init__(self,
                 object_designator_description: Union[ObjectDesignatorDescription, ObjectDesignatorDescription.Object],
                 target_locations: List[Pose],
                 arms: List[Arms] = None):
        """
        Create an Action Description to place an object

        :param object_designator_description: Description of object to place.
        :param target_locations: List of possible positions/orientations to place the object
        :param arms: List of possible arms to use
        """
        super().__init__()
        self.object_designator_description: Union[
            ObjectDesignatorDescription, ObjectDesignatorDescription.Object] = object_designator_description
        object_desig = self.object_designator_description if isinstance(self.object_designator_description,
                                                                        ObjectDesignatorDescription.Object) else self.object_designator_description.resolve()
        self.target_locations: List[Pose] = target_locations
        self.arms: List[Arms] = arms
        self.knowledge_condition = ReachableProperty(object_desig.pose)

    def ground(self) -> PlaceActionPerformable:
        """
        Default specialized_designators that returns a performable designator_description with the first entries from the list of possible entries.

        :return: A performable designator_description
        """
        obj_desig = self.object_designator_description if isinstance(self.object_designator_description,
                                                                     ObjectDesignatorDescription.Object) else self.object_designator_description.resolve()

        return PlaceActionPerformable(obj_desig, self.arms[0], self.target_locations[0])

    def __iter__(self) -> PlaceActionPerformable:
        ri = ReasoningInstance(self,
                               PartialDesignator(PlaceActionPerformable, self.object_designator_description, self.arms,
                                                 self.target_locations))
        for desig in ri:
            yield desig


class NavigateAction(ActionDesignatorDescription):
    """
    Navigates the Robot to a position.
    """

    performable_class = NavigateActionPerformable

    def __init__(self, target_locations: List[Pose], keep_joint_states: bool = False):
        """
        Navigates the robot to a location.

        :param target_locations: A list of possible target locations for the navigation.
        :param keep_joint_states: If the joint states should be kept the same during the navigation.
        """
        super().__init__()
        self.target_locations: List[Pose] = target_locations
        if len(self.target_locations) == 1:
            self.knowledge_condition = SpaceIsFreeProperty(self.target_locations[0])
        else:
            root = SpaceIsFreeProperty(self.target_locations[0])
            for location in self.target_locations[1:]:
                root |= SpaceIsFreeProperty(location)
            self.knowledge_condition = root
        self.keep_joint_states: bool = keep_joint_states

    def ground(self) -> NavigateActionPerformable:
        """
        Default specialized_designators that returns a performable designator_description with the first entry of possible target locations.

        :return: A performable designator_description
        """
        return NavigateActionPerformable(self.target_locations[0], self.keep_joint_states)

    def __iter__(self) -> NavigateActionPerformable:
        """
        Iterates over all possible target locations

        :return: A performable designator_description
        """
        for location in self.target_locations:
            yield NavigateActionPerformable(location, self.keep_joint_states)


class TransportAction(ActionDesignatorDescription):
    """
    Transports an object to a position using an arm
    """

    performable_class = TransportActionPerformable

    def __init__(self,
                 object_designator_description: Union[ObjectDesignatorDescription, ObjectDesignatorDescription.Object],
                 target_locations: List[Pose],
                 arms: List[Arms] = None,
                 pickup_prepose_distance: float = 0.03):
        """
        Designator representing a pick and place plan.

        :param object_designator_description: Object designator_description description or a specified Object designator_description that should be transported
        :param target_locations: A list of possible target locations for the object to be placed
        :param arms: A List of possible arms that could be used for transporting
        :param pickup_prepose_distance: The distance between the object and the gripper in the x-axis before
         picking up the object.
        """
        super().__init__()
        self.object_designator_description: Union[
            ObjectDesignatorDescription, ObjectDesignatorDescription.Object] = object_designator_description
        self.arms: List[Arms] = arms
        self.target_locations: List[Pose] = target_locations
        self.pickup_prepose_distance: float = pickup_prepose_distance

    def ground(self) -> TransportActionPerformable:
        """
        Default specialized_designators that returns a performable designator_description with the first entries from the lists of possible parameter.

        :return: A performable designator_description
        """
        obj_desig = self.object_designator_description \
            if isinstance(self.object_designator_description, ObjectDesignatorDescription.Object) \
            else self.object_designator_description.resolve()

        return TransportActionPerformable(obj_desig, self.target_locations[0], self.arms[0],
                                          self.pickup_prepose_distance)

    def __iter__(self) -> TransportActionPerformable:
        obj_desig = self.object_designator_description \
            if isinstance(self.object_designator_description, ObjectDesignatorDescription.Object) \
            else self.object_designator_description.resolve()
        ri = ReasoningInstance(self,
                               PartialDesignator(TransportActionPerformable, obj_desig, self.target_locations,
                                                 self.arms, self.pickup_prepose_distance))
        for desig in ri:
            yield desig


class LookAtAction(ActionDesignatorDescription):
    """
    Lets the robot look at a position.
    """

    performable_class = LookAtActionPerformable

    def __init__(self, targets: List[Pose]):
        """
        Moves the head of the robot such that it points towards the given target location.

        :param targets: A list of possible locations to look at
        """
        super().__init__()
        self.targets: List[Pose] = targets

    def ground(self) -> LookAtActionPerformable:
        """
        Default specialized_designators that returns a performable designator_description with the first entry in the list of possible targets

        :return: A performable designator_description
        """
        return LookAtActionPerformable(self.targets[0])

    def __iter__(self) -> LookAtActionPerformable:
        """
        Iterates over all possible target locations

        :return: A performable designator_description
        """
        for target in self.targets:
            yield LookAtActionPerformable(target)


class DetectAction(ActionDesignatorDescription):
    """
    Detects an object that fits the object description and returns an object designator_description describing the object.
    """

    performable_class = DetectActionPerformable

    def __init__(self, technique: DetectionTechnique, state: Optional[DetectionState] = None,
                 object_designator_description: Optional[ObjectDesignatorDescription] = None,
                 region: Optional[Location] = None):
        """
        Tries to detect an object in the field of view (FOV) of the robot.

      """
        super().__init__()
        self.technique: DetectionTechnique = technique
        self.state: DetectionState = DetectionState.START if state is None else state
        self.object_designator_description: Optional[ObjectDesignatorDescription] = object_designator_description
        self.region: Optional[Location] = region
        # TODO: Implement knowledge condition
        # self.knowledge_condition = VisibleProperty(self.object_designator_description)

    def ground(self) -> DetectActionPerformable:
        """
        Default specialized_designators that returns a performable designator_description with the executed object description.

        :return: A performable designator_description
        """
        return DetectActionPerformable(self.technique, self.state, self.object_designator_description, self.region)

    def __iter__(self) -> DetectActionPerformable:
        """
        Iterates over all possible values for this designator_description and returns a performable action designator_description with the value.

        :return: A performable action designator_description
        """
        yield DetectActionPerformable(self.technique, self.state, self.object_designator_description, self.region)


class OpenAction(ActionDesignatorDescription):
    """
    Opens a container like object

    Can currently not be used
    """

    performable_class = OpenActionPerformable

    def __init__(self, object_designator_description: ObjectPart, arms: List[Arms] = None,
                 grasping_prepose_distance: float = 0.03):
        """
        Moves the arm of the robot to open a container.

        :param object_designator_description: Object designator_description describing the handle that should be used to open
        :param arms: A list of possible arms that should be used
        :param grasping_prepose_distance: The distance in meters between gripper and handle before approaching to grasp.
        """
        super().__init__()
        self.object_designator_description: ObjectPart = object_designator_description
        self.arms: List[Arms] = arms
        self.grasping_prepose_distance: float = grasping_prepose_distance
        self.knowledge_condition = GripperIsFreeProperty(self.arms)

    def ground(self) -> OpenActionPerformable:
        """
        Default specialized_designators that returns a performable designator_description with the executed object description and the first entries
        from the lists of possible parameter.

        :return: A performable designator_description
        """
        return OpenActionPerformable(self.object_designator_description.resolve(), self.arms[0],
                                     grasping_prepose_distance=self.grasping_prepose_distance)

    def __iter__(self) -> OpenActionPerformable:
        """
        Iterates over all possible values for this designator_description and returns a performable action designator_description with the value.

        :return: A performable action designator_description
        """
        ri = ReasoningInstance(self,
                               PartialDesignator(OpenActionPerformable, self.object_designator_description, self.arms,
                                                 self.grasping_prepose_distance))
        for desig in ri:
            yield desig


class CloseAction(ActionDesignatorDescription):
    """
    Closes a container like object.

    Can currently not be used
    """

    performable_class = CloseActionPerformable

    def __init__(self, object_designator_description: ObjectPart, arms: List[Arms] = None,
                 grasping_prepose_distance: float = 0.03):
        """
        Attempts to close an open container

        :param object_designator_description: Object designator_description description of the handle that should be used
        :param arms: A list of possible arms to use
        :param grasping_prepose_distance: The distance in meters between the gripper and the handle before approaching
        to grasp.
        """
        super().__init__()
        self.object_designator_description: ObjectPart = object_designator_description
        self.arms: List[Arms] = arms
        self.grasping_prepose_distance: float = grasping_prepose_distance
        self.knowledge_condition = GripperIsFreeProperty(self.arms)

    def ground(self) -> CloseActionPerformable:
        """
        Default specialized_designators that returns a performable designator_description with the executed object designator_description and the first entry from
        the list of possible arms.

        :return: A performable designator_description
        """
        return CloseActionPerformable(self.object_designator_description.resolve(), self.arms[0],
                                      self.grasping_prepose_distance)

    def __iter__(self) -> CloseActionPerformable:
        """
        Iterates over all possible solutions for this designator_description and returns a performable action designator.

        :yield: A performable fully parametrized Action designator
        """
        ri = ReasoningInstance(self,
                               PartialDesignator(CloseActionPerformable, self.object_designator_description, self.arms,
                                                 self.grasping_prepose_distance))
        for desig in ri:
            yield desig


class GraspingAction(ActionDesignatorDescription):
    """
    Grasps an object described by the given Object Designator description
    """

    performable_class = GraspingActionPerformable

    def __init__(self, object_description: Union[ObjectDesignatorDescription, ObjectPart], arms: List[Arms] = None,
                 prepose_distance: float = 0.03):
        """
        Will try to grasp the object described by the given description. Grasping is done by moving into a pre grasp
        position 10 cm before the object, opening the gripper, moving to the object and then closing the gripper.

        :param arms: List of Arms that should be used for grasping
        :param object_description: Description of the object that should be grasped
        :param prepose_distance: The distance in meters between the gripper and the object before approaching to grasp.
        """
        super().__init__()
        self.arms: List[Arms] = arms
        self.object_description: ObjectDesignatorDescription = object_description
        self.prepose_distance: float = prepose_distance

    def ground(self) -> GraspingActionPerformable:
        """
        Default specialized_designators that takes the first element from the list of arms and the first solution for the object
        designator_description description ond returns it.

        :return: A performable action designator_description that contains specific arguments
        """
        return GraspingActionPerformable(self.arms[0], self.object_description.resolve(), self.prepose_distance)

    def __iter__(self) -> CloseActionPerformable:
        """
        Iterates over all possible solutions for this designator_description and returns a performable action
        designator.

        :yield: A fully parametrized Action designator
        """
        ri = ReasoningInstance(self,
                               PartialDesignator(GraspingActionPerformable, self.object_description, self.arms,
                                                 self.prepose_distance))
        for desig in ri:
            yield desig<|MERGE_RESOLUTION|>--- conflicted
+++ resolved
@@ -253,12 +253,7 @@
             joint_poses = arm_chains.get_static_joint_states(StaticJointState.Park)
         else:
             for arm_chain in RobotDescription.current_robot_description.get_arm_chain(self.arm):
-<<<<<<< HEAD
-                joint_poses.update(arm_chain.get_static_joint_states("park"))
-        return joint_poses
-=======
                 joint_poses.update(arm_chain.get_static_joint_states(StaticJointState.Park))
->>>>>>> 06487f1d
 
     def validate(self, result: Optional[Any] = None, max_wait_time: timedelta = timedelta(seconds=2)):
         """
