# used for delayed evaluation of typing until python 3.11 becomes mainstream
from __future__ import annotations

import abc
import inspect
from dataclasses import dataclass, field
from datetime import timedelta
from functools import cached_property
from time import sleep

import numpy as np
from sqlalchemy.orm import Session

from ..datastructures.partial_designator import PartialDesignator
from ..datastructures.dataclasses import FrozenObject

from .. import utils
from ..tf_transformations import quaternion_from_euler
from typing_extensions import List, Union, Optional, Type, Dict, Any, Iterable, Self

from pycrap.ontologies import Location
from .location_designator import CostmapLocation
from .motion_designator import MoveJointsMotion, MoveGripperMotion, MoveTCPMotion, MoveMotion, \
    LookingMotion, DetectingMotion, OpeningMotion, ClosingMotion
from .object_designator import ObjectDesignatorDescription, BelieveObject, ObjectPart
from ..datastructures.enums import Arms, Grasp, GripperState, DetectionTechnique, DetectionState, MovementType, \
    TorsoState, StaticJointState, Frame, FindBodyInRegionMethod, ContainerManipulationType, Frame, FindBodyInRegionMethod, ContainerManipulationType
from ..datastructures.pose import Pose
from ..datastructures.grasp import GraspDescription
from ..datastructures.world import World, UseProspectionWorld
from ..description import Joint, Link, ObjectDescription
from ..designator import ActionDescription
from ..failure_handling import try_action
from ..failures import TorsoGoalNotReached, ConfigurationNotReached, ObjectNotInGraspingArea, \
    ObjectNotPlacedAtTargetLocation, ObjectStillInContact, LookAtGoalNotReached, \
    ContainerManipulationError
from ..local_transformer import LocalTransformer
from ..failures import ObjectUnfetchable, ReachabilityFailure, NavigationGoalNotReachedError, PerceptionObjectNotFound, \
    ObjectNotGraspedError
<<<<<<< HEAD
from ..robot_description import RobotDescription, EndEffectorDescription
from ..ros import sleep
from ..tasktree import with_tree
from ..world_reasoning import contact

from owlready2 import Thing
=======
from ..config.action_conf import ActionConfig
>>>>>>> 3e21535d

from ..datastructures.enums import Arms, Grasp, GripperState, DetectionTechnique, DetectionState, MovementType, \
    TorsoState, StaticJointState

from ..datastructures.pose import Pose
from ..datastructures.world import World

from ..orm.action_designator import Action as ORMAction
from ..orm.action_designator import (ParkArmsAction as ORMParkArmsAction, NavigateAction as ORMNavigateAction,
                                     PickUpAction as ORMPickUpAction, PlaceAction as ORMPlaceAction,
                                     MoveTorsoAction as ORMMoveTorsoAction, SetGripperAction as ORMSetGripperAction,
                                     LookAtAction as ORMLookAtAction, DetectAction as ORMDetectAction,
                                     TransportAction as ORMTransportAction, OpenAction as ORMOpenAction,
                                     CloseAction as ORMCloseAction, GraspingAction as ORMGraspingAction,
                                     FaceAtAction as ORMFaceAtAction, ReachToPickUpAction as ORMReachToPickUpAction)
from ..orm.base import Pose as ORMPose
from ..orm.object_designator import Object as ORMObject
from ..robot_description import RobotDescription, KinematicChainDescription
from ..ros import logwarn, loginfo
from ..tasktree import with_tree
from ..validation.error_checkers import PoseErrorChecker
from ..validation.goal_validator import create_multiple_joint_goal_validator
from ..world_concepts.world_object import Object
from ..world_reasoning import move_away_all_objects_to_create_empty_space, generate_object_at_target, \
    cast_a_ray_from_camera, has_gripper_grasped_body, is_body_between_fingers


# ----------------------------------------------------------------------------
# ---------------- Performables ----------------------------------------------
# ----------------------------------------------------------------------------


@dataclass
class ActionAbstract(ActionDescription, abc.ABC):
    """Base class for performable performables."""
    orm_class: Type[ORMAction] = field(init=False, default=None, repr=False)
    """
    The ORM class that is used to insert this action into the database. Must be overwritten by every action in order to
    be able to insert the action into the database.
    """

    @abc.abstractmethod
    def plan(self) -> None:
        """
        plan of the action.

        Will be overwritten by each action.
        """
        pass

    def to_sql(self) -> ORMAction:
        """
        Convert this action to its ORM equivalent.

        Needs to be overwritten by an action if it didn't overwrite the orm_class attribute with its ORM equivalent.

        :return: An instance of the ORM equivalent of the action with the parameters set
        """
        # get all class parameters
        class_variables = {key: value for key, value in vars(self).items()
                           if key in inspect.getfullargspec(self.__init__).args}

        # get all orm class parameters
        orm_class_variables = inspect.getfullargspec(self.orm_class.__init__).args

        # list of parameters that will be passed to the ORM class. If the name does not match the orm_class equivalent
        # or if it is a type that needs to be inserted into the session manually, it will not be added to the list
        parameters = [value for key, value in class_variables.items() if key in orm_class_variables
                      and not isinstance(value, (Object, Pose))]

        return self.orm_class(*parameters)

    def insert(self, session: Session, **kwargs) -> ORMAction:
        """
        Insert this action into the database.

        Needs to be overwritten by an action if the action has attributes that do not exist in the orm class
        equivalent. In that case, the attributes need to be inserted into the session manually.

        :param session: Session with a database that is used to add and commit the objects
        :param kwargs: Possible extra keyword arguments
        :return: The completely instanced ORM action that was inserted into the database
        """

        action = super().insert(session)

        # get all class parameters
        class_variables = {key: value for key, value in vars(self).items()
                           if key in inspect.getfullargspec(self.__init__).args}

        # get all orm class parameters
        orm_class_variables = inspect.getfullargspec(self.orm_class.__init__).args

        # loop through all class parameters and insert them into the session unless they are already added by the ORM
        for key, value in class_variables.items():
            if key not in orm_class_variables:
                variable = value.insert(session)
                if isinstance(variable, ORMObject):
                    action.object = variable
                elif isinstance(variable, ORMPose):
                    action.pose = variable
        session.add(action)

        return action

    def __str__(self):
        # all fields that are not ORM classes
        fields = {}
        for key, value in vars(self).items():
            if key.startswith("orm_"):
                continue
            if isinstance(value, Object):
                fields[key] = value.name
            elif isinstance(value, Pose):
                fields[key] = value.__str__()
        fields_str = "\n".join([f"{key}: {value}" for key, value in fields.items()])
        return f"{self.__class__.__name__.replace('Performable', '')}:\n{fields_str}"

    def __repr__(self):
        return self.__str__()


@dataclass
class MoveTorsoAction(ActionAbstract):
    """
    Move the torso of the robot up and down.
    """
    torso_state: TorsoState
    """
    The state of the torso that should be set
    """
    orm_class: Type[ActionAbstract] = field(init=False, default=ORMMoveTorsoAction)

    @with_tree
    def plan(self) -> None:
        joint_positions: dict = RobotDescription.current_robot_description.get_static_joint_chain("torso",
                                                                                                  self.torso_state)
        MoveJointsMotion(list(joint_positions.keys()), list(joint_positions.values())).perform()

    def validate(self, result: Optional[Any] = None, max_wait_time: timedelta = timedelta(seconds=2)):
        """
        Create a goal validator for the joint positions and wait until the goal is achieved or the timeout is reached.
        """

        joint_positions: dict = RobotDescription.current_robot_description.get_static_joint_chain("torso",
                                                                                                  self.torso_state)
        validator = create_multiple_joint_goal_validator(World.current_world.robot, joint_positions)
        validator.wait_until_goal_is_achieved(max_wait_time=max_wait_time,
                                              time_per_read=timedelta(milliseconds=20))
        if not validator.goal_achieved:
            raise TorsoGoalNotReached(validator)

    @classmethod
    def description(cls, torso_state: Union[Iterable[TorsoState], TorsoState]) -> PartialDesignator[Type[MoveTorsoAction]]:
        return PartialDesignator(MoveTorsoAction, torso_state=torso_state)


@dataclass
class SetGripperAction(ActionAbstract):
    """
    Set the gripper state of the robot.
    """

    gripper: Arms
    """
    The gripper that should be set 
    """
    motion: GripperState
    """
    The motion that should be set on the gripper
    """
    orm_class: Type[ActionAbstract] = field(init=False, default=ORMSetGripperAction)

    @with_tree
    def plan(self) -> None:
        arm_chains = RobotDescription.current_robot_description.get_arm_chain(self.gripper)
        if type(arm_chains) is not list:
            MoveGripperMotion(gripper=arm_chains.arm_type, motion=self.motion).perform()
        else:
            for chain in arm_chains:
                MoveGripperMotion(gripper=chain.arm_type, motion=self.motion).perform()

    def validate(self, result: Optional[Any] = None, max_wait_time: timedelta = timedelta(seconds=2)):
        """
        Needs gripper state to be read or perceived.
        """
        pass

    @classmethod
    def description(cls, gripper: Union[Iterable[Arms], Arms],
                    motion: Union[Iterable[GripperState], GripperState] = None) -> PartialDesignator[Type[SetGripperAction]]:
        return PartialDesignator(SetGripperAction, gripper=gripper, motion=motion)


@dataclass
class ReleaseAction(ActionAbstract):
    """
    Releases an Object from the robot.

    Note: This action can not ve used yet.
    """
    object_designator: Object

    gripper: Arms

    def plan(self) -> None:
        raise NotImplementedError

    @classmethod
    def description(cls, object_designator: ObjectDesignatorDescription,
                    gripper: Optional[Union[Iterable[Arms], Arms]] = None) -> PartialDesignator[
        Type[ReleaseAction]]:
        return PartialDesignator(ReleaseAction, object_designator=object_designator, gripper=gripper)


@dataclass
class GripAction(ActionAbstract):
    """
    Grip an object with the robot.

    Note: This action can not be used yet.
    """
    object_designator: Object
    gripper: Arms
    effort: float = None

    @with_tree
    def plan(self) -> None:
        raise NotImplementedError()

    @classmethod
    def description(cls, object_designator: Union[Iterable[Object], Object],
                    gripper: Union[Iterable[Arms], Arms] = None, effort: Union[Iterable[float], float] = None, ) -> PartialDesignator[Type[GripAction]]:
        return PartialDesignator(GripAction, object_designator=object_designator,
                                 gripper=gripper, effort=effort)


@dataclass
class ParkArmsAction(ActionAbstract):
    """
    Park the arms of the robot.
    """

    arm: Arms
    """
    Entry from the enum for which arm should be parked
    """
    orm_class: Type[ActionAbstract] = field(init=False, default=ORMParkArmsAction)

    @with_tree
    def plan(self) -> None:
        joint_poses = self.get_joint_poses()
        MoveJointsMotion(names=list(joint_poses.keys()), positions=list(joint_poses.values())).perform()

    def get_joint_poses(self) -> Dict[str, float]:
        """
        :return: The joint positions that should be set for the arm to be in the park position.
        """
        joint_poses = {}
        arm_chains = RobotDescription.current_robot_description.get_arm_chain(self.arm)
        if type(arm_chains) is not list:
            joint_poses = arm_chains.get_static_joint_states(StaticJointState.Park)
        else:
            for arm_chain in RobotDescription.current_robot_description.get_arm_chain(self.arm):
                joint_poses.update(arm_chain.get_static_joint_states(StaticJointState.Park))
        return joint_poses

    def validate(self, result: Optional[Any] = None, max_wait_time: timedelta = timedelta(seconds=2)):
        """
        Create a goal validator for the joint positions and wait until the goal is achieved or the timeout is reached.
        """
        joint_poses = self.get_joint_poses()
        validator = create_multiple_joint_goal_validator(World.current_world.robot, joint_poses)
        validator.wait_until_goal_is_achieved(max_wait_time=max_wait_time,
                                              time_per_read=timedelta(milliseconds=20))
        if not validator.goal_achieved:
            raise ConfigurationNotReached(validator, configuration_type=StaticJointState.Park)

    @classmethod
    def description(cls, arm: Union[Iterable[Arms], Arms]) -> PartialDesignator[Type[ParkArmsAction]]:
        return PartialDesignator(ParkArmsAction, arm=arm)


SPECIAL_KNOWLEDGE = {
    'bigknife':
        [("top", [-0.08, 0, 0])],
    'whisk':
        [("top", [-0.08, 0, 0])],
    'bowl':
        [("front", [1.0, 2.0, 3.0]),
         ("key2", [4.0, 5.0, 6.0])]
}


@dataclass
class ReachToPickUpAction(ActionAbstract):
    """
    Let the robot reach a specific pose.
    """

    object_designator: Object
    """
    Object designator_description describing the object that should be picked up
    """

    arm: Arms
    """
    The arm that should be used for pick up
    """

    grasp_description: GraspDescription
    """
    The grasp description that should be used for picking up the object
    """

    orm_object_at_execution: Optional[FrozenObject] = field(init=False, repr=False)
    """
    The object at the time this Action got created. It is used to be a static, information holding entity. It is
    not updated when the BulletWorld object is changed.
    """

<<<<<<< HEAD
=======
    prepose_distance: float = ActionConfig.pick_up_prepose_distance
    """
    The distance in meters the gripper should be at before picking up the object
    """

>>>>>>> 3e21535d
    orm_class: Type[ActionAbstract] = field(init=False, default=ORMReachToPickUpAction)

    def __post_init__(self):
        super(ActionAbstract, self).__post_init__()
        # Store the object's data copy at execution
        self.orm_object_at_execution = self.object_designator.frozen_copy()

    @with_tree
    def plan(self) -> None:

        target_pose = self.world_object.get_grasp_pose(self.end_effector, self.grasp_description)
        target_pose.rotate_by_quaternion(self.end_effector.grasps[self.grasp_description])

        target_pre_pose = LocalTransformer().translate_pose_along_local_axis(target_pose,
                                                                             self.end_effector.get_approach_axis(),
                                                                             -self.world_object.get_approach_offset())

        MoveGripperMotion(motion=GripperState.OPEN, gripper=self.arm).perform()

        self.move_gripper_to_pose(target_pre_pose)

<<<<<<< HEAD
        self.move_gripper_to_pose(target_pose, MovementType.STRAIGHT_CARTESIAN)
=======
        self.go_to_pose(adjusted_oTm, MovementType.STRAIGHT_CARTESIAN, add_vis_axis=True)
>>>>>>> 3e21535d

        # Remove the vis axis from the world if it was added
        World.current_world.remove_vis_axis()

<<<<<<< HEAD
    def move_gripper_to_pose(self, pose: Pose, movement_type: MovementType = MovementType.CARTESIAN,
=======
    def go_to_pose(self, pose: Pose, movement_type: MovementType = MovementType.CARTESIAN,
>>>>>>> 3e21535d
                   add_vis_axis: bool = True):
        """
        Move the gripper to a specific pose.

        :param pose: The pose to go to.
        :param movement_type: The type of movement that should be performed.
        :param add_vis_axis: If a visual axis should be added to the world.
        """
        pose = self.local_transformer.transform_pose(pose, Frame.Map.value)
        if add_vis_axis:
            World.current_world.add_vis_axis(pose)
        MoveTCPMotion(pose, self.arm, allow_gripper_collision=False, movement_type=movement_type).perform()

<<<<<<< HEAD
=======
    def adjust_target_pose_to_grasp_type(self) -> Pose:
        """
        Adjust the target pose according to the grasp type by adjusting the orientation of the gripper.

        :return: The adjusted target pose.
        """
        # Get grasp orientation and target pose
        grasp = RobotDescription.current_robot_description.get_arm_chain(self.arm).end_effector.grasps[
            self.grasp_description]
        oTm = self.object_designator.get_pose()
        # Transform the object pose to the object frame, basically the origin of the object frame
        mTo = self.local_transformer.transform_to_object_frame(oTm, self.object_designator)
        # Adjust the pose according to the special knowledge of the object designator_description
        adjusted_pose = self.special_knowledge_adjustment_pose(grasp, mTo)
        # Transform the adjusted pose to the map frame
        adjusted_oTm = self.local_transformer.transform_pose(adjusted_pose, Frame.Map.value)
        # multiplying the orientation therefore "rotating" it, to get the correct orientation of the gripper
        adjusted_oTm.rotate_by_quaternion(grasp)
        return adjusted_oTm

    def special_knowledge_adjustment_pose(self, grasp: Grasp, pose: Pose) -> Pose:
        """
        Get the adjusted target pose based on special knowledge for "grasp front".

        :param grasp: From which side the object should be grasped
        :param pose: Pose at which the object should be grasped, before adjustment
        :return: The adjusted grasp pose
        """
        lt = LocalTransformer()
        pose_in_object = lt.transform_pose(pose, self.object_designator.tf_frame)

        special_knowledge = []  # Initialize as an empty list
        if self.object_designator.obj_type in SPECIAL_KNOWLEDGE:
            special_knowledge = SPECIAL_KNOWLEDGE[self.object_designator.obj_type]

        for key, value in special_knowledge:
            if key == grasp:
                # Adjust target pose based on special knowledge
                pose_in_object.pose.position.x += value[0]
                pose_in_object.pose.position.y += value[1]
                pose_in_object.pose.position.z += value[2]
                loginfo(f"Adjusted target pose based on special knowledge for grasp: {grasp}")
                return pose_in_object
        return pose

    def calculate_pre_grasping_pose(self, obj_pose: Pose) -> Pose:
        """
        Calculate the pre grasping pose of the object depending on the gripper and the pre-pose distance.

        :return: The pre grasping pose of the object.
        """
        # pre-pose depending on the gripper.
        oTg = self.local_transformer.transform_pose(obj_pose, self.gripper_frame)
        oTg.pose.position.x -= self.prepose_distance  # in x since this is how the gripper is oriented
        return self.local_transformer.transform_pose(oTg, Frame.Map.value)
>>>>>>> 3e21535d

    @cached_property
    def local_transformer(self) -> LocalTransformer:
        return LocalTransformer()

    @cached_property
    def arm_chain(self) -> KinematicChainDescription:
        return RobotDescription.current_robot_description.get_arm_chain(self.arm)

    @cached_property
    def end_effector(self) -> EndEffectorDescription:
        return self.arm_chain.end_effector

    # TODO find a way to use orm_object_at_execution instead of object_designator in the automatic orm mapping in
    #  ActionAbstract
    def to_sql(self) -> ORMAction:
        return ORMReachToPickUpAction(arm=self.arm)

    def insert(self, session: Session, **kwargs) -> ORMAction:
        action = super(ActionAbstract, self).insert(session)
        action.object = self.orm_object_at_execution.insert(session)
        session.add(action)
        return action

    def validate(self, result: Optional[Any] = None, max_wait_time: Optional[timedelta] = None):
        """
        Check if object is contained in the gripper such that it can be grasped and picked up.
        """
        fingers_link_names = self.arm_chain.end_effector.fingers_link_names
        if fingers_link_names:
            if not is_body_between_fingers(self.object_designator, fingers_link_names,
                                           method=FindBodyInRegionMethod.MultiRay):
                raise ObjectNotInGraspingArea(self.object_designator, World.robot, self.arm, self.grasp_description)
        else:
            logwarn(f"Cannot validate reaching to pick up action for arm {self.arm} as no finger links are defined.")

    @classmethod
    def description(cls, object_designator: Union[Iterable[Object], Object],
                    arm: Union[Iterable[Arms], Arms] = None,
                    grasp: Union[Iterable[Grasp], Grasp] = None,
                    prepose_distance: Union[Iterable[float], float] = ActionConfig.pick_up_prepose_distance) -> \
    PartialDesignator[Type[ReachToPickUpAction]]:
        return PartialDesignator(ReachToPickUpAction, object_designator=object_designator,
                                 arm=arm,
                                 grasp=grasp,
                                 prepose_distance=prepose_distance)


@dataclass
class PickUpAction(ActionAbstract):
    """
    Let the robot pick up an object.
    """

    object_designator: Object
    """
    Object designator_description describing the object that should be picked up
    """

    arm: Arms
    """
    The arm that should be used for pick up
    """

    grasp_description: GraspDescription
    """
    The GraspDescription that should be used for picking up the object
    """

    orm_object_at_execution: Optional[FrozenObject] = field(init=False, repr=False)
    """
    The object at the time this Action got created. It is used to be a static, information holding entity. It is
    not updated when the BulletWorld object is changed.
    """

<<<<<<< HEAD
=======
    prepose_distance: float = ActionConfig.pick_up_prepose_distance
    """
    The distance in meters the gripper should be at before picking up the object
    """

    _pre_perform_callbacks = []
    """
    List to save the callbacks which should be called before performing the action.
    """

>>>>>>> 3e21535d
    orm_class: Type[ActionAbstract] = field(init=False, default=ORMPickUpAction)

    def __post_init__(self):
        super(ActionAbstract, self).__post_init__()

        # Store the object's data copy at execution
        @PickUpAction.pre_perform
        def pre_perform(pick_up_action: PickUpAction):
            pick_up_action.orm_object_at_execution = pick_up_action.object_designator.frozen_copy()

    @with_tree
    def plan(self) -> None:
<<<<<<< HEAD
        ReachToPickUpActionPerformable(self.object_designator, self.arm, self.grasp_description).perform()
=======
        ReachToPickUpAction(self.object_designator, self.arm, self.grasp_description,
                                       self.prepose_distance).perform()
>>>>>>> 3e21535d

        MoveGripperMotion(motion=GripperState.CLOSE, gripper=self.arm).perform()

        tool_frame = RobotDescription.current_robot_description.get_arm_chain(self.arm).get_tool_frame()
        World.robot.attach(self.object_designator, tool_frame)

        self.lift_object(distance=0.1)

        # Remove the vis axis from the world
        World.current_world.remove_vis_axis()

    def lift_object(self, distance: float = 0.1):
        lift_to_pose = self.gripper_pose()
        lift_to_pose.pose.position.z += distance
        MoveTCPMotion(lift_to_pose, self.arm, allow_gripper_collision=True).perform()

    def gripper_pose(self) -> Pose:
        """
        Get the pose of the gripper.

        :return: The pose of the gripper.
        """
        gripper_link = self.arm_chain.get_tool_frame()
        return World.robot.links[gripper_link].pose

    # TODO find a way to use orm_object_at_execution instead of object_designator in the automatic orm mapping in
    #  ActionAbstract
    def to_sql(self) -> ORMAction:
        return ORMPickUpAction(arm=self.arm)

    def insert(self, session: Session, **kwargs) -> ORMAction:
        action = super(ActionAbstract, self).insert(session)
        action.object = self.orm_object_at_execution.insert(session)
        session.add(action)
        return action

    def validate(self, result: Optional[Any] = None, max_wait_time: Optional[timedelta] = None):
        """
        Check if picked up object is in contact with the gripper.
        """
        if not has_gripper_grasped_body(self.arm, self.object_designator):
            raise ObjectNotGraspedError(self.object_designator, World.robot, self.arm, self.grasp_description)

    @cached_property
    def arm_chain(self) -> KinematicChainDescription:
        return RobotDescription.current_robot_description.get_arm_chain(self.arm)

    @classmethod
    def description(cls, object_designator: Union[Iterable[Object], Object],
                    arm: Union[Iterable[Arms], Arms] = None,
                    grasp_description: Union[Iterable[GraspDescription], GraspDescription] = None,
                    prepose_distance: Union[Iterable[float], float] = ActionConfig.pick_up_prepose_distance) -> \
            PartialDesignator[Type[PickUpAction]]:
        return PartialDesignator(PickUpAction, object_designator=object_designator, arm=arm,
                                 grasp_description=grasp_description, prepose_distance=prepose_distance)


@dataclass
class PlaceAction(ActionAbstract):
    """
    Places an Object at a position using an arm.
    """

    object_designator: Object
    """
    Object designator_description describing the object that should be place
    """
    target_location: Pose
    """
    Pose in the world at which the object should be placed
    """
    arm: Arms
    """
    Arm that is currently holding the object
    """
    object_at_execution: Optional[FrozenObject] = field(init=False, repr=False)
    """
    The object at the time this Action got created. It is used to be a static, information holding entity. It is
    not updated when the BulletWorld object is changed.
    """

    _pre_perform_callbacks = []
    """
    List to save the callbacks which should be called before performing the action.
    """

    orm_class: Type[ActionAbstract] = field(init=False, default=ORMPlaceAction)

    def __post_init__(self):
        super(ActionAbstract, self).__post_init__()

        # Store the object's data copy at execution
        @PlaceAction.pre_perform
        def pre_perform(pick_up_action: PickUpAction):
            pick_up_action.object_at_execution = pick_up_action.object_designator.frozen_copy()

    @with_tree
    def plan(self) -> None:
        target_pose = self.object_designator.attachments[
            World.robot].get_child_link_target_pose_given_parent(self.target_location)
        MoveTCPMotion(target_pose, self.arm).perform()

        MoveGripperMotion(GripperState.OPEN, self.arm).perform()
        World.robot.detach(self.object_designator)

        retract_pose = LocalTransformer().translate_pose_along_local_axis(target_pose,
                                                                          self.end_effector.get_approach_axis(),
                                                                          -self.world_object.get_approach_offset())
        MoveTCPMotion(retract_pose, self.arm).perform()

<<<<<<< HEAD
=======
    def calculate_target_pose_of_gripper(self):
        """
        Calculate the target pose of the gripper given the target pose of the held object.
        wTg (world to gripper) = wTo (world to object target) * oTg (object to gripper, this is constant since object
        is attached to the gripper)
        """
        gripper_pose_in_object = self.local_transformer.transform_pose(self.gripper_link.pose,
                                                                       self.object_designator.tf_frame)
        object_to_gripper = gripper_pose_in_object.to_transform("object")
        world_to_object_target = self.target_location.to_transform("target")
        world_to_gripper_target = world_to_object_target * object_to_gripper
        return world_to_gripper_target.to_pose()

    def calculate_retract_pose(self, target_pose: Pose, distance: float) -> Pose:
        """
        Calculate the retract pose of the gripper.

        :param target_pose: The target pose of the gripper.
        :param distance: The distance the gripper should be retracted.
        """
        retract_pose = self.local_transformer.transform_pose(target_pose, self.gripper_link.tf_frame)
        retract_pose.position.x -= distance
        return retract_pose

>>>>>>> 3e21535d
    @cached_property
    def gripper_link(self) -> Link:
        return World.robot.links[self.arm_chain.get_tool_frame()]

    @cached_property
    def arm_chain(self) -> KinematicChainDescription:
        return RobotDescription.current_robot_description.get_arm_chain(self.arm)

    @cached_property
    def end_effector(self) -> EndEffectorDescription:
        return self.arm_chain.end_effector

    @cached_property
    def local_transformer(self) -> LocalTransformer:
        return LocalTransformer()

    def validate(self, result: Optional[Any] = None, max_wait_time: Optional[timedelta] = None):
        """
        Check if the object is placed at the target location.
        """
        self.validate_loss_of_contact()
        self.validate_placement_location()

    def validate_loss_of_contact(self):
        """
        Check if the object is still in contact with the robot after placing it.
        """
        contact_links = self.object_designator.get_contact_points_with_body(World.robot).get_all_bodies()
        if contact_links:
            raise ObjectStillInContact(self.object_designator, contact_links,
                                       self.target_location, World.robot, self.arm)

    def validate_placement_location(self):
        """
        Check if the object is placed at the target location.
        """
        pose_error_checker = PoseErrorChecker(World.conf.get_pose_tolerance())
        if not pose_error_checker.is_error_acceptable(self.object_designator.pose, self.target_location):
            raise ObjectNotPlacedAtTargetLocation(self.object_designator, self.target_location, World.robot, self.arm)

    @classmethod
    def description(cls, object_designator: Union[Iterable[Object], Object],
                    target_location: Union[Iterable[Pose], Pose],
                    arm: Union[Iterable[Arms], Arms] = None) -> PartialDesignator[Type[PlaceAction]]:
        return PartialDesignator(PlaceAction, object_designator=object_designator,
                                 target_location=target_location,
                                 arm=arm)

    def to_sql(self) -> ORMAction:
        return ORMPlaceAction(arm=self.arm)

    def insert(self, session: Session, **kwargs) -> ORMAction:
        action = super(ActionAbstract, self).insert(session)
        action.object = self.object_at_execution.insert(session)
        pose = self.target_location.insert(session)
        action.pose = pose
        session.add(action)
        return action


@dataclass
class NavigateAction(ActionAbstract):
    """
    Navigates the Robot to a position.
    """

    target_location: Pose
    """
    Location to which the robot should be navigated
    """

    keep_joint_states: bool = ActionConfig.navigate_keep_joint_states
    """
    Keep the joint states of the robot the same during the navigation.
    """

    orm_class: Type[ActionAbstract] = field(init=False, default=ORMNavigateAction)

    @with_tree
    def plan(self) -> None:
        motion_action = MoveMotion(self.target_location, self.keep_joint_states)
        return try_action(motion_action, failure_type=NavigationGoalNotReachedError)

    def validate(self, result: Optional[Any] = None, max_wait_time: Optional[timedelta] = None):
        pose_validator = PoseErrorChecker(World.conf.get_pose_tolerance())
        if not pose_validator.is_error_acceptable(World.robot.pose, self.target_location):
            raise NavigationGoalNotReachedError(World.robot.pose, self.target_location)

    @classmethod
    def description(cls, target_location: Union[Iterable[Pose], Pose],
                    keep_joint_states: Union[Iterable[bool], bool] = ActionConfig.navigate_keep_joint_states) -> \
            PartialDesignator[Type[NavigateAction]]:
        return PartialDesignator(NavigateAction, target_location=target_location,
                                 keep_joint_states=keep_joint_states)


@dataclass
class TransportAction(ActionAbstract):
    """
    Transports an object to a position using an arm
    """

    object_designator: Object
    """
    Object designator_description describing the object that should be transported.
    """
    target_location: Pose
    """
    Target Location to which the object should be transported
    """
    arm: Arms
    """
    Arm that should be used
    """
<<<<<<< HEAD
=======
    pickup_prepose_distance: float = ActionConfig.pick_up_prepose_distance
    """
    Distance between the object and the gripper in the x-axis before picking up the object.
    """
>>>>>>> 3e21535d
    orm_class: Type[ActionAbstract] = field(init=False, default=ORMTransportAction)

    @with_tree
    def plan(self) -> None:
        robot_desig_resolved = BelieveObject(names=[RobotDescription.current_robot_description.name]).resolve()
        ParkArmsAction(Arms.BOTH).perform()
        pickup_loc = CostmapLocation(target=self.object_designator,
                                     reachable_for=robot_desig_resolved,
<<<<<<< HEAD
                                     reachable_arms=[self.arm])
=======
                                     reachable_arm=[self.arm],
                                     prepose_distance=self.pickup_prepose_distance)
>>>>>>> 3e21535d
        # Tries to find a pick-up position for the robot that uses the given arm
        pickup_pose = pickup_loc.resolve()
        if not pickup_pose:
            raise ObjectUnfetchable(
                f"Found no pose for the robot to grasp the object: {self.object_designator} with arm: {self.arm}")

<<<<<<< HEAD
        NavigateActionPerformable(pickup_pose.pose, True).perform()
        PickUpActionPerformable(self.object_designator, pickup_pose.reachable_arm,
                                pickup_pose.grasp_description).perform()
        ParkArmsActionPerformable(Arms.BOTH).perform()
=======
        NavigateAction(pickup_pose, True).perform()
        PickUpAction(self.object_designator, pickup_pose.arm,
                     grasp_description=pickup_pose.grasp_description,
                     prepose_distance=self.pickup_prepose_distance).perform()
        ParkArmsAction(Arms.BOTH).perform()
>>>>>>> 3e21535d
        try:
            place_loc = CostmapLocation(
                target=self.target_location,
                reachable_for=robot_desig_resolved,
                reachable_arm=[pickup_pose.arm],
                grasp_descriptions=[pickup_pose.grasp_description],
                object_in_hand=self.object_designator
            ).resolve()
        except StopIteration:
            raise ReachabilityFailure(
                f"No location found from where the robot can reach the target location: {self.target_location}")
        NavigateAction(place_loc, True).perform()
        PlaceAction(self.object_designator, self.target_location, self.arm).perform()
        ParkArmsAction(Arms.BOTH).perform()

    def validate(self, result: Optional[Any] = None, max_wait_time: Optional[timedelta] = None):
        # The validation of each atomic action is done in the action itself, so no more validation needed here.
        pass

    def to_sql(self) -> ORMAction:
        return ORMTransportAction(arm=self.arm, pickup_prepose_distance=self.pickup_prepose_distance)

    def insert(self, session: Session, **kwargs) -> ORMAction:
        action = super(ActionAbstract, self).insert(session)
        frozen_object = self.object_designator.frozen_copy().insert(session)
        frozen_object.name = self.object_designator.name
        action.object = frozen_object
        session.add(action)
        return action

    @classmethod
    def description(cls, object_designator: Union[Iterable[Object], Object],
                    target_location: Union[Iterable[Pose], Pose],
                    arm: Union[Iterable[Arms], Arms] = None,
                    pickup_prepose_distance: Union[Iterable[float], float] = ActionConfig.pick_up_prepose_distance) -> \
            PartialDesignator[Type[TransportAction]]:
        return PartialDesignator(TransportAction, object_designator=object_designator,
                                 target_location=target_location,
                                 arm=arm,
                                 pickup_prepose_distance=pickup_prepose_distance)


@dataclass
class LookAtAction(ActionAbstract):
    """
    Lets the robot look at a position.
    """

    target: Pose
    """
    Position at which the robot should look, given as 6D pose
    """
    orm_class: Type[ActionAbstract] = field(init=False, default=ORMLookAtAction)

    @with_tree
    def plan(self) -> None:
        LookingMotion(target=self.target).perform()

    def validate(self, result: Optional[Any] = None, max_wait_time: Optional[timedelta] = None):
        """
        Check if the robot is looking at the target location by spawning a virtual object at the target location and
        creating a ray from the camera and checking if it intersects with the object.
        """
        with UseProspectionWorld():
            move_away_all_objects_to_create_empty_space(exclude_objects=[World.robot.name, "floor"])
            # Create a virtual object at the target location, the current size is 40x40x40 cm which is very big in
            # my opinion, maybe this indicates that the looking at action is not accurate # TODO check this
            gen_obj = generate_object_at_target(self.target.position_as_list(), size=(0.4, 0.4, 0.4))
            ray_result = cast_a_ray_from_camera()
            gen_obj.remove()
            if not ray_result.intersected or ray_result.obj_id != gen_obj.id:
                raise LookAtGoalNotReached(World.robot, self.target)

    @classmethod
    def description(cls, target: Union[Iterable[Pose], Pose]) -> PartialDesignator[Type[LookAtAction]]:
        return PartialDesignator(LookAtAction, target=target)


@dataclass
class DetectAction(ActionAbstract):
    """
    Detects an object that fits the object description and returns an object designator_description describing the object.

    If no object is found, an PerceptionObjectNotFound error is raised.
    """

    technique: DetectionTechnique
    """
    The technique that should be used for detection
    """
    state: DetectionState = None
    """
    The state of the detection, e.g Start Stop for continues perception
    """
    object_designator_description: Optional[Object] = None
    """
    The type of the object that should be detected, only considered if technique is equal to Type
    """
    region: Location = None
    """
    The region in which the object should be detected
    """
    orm_class: Type[ActionAbstract] = field(init=False, default=ORMDetectAction)

    orm_object_at_execution: Optional[FrozenObject] = field(init=False)

    @with_tree
    def plan(self) -> None:
        return try_action(DetectingMotion(technique=self.technique, state=self.state,
                                          object_designator_description=self.object_designator_description,
                                          region=self.region), PerceptionObjectNotFound)

    def validate(self, result: Optional[Any] = None, max_wait_time: Optional[timedelta] = None):
        if not result:
            raise PerceptionObjectNotFound(self.object_designator_description, self.technique, self.region)

    @classmethod
    def description(cls, technique: Union[Iterable[DetectionTechnique], DetectionTechnique],
                    state: Union[Iterable[DetectionState], DetectionState] = None,
                    object_designator_description: Union[Iterable[Object], Object] = None,
                    region: Union[Iterable[Location], Location] = None) -> PartialDesignator[Type[DetectAction]]:
        return PartialDesignator(DetectAction, technique=technique,
                                 state=state,
                                 object_designator_description=object_designator_description,
                                 region=region)


@dataclass
class OpenAction(ActionAbstract):
    """
    Opens a container like object
    """

    object_designator: ObjectDescription.Link
    """
    Object designator_description describing the object that should be opened
    """
    arm: Arms
    """
    Arm that should be used for opening the container
    """
    grasping_prepose_distance: float = ActionConfig.grasping_prepose_distance
    """
    The distance in meters the gripper should be at in the x-axis away from the handle.
    """
    orm_class: Type[ActionAbstract] = field(init=False, default=ORMOpenAction)

    @with_tree
    def plan(self) -> None:
        GraspingAction(self.object_designator, self.arm, self.grasping_prepose_distance).perform()
        OpeningMotion(self.object_designator, self.arm).perform()

        MoveGripperMotion(GripperState.OPEN, self.arm, allow_gripper_collision=True).perform()

    def validate(self, result: Optional[Any] = None, max_wait_time: Optional[timedelta] = None):
        """
        Check if the container is opened, this assumes that the container state can be read accurately from the
        real world.
        """
        validate_close_open(self.object_designator, self.arm, OpenAction)

    @classmethod
    def description(cls, object_designator_description: Union[Iterable[ObjectDescription.Link], ObjectDescription.Link],
                    arm: Union[Iterable[Arms], Arms] = None,
                    grasping_prepose_distance: Union[Iterable[float], float] = ActionConfig.grasping_prepose_distance) -> \
            PartialDesignator[Type[OpenAction]]:
        return PartialDesignator(OpenAction, object_designator=object_designator_description,
                                 arm=arm,
                                 grasping_prepose_distance=grasping_prepose_distance)

    def to_sql(self) -> ORMAction:
        return ORMOpenAction(arm=self.arm, grasping_prepose_distance=self.grasping_prepose_distance)

    def insert(self, session: Session, **kwargs) -> ORMAction:
        action = super(ActionAbstract, self).insert(session)
        frozen_object = self.object_designator.parent_entity.frozen_copy().insert(session)
        frozen_object.name = self.object_designator.name
        action.object = frozen_object
        session.add(action)
        return action


@dataclass
class CloseAction(ActionAbstract):
    """
    Closes a container like object.
    """

    object_designator: ObjectDescription.Link
    """
    Object designator_description describing the object that should be closed
    """
    arm: Arms
    """
    Arm that should be used for closing
    """
    grasping_prepose_distance: float = ActionConfig.grasping_prepose_distance
    """
    The distance in meters between the gripper and the handle before approaching to grasp.
    """
    orm_class: Type[ActionAbstract] = field(init=False, default=ORMCloseAction)

    @with_tree
    def plan(self) -> None:
        GraspingAction(self.object_designator, self.arm, self.grasping_prepose_distance).perform()
        ClosingMotion(self.object_designator, self.arm).perform()
        MoveGripperMotion(GripperState.OPEN, self.arm, allow_gripper_collision=True).perform()

    def validate(self, result: Optional[Any] = None, max_wait_time: Optional[timedelta] = None):
        """
        Check if the container is closed, this assumes that the container state can be read accurately from the
        real world.
        """
        validate_close_open(self.object_designator, self.arm, CloseAction)

    def to_sql(self) -> ORMAction:
        return ORMCloseAction(arm=self.arm, grasping_prepose_distance=self.grasping_prepose_distance)

    def insert(self, session: Session, **kwargs) -> ORMAction:
        action = super(ActionAbstract, self).insert(session)
        frozen_object = self.object_designator.parent_entity.frozen_copy().insert(session)
        frozen_object.name = self.object_designator.name
        action.object = frozen_object
        session.add(action)
        return action

    @classmethod
    def description(cls, object_designator_description: Union[Iterable[ObjectDescription.Link], ObjectDescription.Link],
                    arm: Union[Iterable[Arms], Arms] = None,
                    grasping_prepose_distance: Union[Iterable[float], float] = ActionConfig.grasping_prepose_distance) -> \
            PartialDesignator[Type[CloseAction]]:
        return PartialDesignator(CloseAction, object_designator=object_designator_description,
                                 arm=arm,
                                 grasping_prepose_distance=grasping_prepose_distance)


def validate_close_open(object_designator: ObjectDescription.Link, arm: Arms,
                        action_type: Union[Type[OpenAction], Type[CloseAction]]):
    """
    Validates if the container is opened or closed by checking the joint position of the container.

    :param object_designator: The object designator_description describing the object that should be opened or closed.
    :param arm: The arm that should be used for opening or closing the container.
    :param action_type: The type of the action that should be validated.
    """
    obj_part = object_designator
    obj = object_designator.parent_entity
    container_joint_name = obj.find_joint_above_link(object_designator.name)
    lower_limit, upper_limit = obj.get_joint_limits(container_joint_name)
    joint_obj: Joint = obj.joints[container_joint_name]
    if issubclass(action_type, CloseAction):
        check_closed(joint_obj, obj_part, arm, lower_limit)
    elif issubclass(action_type, OpenAction):
        check_opened(joint_obj, obj_part, arm, upper_limit)
    else:
        raise ValueError(f"Invalid action type: {action_type}")


def check_opened(joint_obj: Joint, obj_part: Link, arm: Arms, upper_limit: float):
    if joint_obj.position < upper_limit - joint_obj.acceptable_error:
        raise ContainerManipulationError(World.robot, [arm], obj_part, joint_obj,
                                         ContainerManipulationType.Opening)


def check_closed(joint_obj: Joint, obj_part: Link, arm: Arms, lower_limit: float):
    if joint_obj.position > lower_limit + joint_obj.acceptable_error:
        raise ContainerManipulationError(World.robot, [arm], obj_part, joint_obj,
                                         ContainerManipulationType.Closing)


@dataclass
class GraspingAction(ActionAbstract):
    """
    Grasps an object described by the given Object Designator description
    """
    object_desig: Union[Object, ObjectDescription.Link]
    """
    Object Designator for the object that should be grasped
    """
    arm: Arms
    """
    The arm that should be used to grasp
    """
    prepose_distance: float = ActionConfig.grasping_prepose_distance
    """
    The distance in meters the gripper should be at before grasping the object
    """
    orm_class: Type[ActionAbstract] = field(init=False, default=ORMGraspingAction)

    @with_tree
    def plan(self) -> None:
        object_pose = self.object_desig.pose
        lt = LocalTransformer()
        gripper_name = RobotDescription.current_robot_description.get_arm_chain(self.arm).get_tool_frame()

        object_pose_in_gripper = lt.transform_pose(object_pose,
                                                   World.robot.get_link_tf_frame(gripper_name))

        pre_grasp = object_pose_in_gripper.copy()
        pre_grasp.pose.position.x -= self.prepose_distance

        MoveTCPMotion(pre_grasp, self.arm).perform()
        MoveGripperMotion(GripperState.OPEN, self.arm).perform()

        MoveTCPMotion(object_pose, self.arm, allow_gripper_collision=True).perform()
        MoveGripperMotion(GripperState.CLOSE, self.arm, allow_gripper_collision=True).perform()

    def validate(self, result: Optional[Any] = None, max_wait_time: Optional[timedelta] = None):
        body = self.object_desig
        contact_links = body.get_contact_points_with_body(World.robot).get_all_bodies()
        arm_chain = RobotDescription.current_robot_description.get_arm_chain(self.arm)
        gripper_links = arm_chain.end_effector.links
        if not any([link.name in gripper_links for link in contact_links]):
            raise ObjectNotGraspedError(self.object_desig, World.robot, self.arm, None)

    def to_sql(self) -> ORMAction:
        return ORMGraspingAction(arm=self.arm, prepose_distance=self.prepose_distance)

    def insert(self, session: Session, **kwargs) -> ORMAction:
        action = super(ActionAbstract, self).insert(session)
        frozen_object = self.object_desig.parent_entity.frozen_copy().insert(session)
        frozen_object.name = self.object_desig.name
        action.object = frozen_object
        session.add(action)
        return action

    @classmethod
    def description(cls, object_desig: Union[Iterable[Object], Object],
                    arm: Union[Iterable[Arms], Arms] = None,
                    prepose_distance: Union[Iterable[float], float] = ActionConfig.grasping_prepose_distance) -> \
            PartialDesignator[Type[GraspingAction]]:
        return PartialDesignator(GraspingAction, object_desig=object_desig, arm=arm, prepose_distance=prepose_distance)


@dataclass
class FaceAtAction(ActionAbstract):
    """
    Turn the robot chassis such that is faces the ``pose`` and after that perform a look at action.
    """

    pose: Pose
    """
    The pose to face 
    """
    keep_joint_states: bool = ActionConfig.face_at_keep_joint_states
    """
    Keep the joint states of the robot the same during the navigation.
    """

    orm_class = ORMFaceAtAction

    @with_tree
    def plan(self) -> None:
        # get the robot position
        robot_position = World.robot.pose

        # calculate orientation for robot to face the object
        angle = np.arctan2(robot_position.position.y - self.pose.position.y,
                           robot_position.position.x - self.pose.position.x) + np.pi
        orientation = list(quaternion_from_euler(0, 0, angle, axes="sxyz"))

        # create new robot pose
        new_robot_pose = Pose(robot_position.position_as_list(), orientation)

        # turn robot
        NavigateAction(new_robot_pose, self.keep_joint_states).perform()

        # look at target
        LookAtAction(self.pose).perform()

    def validate(self, result: Optional[Any] = None, max_wait_time: Optional[timedelta] = None):
        # The validation will be done in the LookAtActionPerformable.perform() method so no need to validate here.
        pass

    @classmethod
    def description(cls, pose: Union[Iterable[Pose], Pose],
                    keep_joint_states: Union[Iterable[bool], bool] = ActionConfig.face_at_keep_joint_states) -> \
            PartialDesignator[Type[FaceAtAction]]:
        return PartialDesignator(FaceAtAction, pose=pose, keep_joint_states=keep_joint_states)


@dataclass
class MoveAndPickUpAction(ActionAbstract):
    """
    Navigate to `standing_position`, then turn towards the object and pick it up.
    """

    standing_position: Pose
    """
    The pose to stand before trying to pick up the object
    """

    object_designator: Object
    """
    The object to pick up
    """

    arm: Arms
    """
    The arm to use
    """

    grasp: Grasp
    """
    The grasp to use
    """

    keep_joint_states: bool = ActionConfig.navigate_keep_joint_states
    """
    Keep the joint states of the robot the same during the navigation.
    """

<<<<<<< HEAD
=======
    pick_up_prepose_distance: float = ActionConfig.pick_up_prepose_distance
    """
    The distance in meters the gripper should be at before picking up the object
    """
>>>>>>> 3e21535d

    # @with_tree
    def plan(self):
        if self.grasp == Grasp.TOP:
            grasp = GraspDescription(Grasp.FRONT, self.grasp, False)
        else:
            grasp = GraspDescription(self.grasp, None, False)
<<<<<<< HEAD
        NavigateActionPerformable(self.standing_position, self.keep_joint_states).perform()
        FaceAtPerformable(self.object_designator.pose, self.keep_joint_states).perform()
        PickUpActionPerformable(self.object_designator, self.arm, grasp).perform()
=======
        NavigateAction(self.standing_position, self.keep_joint_states).perform()
        FaceAtAction(self.object_designator.pose, self.keep_joint_states).perform()
        PickUpAction(self.object_designator, self.arm, grasp,
                     self.pick_up_prepose_distance).perform()
>>>>>>> 3e21535d

    def validate(self, result: Optional[Any] = None, max_wait_time: Optional[timedelta] = None):
        # The validation will be done in each of the atomic action perform methods so no need to validate here.
        pass

    @classmethod
    def description(cls, standing_position: Union[Iterable[Pose], Pose],
                    object_designator: Union[Iterable[Pose], Pose],
                    arm: Union[Iterable[Arms], Arms] = None,
                    grasp: Union[Iterable[Grasp], Grasp] = None,
                    keep_joint_states: Union[Iterable[bool], bool] = ActionConfig.navigate_keep_joint_states,
                    pick_up_prepose_distance: Union[Iterable[float], float] = ActionConfig.pick_up_prepose_distance) -> \
            PartialDesignator[Type[MoveAndPickUpAction]]:
        return PartialDesignator(MoveAndPickUpAction,
                                 standing_position=standing_position,
                                 object_designator=object_designator,
                                 arm=arm,
                                 grasp=grasp,
                                 pick_up_prepose_distance=pick_up_prepose_distance)


@dataclass
class MoveAndPlaceAction(ActionAbstract):
    """
    Navigate to `standing_position`, then turn towards the object and pick it up.
    """

    standing_position: Pose
    """
    The pose to stand before trying to pick up the object
    """

    object_designator: Object
    """
    The object to pick up
    """

    target_location: Pose
    """
    The location to place the object.
    """

    arm: Arms
    """
    The arm to use
    """

    keep_joint_states: bool = ActionConfig.navigate_keep_joint_states
    """
    Keep the joint states of the robot the same during the navigation.
    """

    @with_tree
    def plan(self):
        NavigateAction(self.standing_position, self.keep_joint_states).perform()
        FaceAtAction(self.target_location, self.keep_joint_states).perform()
        PlaceAction(self.object_designator, self.target_location, self.arm).perform()

    def validate(self, result: Optional[Any] = None, max_wait_time: Optional[timedelta] = None):
        # The validation will be done in each of the atomic action perform methods so no need to validate here.
        pass

    @classmethod
    def description(cls, standing_position: Union[Iterable[Pose], Pose],
                    object_designator: Union[Iterable[Object], Object],
                    target_location: Union[Iterable[Pose], Pose],
                    arm: Union[Iterable[Arms], Arms] = None,
                    keep_joint_states: Union[Iterable[bool], bool] = ActionConfig.navigate_keep_joint_states, ) -> \
            PartialDesignator[Type[MoveAndPlaceAction]]:
        return PartialDesignator(MoveAndPlaceAction,
                                 standing_position=standing_position,
                                 object_designator=object_designator,
                                 target_location=target_location,
                                 arm=arm)


@dataclass
class PouringAction(ActionAbstract):
    """
    Action class for the Pouring action.
    """

    object_: ObjectDesignatorDescription
    """
    The object to be poured into.
    """

    tool: ObjectDesignatorDescription
    """
    The tool used for pouring.
    """

    arm: Arms
    """
    The robot arm designated for the pouring task.
    """

    technique: Optional[str] = None
    """
    The technique used for pouring (default is None).
    """

    angle: Optional[float] = 90
    """
    The angle of the pouring action (default is 90).
    """

    @with_tree
    def plan(self) -> None:
        lt = LocalTransformer()
        movement_type: MovementType = MovementType.CARTESIAN
        oTm = self.object_.pose
        grasp_rotation = RobotDescription.current_robot_description.get_arm_chain(self.arm).end_effector.get_grasp(
            Grasp.FRONT, None, False)
        oTbs = lt.transform_pose(oTm, World.robot.get_link_tf_frame("base_link"))
        oTbs.pose.position.x += 0.009
        oTbs.pose.position.z += 0.17
        oTbs.pose.position.y -= 0.125

        oTms = lt.transform_pose(oTbs, "map")
        World.current_world.add_vis_axis(oTms)
        oTog = lt.transform_pose(oTms, World.robot.get_link_tf_frame("base_link"))
        oTog.orientation = grasp_rotation
        oTgm = lt.transform_pose(oTog, "map")

        MoveTCPMotion(oTgm, self.arm, allow_gripper_collision=False, movement_type=movement_type).perform()

        World.current_world.add_vis_axis(oTgm)

        adjusted_oTgm = oTgm.copy()
        new_q = utils.axis_angle_to_quaternion([1, 0, 0], self.angle)
        new_x = new_q[0]
        new_y = new_q[1]
        new_z = new_q[2]
        new_w = new_q[3]
        adjusted_oTgm.rotate_by_quaternion([new_x, new_y, new_z, new_w])

        World.current_world.add_vis_axis(adjusted_oTgm)
        MoveTCPMotion(adjusted_oTgm, self.arm, allow_gripper_collision=False, movement_type=movement_type).perform()
        sleep(3)
        MoveTCPMotion(oTgm, self.arm, allow_gripper_collision=False, movement_type=movement_type).perform()

    def validate(self, result: Optional[Any] = None, max_wait_time: Optional[timedelta] = None):
        # The validation will be done in each of the atomic action perform methods so no need to validate here.
        pass
<<<<<<< HEAD
# ----------------------------------------------------------------------------
#               Action Designators Description
# ----------------------------------------------------------------------------


class MoveTorsoAction(ActionDesignatorDescription):
    """
    Action Designator for Moving the torso of the robot up and down
    """
    performable_class = MoveTorsoActionPerformable

    def __init__(self, torso_states: List[TorsoState]):
        """
        Create a designator_description description to move the torso of the robot up and down.

        :param torso_states: A list of possible states for the torso. The states are defined in the robot description.
        """
        super().__init__()
        self.torso_states: List[TorsoState] = torso_states

    def ground(self) -> MoveTorsoActionPerformable:
        """
        Creates a performable action designator_description with the first element from the list of possible torso heights.

        :return: A performable action designator_description
        """
        joint_positions: dict = RobotDescription.current_robot_description.get_static_joint_chain("torso",
                                                                                                  self.torso_states[0])
        return MoveTorsoActionPerformable(joint_positions)

    def __iter__(self):
        """
        Iterates over all possible values for this designator_description and returns a performable action designator_description with the value.

        :return: A performable action designator_description
        """
        for torso_state in self.torso_states:
            joint_positions: dict = RobotDescription.current_robot_description.get_static_joint_chain("torso",
                                                                                                      torso_state)
            yield MoveTorsoActionPerformable(joint_positions)


class SetGripperAction(ActionDesignatorDescription):
    """
    Set the gripper state of the robot
    """

    performable_class = SetGripperActionPerformable

    def __init__(self, grippers: List[Arms], motions: List[GripperState]):
        """
        Sets the gripper state, the desired state is given with the motion. Motion can either be 'open' or 'close'.

        :param grippers: A list of possible grippers
        :param motions: A list of possible motions
        """
        super().__init__()
        self.grippers: List[Arms] = grippers
        self.motions: List[GripperState] = motions

    def ground(self) -> SetGripperActionPerformable:
        """
        Default specialized_designators that returns a performable designator_description with the first element in the grippers and motions list.

        :return: A performable designator_description
        """
        return SetGripperActionPerformable(self.grippers[0], self.motions[0])

    def __iter__(self):
        """
        Iterates over all possible combinations of grippers and motions

        :return: A performable designator_description with a combination of gripper and motion
        """
        for parameter_combination in itertools.product(self.grippers, self.motions):
            yield SetGripperActionPerformable(*parameter_combination)


class ReleaseAction(ActionDesignatorDescription):
    """
    Releases an Object from the robot.

    Note: This action can not be used yet.
    """

    performable_class = ReleaseActionPerformable

    def __init__(self, object_designator_description: ObjectDesignatorDescription, grippers: List[Arms] = None):
        super().__init__()
        self.grippers: List[Arms] = grippers
        self.object_designator_description = object_designator_description

    def ground(self) -> ReleaseActionPerformable:
        return ReleaseActionPerformable(self.grippers[0], self.object_designator_description.ground())

    def __iter__(self):
        ri = ReasoningInstance(self,
                               PartialDesignator(ReleaseActionPerformable, self.grippers,
                                                 self.object_designator_description))
        for desig in ri:
            yield desig


class GripAction(ActionDesignatorDescription):
    """
    Grip an object with the robot.

    :ivar grippers: The grippers to consider
    :ivar object_designator_description: The description of objects to consider
    :ivar efforts: The efforts to consider

    Note: This action can not be used yet.
    """

    performable_class = GripActionPerformable

    def __init__(self, object_designator_description: ObjectDesignatorDescription, grippers: List[Arms] = None,
                 efforts: List[float] = None):
        super().__init__()
        self.grippers: List[Arms] = grippers
        self.object_designator_description: ObjectDesignatorDescription = object_designator_description
        self.efforts: List[float] = efforts

    def ground(self) -> GripActionPerformable:
        return GripActionPerformable(self.grippers[0], self.object_designator_description.ground(), self.efforts[0])

    def __iter__(self):
        ri = ReasoningInstance(self,
                               PartialDesignator(GripActionPerformable, self.grippers,
                                                 self.object_designator_description,
                                                 self.efforts))
        for desig in ri:
            yield desig


class ParkArmsAction(ActionDesignatorDescription):
    """
    Park the arms of the robot.
    """

    performable_class = ParkArmsActionPerformable

    def __init__(self, arms: List[Arms]):
        """
        Moves the arms in the pre-defined parking position. Arms are taken from pycram.enum.Arms

        :param arms: A list of possible arms, that could be used
        """
        super().__init__()
        self.arms: List[Arms] = arms

    def ground(self) -> ParkArmsActionPerformable:
        """
        Default specialized_designators that returns a performable designator_description with the first element of the list of possible arms

        :return: A performable designator_description
        """
        return ParkArmsActionPerformable(self.arms[0])

    def __iter__(self) -> ParkArmsActionPerformable:
        """
        Iterates over all possible solutions and returns a performable designator with the arm.

        :return: A performable designator_description
        """
        for arm in self.arms:
            yield ParkArmsActionPerformable(arm)


class PickUpAction(ActionDesignatorDescription):
    """
    Designator to let the robot pick up an object.
    """

    performable_class = PickUpActionPerformable

    def __init__(self,
                 object_designator_description: Union[ObjectDesignatorDescription, ObjectDesignatorDescription.Object],
                 arms: List[Arms] = None, grasp_descriptions: List[GraspDescription] = None):
        """
        Lets the robot pick up an object. The description needs an object designator_description describing the object that should be
        picked up, an arm that should be used as well as the grasp from which side the object should be picked up.

        :param object_designator_description: List of possible object designator_description
        :param arms: List of possible arms that could be used
        :param grasp_descriptions: List of possible grasps for the object
        """
        super().__init__()
        self.object_designator_description: Union[
            ObjectDesignatorDescription, ObjectDesignatorDescription.Object] = object_designator_description
        self.arms: List[Arms] = arms
        self.grasp_descriptions: List[GraspDescription] = grasp_descriptions
        object_desig = self.object_designator_description if isinstance(self.object_designator_description,
                                                                        ObjectDesignatorDescription.Object) else self.object_designator_description.resolve()
        self.knowledge_condition = GraspableProperty(self.object_designator_description) & ReachableProperty(
            object_desig.pose)

    def __iter__(self) -> PickUpActionPerformable:
        grasp = self.grasp_descriptions[0] if self.grasp_descriptions else None
        object_desig = self.object_designator_description if isinstance(self.object_designator_description,
                                                                        ObjectDesignatorDescription.Object) else self.object_designator_description.resolve()

        yield PickUpActionPerformable(object_desig, self.arms[0], grasp)


class PlaceAction(ActionDesignatorDescription):
    """
    Places an Object at a position using an arm.
    """

    performable_class = PlaceActionPerformable

    def __init__(self,
                 object_designator_description: Union[ObjectDesignatorDescription, ObjectDesignatorDescription.Object],
                 target_locations: List[Pose],
                 arms: List[Arms] = None):
        """
        Create an Action Description to place an object

        :param object_designator_description: Description of object to place.
        :param target_locations: List of possible positions/orientations to place the object
        :param arms: List of possible arms to use
        """
        super().__init__()
        self.object_designator_description: Union[
            ObjectDesignatorDescription, ObjectDesignatorDescription.Object] = object_designator_description
        object_desig = self.object_designator_description if isinstance(self.object_designator_description,
                                                                        ObjectDesignatorDescription.Object) else self.object_designator_description.resolve()
        self.target_locations: List[Pose] = target_locations
        self.arms: List[Arms] = arms
        self.knowledge_condition = ReachableProperty(object_desig.pose)

    def ground(self) -> PlaceActionPerformable:
        """
        Default specialized_designators that returns a performable designator_description with the first entries from the list of possible entries.

        :return: A performable designator_description
        """
        obj_desig = self.object_designator_description if isinstance(self.object_designator_description,
                                                                     ObjectDesignatorDescription.Object) else self.object_designator_description.resolve()

        return PlaceActionPerformable(obj_desig, self.arms[0], self.target_locations[0])

    def __iter__(self) -> PlaceActionPerformable:
        obj_desig = self.object_designator_description if isinstance(self.object_designator_description,
                                                                     ObjectDesignatorDescription.Object) else self.object_designator_description.resolve()
        yield PlaceActionPerformable(obj_desig, self.arms[0], self.target_locations[0])


class NavigateAction(ActionDesignatorDescription):
    """
    Navigates the Robot to a position.
    """

    performable_class = NavigateActionPerformable

    def __init__(self, target_locations: List[Pose], keep_joint_states: bool = False):
        """
        Navigates the robot to a location.

        :param target_locations: A list of possible target locations for the navigation.
        :param keep_joint_states: If the joint states should be kept the same during the navigation.
        """
        super().__init__()
        self.target_locations: List[Pose] = target_locations
        if len(self.target_locations) == 1:
            self.knowledge_condition = SpaceIsFreeProperty(self.target_locations[0])
        else:
            root = SpaceIsFreeProperty(self.target_locations[0])
            for location in self.target_locations[1:]:
                root |= SpaceIsFreeProperty(location)
            self.knowledge_condition = root
        self.keep_joint_states: bool = keep_joint_states

    def ground(self) -> NavigateActionPerformable:
        """
        Default specialized_designators that returns a performable designator_description with the first entry of possible target locations.

        :return: A performable designator_description
        """
        return NavigateActionPerformable(self.target_locations[0], self.keep_joint_states)

    def __iter__(self) -> NavigateActionPerformable:
        """
        Iterates over all possible target locations

        :return: A performable designator_description
        """
        for location in self.target_locations:
            yield NavigateActionPerformable(location, self.keep_joint_states)


class TransportAction(ActionDesignatorDescription):
    """
    Transports an object to a position using an arm
    """

    performable_class = TransportActionPerformable

    def __init__(self,
                 object_designator_description: Union[ObjectDesignatorDescription, ObjectDesignatorDescription.Object],
                 target_locations: List[Pose],
                 arms: List[Arms] = None):
        """
        Designator representing a pick and place plan.

        :param object_designator_description: Object designator_description description or a specified Object designator_description that should be transported
        :param target_locations: A list of possible target locations for the object to be placed
        :param arms: A List of possible arms that could be used for transporting
        """
        super().__init__()
        self.object_designator_description: Union[
            ObjectDesignatorDescription, ObjectDesignatorDescription.Object] = object_designator_description
        self.arms: List[Arms] = arms
        self.target_locations: List[Pose] = target_locations

    def ground(self) -> TransportActionPerformable:
        """
        Default specialized_designators that returns a performable designator_description with the first entries from the lists of possible parameter.

        :return: A performable designator_description
        """
        obj_desig = self.object_designator_description \
            if isinstance(self.object_designator_description, ObjectDesignatorDescription.Object) \
            else self.object_designator_description.resolve()

        return TransportActionPerformable(obj_desig, self.target_locations[0], self.arms[0])

    def __iter__(self) -> TransportActionPerformable:
        obj_desig = self.object_designator_description \
            if isinstance(self.object_designator_description, ObjectDesignatorDescription.Object) \
            else self.object_designator_description.resolve()
        ri = ReasoningInstance(self,
                               PartialDesignator(TransportActionPerformable, obj_desig, self.target_locations,
                                                 self.arms))
        for desig in ri:
            yield desig


class LookAtAction(ActionDesignatorDescription):
    """
    Lets the robot look at a position.
    """

    performable_class = LookAtActionPerformable

    def __init__(self, targets: List[Pose]):
        """
        Moves the head of the robot such that it points towards the given target location.

        :param targets: A list of possible locations to look at
        """
        super().__init__()
        self.targets: List[Pose] = targets
=======
>>>>>>> 3e21535d

    @classmethod
    def description(cls, object: Union[Iterable[Object], Object],
                    tool: Union[Iterable[Object], Object],
                    arm: Optional[Union[Iterable[Arms], Arms]] = None,
                    technique: Optional[Union[Iterable[str], str]] = None,
                    angle: Optional[Union[Iterable[float], float]] = 90) -> PartialDesignator[Type[PouringAction]]:
        return PartialDesignator(PouringAction, object=object, tool=tool, arm=arm, technique=technique, angle=angle)


MoveTorsoActionDescription = MoveTorsoAction.description
SetGripperActionDescription = SetGripperAction.description
ParkArmsActionDescription = ParkArmsAction.description
ReachToPickUpActionDescription = ReachToPickUpAction.description
PickUpActionDescription = PickUpAction.description
PlaceActionDescription = PlaceAction.description
NavigateActionDescription = NavigateAction.description
TransportActionDescription = TransportAction.description
LookAtActionDescription = LookAtAction.description
DetectActionDescription = DetectAction.description
OpenActionDescription = OpenAction.description
CloseActionDescription = CloseAction.description
GraspingActionDescription = GraspingAction.description
FaceAtActionDescription = FaceAtAction.description
MoveAndPickUpActionDescription = MoveAndPickUpAction.description
MoveAndPlaceActionDescription = MoveAndPlaceAction.description
ReleaseActionDescription = ReleaseAction.description
GripActionDescription = GripAction.description
PouringActionDescription = PouringAction.description<|MERGE_RESOLUTION|>--- conflicted
+++ resolved
@@ -16,16 +16,14 @@
 
 from .. import utils
 from ..tf_transformations import quaternion_from_euler
-from typing_extensions import List, Union, Optional, Type, Dict, Any, Iterable, Self
+from typing_extensions import List, Union, Optional, Type, Dict, Any, Iterable
 
 from pycrap.ontologies import Location
 from .location_designator import CostmapLocation
 from .motion_designator import MoveJointsMotion, MoveGripperMotion, MoveTCPMotion, MoveMotion, \
     LookingMotion, DetectingMotion, OpeningMotion, ClosingMotion
-from .object_designator import ObjectDesignatorDescription, BelieveObject, ObjectPart
-from ..datastructures.enums import Arms, Grasp, GripperState, DetectionTechnique, DetectionState, MovementType, \
-    TorsoState, StaticJointState, Frame, FindBodyInRegionMethod, ContainerManipulationType, Frame, FindBodyInRegionMethod, ContainerManipulationType
-from ..datastructures.pose import Pose
+from .object_designator import ObjectDesignatorDescription, BelieveObject
+from ..datastructures.enums import Frame, FindBodyInRegionMethod, ContainerManipulationType
 from ..datastructures.grasp import GraspDescription
 from ..datastructures.world import World, UseProspectionWorld
 from ..description import Joint, Link, ObjectDescription
@@ -37,16 +35,9 @@
 from ..local_transformer import LocalTransformer
 from ..failures import ObjectUnfetchable, ReachabilityFailure, NavigationGoalNotReachedError, PerceptionObjectNotFound, \
     ObjectNotGraspedError
-<<<<<<< HEAD
-from ..robot_description import RobotDescription, EndEffectorDescription
+from ..robot_description import EndEffectorDescription
 from ..ros import sleep
-from ..tasktree import with_tree
-from ..world_reasoning import contact
-
-from owlready2 import Thing
-=======
 from ..config.action_conf import ActionConfig
->>>>>>> 3e21535d
 
 from ..datastructures.enums import Arms, Grasp, GripperState, DetectionTechnique, DetectionState, MovementType, \
     TorsoState, StaticJointState
@@ -368,14 +359,6 @@
     not updated when the BulletWorld object is changed.
     """
 
-<<<<<<< HEAD
-=======
-    prepose_distance: float = ActionConfig.pick_up_prepose_distance
-    """
-    The distance in meters the gripper should be at before picking up the object
-    """
-
->>>>>>> 3e21535d
     orm_class: Type[ActionAbstract] = field(init=False, default=ORMReachToPickUpAction)
 
     def __post_init__(self):
@@ -386,31 +369,23 @@
     @with_tree
     def plan(self) -> None:
 
-        target_pose = self.world_object.get_grasp_pose(self.end_effector, self.grasp_description)
+        target_pose = self.object_designator.get_grasp_pose(self.end_effector, self.grasp_description)
         target_pose.rotate_by_quaternion(self.end_effector.grasps[self.grasp_description])
 
         target_pre_pose = LocalTransformer().translate_pose_along_local_axis(target_pose,
                                                                              self.end_effector.get_approach_axis(),
-                                                                             -self.world_object.get_approach_offset())
+                                                                             -self.object_designator.get_approach_offset())
 
         MoveGripperMotion(motion=GripperState.OPEN, gripper=self.arm).perform()
 
         self.move_gripper_to_pose(target_pre_pose)
 
-<<<<<<< HEAD
         self.move_gripper_to_pose(target_pose, MovementType.STRAIGHT_CARTESIAN)
-=======
-        self.go_to_pose(adjusted_oTm, MovementType.STRAIGHT_CARTESIAN, add_vis_axis=True)
->>>>>>> 3e21535d
 
         # Remove the vis axis from the world if it was added
         World.current_world.remove_vis_axis()
 
-<<<<<<< HEAD
     def move_gripper_to_pose(self, pose: Pose, movement_type: MovementType = MovementType.CARTESIAN,
-=======
-    def go_to_pose(self, pose: Pose, movement_type: MovementType = MovementType.CARTESIAN,
->>>>>>> 3e21535d
                    add_vis_axis: bool = True):
         """
         Move the gripper to a specific pose.
@@ -424,64 +399,6 @@
             World.current_world.add_vis_axis(pose)
         MoveTCPMotion(pose, self.arm, allow_gripper_collision=False, movement_type=movement_type).perform()
 
-<<<<<<< HEAD
-=======
-    def adjust_target_pose_to_grasp_type(self) -> Pose:
-        """
-        Adjust the target pose according to the grasp type by adjusting the orientation of the gripper.
-
-        :return: The adjusted target pose.
-        """
-        # Get grasp orientation and target pose
-        grasp = RobotDescription.current_robot_description.get_arm_chain(self.arm).end_effector.grasps[
-            self.grasp_description]
-        oTm = self.object_designator.get_pose()
-        # Transform the object pose to the object frame, basically the origin of the object frame
-        mTo = self.local_transformer.transform_to_object_frame(oTm, self.object_designator)
-        # Adjust the pose according to the special knowledge of the object designator_description
-        adjusted_pose = self.special_knowledge_adjustment_pose(grasp, mTo)
-        # Transform the adjusted pose to the map frame
-        adjusted_oTm = self.local_transformer.transform_pose(adjusted_pose, Frame.Map.value)
-        # multiplying the orientation therefore "rotating" it, to get the correct orientation of the gripper
-        adjusted_oTm.rotate_by_quaternion(grasp)
-        return adjusted_oTm
-
-    def special_knowledge_adjustment_pose(self, grasp: Grasp, pose: Pose) -> Pose:
-        """
-        Get the adjusted target pose based on special knowledge for "grasp front".
-
-        :param grasp: From which side the object should be grasped
-        :param pose: Pose at which the object should be grasped, before adjustment
-        :return: The adjusted grasp pose
-        """
-        lt = LocalTransformer()
-        pose_in_object = lt.transform_pose(pose, self.object_designator.tf_frame)
-
-        special_knowledge = []  # Initialize as an empty list
-        if self.object_designator.obj_type in SPECIAL_KNOWLEDGE:
-            special_knowledge = SPECIAL_KNOWLEDGE[self.object_designator.obj_type]
-
-        for key, value in special_knowledge:
-            if key == grasp:
-                # Adjust target pose based on special knowledge
-                pose_in_object.pose.position.x += value[0]
-                pose_in_object.pose.position.y += value[1]
-                pose_in_object.pose.position.z += value[2]
-                loginfo(f"Adjusted target pose based on special knowledge for grasp: {grasp}")
-                return pose_in_object
-        return pose
-
-    def calculate_pre_grasping_pose(self, obj_pose: Pose) -> Pose:
-        """
-        Calculate the pre grasping pose of the object depending on the gripper and the pre-pose distance.
-
-        :return: The pre grasping pose of the object.
-        """
-        # pre-pose depending on the gripper.
-        oTg = self.local_transformer.transform_pose(obj_pose, self.gripper_frame)
-        oTg.pose.position.x -= self.prepose_distance  # in x since this is how the gripper is oriented
-        return self.local_transformer.transform_pose(oTg, Frame.Map.value)
->>>>>>> 3e21535d
 
     @cached_property
     def local_transformer(self) -> LocalTransformer:
@@ -521,13 +438,10 @@
     @classmethod
     def description(cls, object_designator: Union[Iterable[Object], Object],
                     arm: Union[Iterable[Arms], Arms] = None,
-                    grasp: Union[Iterable[Grasp], Grasp] = None,
-                    prepose_distance: Union[Iterable[float], float] = ActionConfig.pick_up_prepose_distance) -> \
-    PartialDesignator[Type[ReachToPickUpAction]]:
+                    grasp: Union[Iterable[Grasp], Grasp] = None) -> PartialDesignator[Type[ReachToPickUpAction]]:
         return PartialDesignator(ReachToPickUpAction, object_designator=object_designator,
                                  arm=arm,
-                                 grasp=grasp,
-                                 prepose_distance=prepose_distance)
+                                 grasp=grasp)
 
 
 @dataclass
@@ -557,19 +471,11 @@
     not updated when the BulletWorld object is changed.
     """
 
-<<<<<<< HEAD
-=======
-    prepose_distance: float = ActionConfig.pick_up_prepose_distance
-    """
-    The distance in meters the gripper should be at before picking up the object
-    """
-
     _pre_perform_callbacks = []
     """
     List to save the callbacks which should be called before performing the action.
     """
 
->>>>>>> 3e21535d
     orm_class: Type[ActionAbstract] = field(init=False, default=ORMPickUpAction)
 
     def __post_init__(self):
@@ -582,12 +488,7 @@
 
     @with_tree
     def plan(self) -> None:
-<<<<<<< HEAD
-        ReachToPickUpActionPerformable(self.object_designator, self.arm, self.grasp_description).perform()
-=======
-        ReachToPickUpAction(self.object_designator, self.arm, self.grasp_description,
-                                       self.prepose_distance).perform()
->>>>>>> 3e21535d
+        ReachToPickUpAction(self.object_designator, self.arm, self.grasp_description).perform()
 
         MoveGripperMotion(motion=GripperState.CLOSE, gripper=self.arm).perform()
 
@@ -638,11 +539,10 @@
     @classmethod
     def description(cls, object_designator: Union[Iterable[Object], Object],
                     arm: Union[Iterable[Arms], Arms] = None,
-                    grasp_description: Union[Iterable[GraspDescription], GraspDescription] = None,
-                    prepose_distance: Union[Iterable[float], float] = ActionConfig.pick_up_prepose_distance) -> \
+                    grasp_description: Union[Iterable[GraspDescription], GraspDescription] = None) -> \
             PartialDesignator[Type[PickUpAction]]:
         return PartialDesignator(PickUpAction, object_designator=object_designator, arm=arm,
-                                 grasp_description=grasp_description, prepose_distance=prepose_distance)
+                                 grasp_description=grasp_description)
 
 
 @dataclass
@@ -668,7 +568,6 @@
     The object at the time this Action got created. It is used to be a static, information holding entity. It is
     not updated when the BulletWorld object is changed.
     """
-
     _pre_perform_callbacks = []
     """
     List to save the callbacks which should be called before performing the action.
@@ -695,36 +594,9 @@
 
         retract_pose = LocalTransformer().translate_pose_along_local_axis(target_pose,
                                                                           self.end_effector.get_approach_axis(),
-                                                                          -self.world_object.get_approach_offset())
+                                                                          -self.object_designator.get_approach_offset())
         MoveTCPMotion(retract_pose, self.arm).perform()
 
-<<<<<<< HEAD
-=======
-    def calculate_target_pose_of_gripper(self):
-        """
-        Calculate the target pose of the gripper given the target pose of the held object.
-        wTg (world to gripper) = wTo (world to object target) * oTg (object to gripper, this is constant since object
-        is attached to the gripper)
-        """
-        gripper_pose_in_object = self.local_transformer.transform_pose(self.gripper_link.pose,
-                                                                       self.object_designator.tf_frame)
-        object_to_gripper = gripper_pose_in_object.to_transform("object")
-        world_to_object_target = self.target_location.to_transform("target")
-        world_to_gripper_target = world_to_object_target * object_to_gripper
-        return world_to_gripper_target.to_pose()
-
-    def calculate_retract_pose(self, target_pose: Pose, distance: float) -> Pose:
-        """
-        Calculate the retract pose of the gripper.
-
-        :param target_pose: The target pose of the gripper.
-        :param distance: The distance the gripper should be retracted.
-        """
-        retract_pose = self.local_transformer.transform_pose(target_pose, self.gripper_link.tf_frame)
-        retract_pose.position.x -= distance
-        return retract_pose
-
->>>>>>> 3e21535d
     @cached_property
     def gripper_link(self) -> Link:
         return World.robot.links[self.arm_chain.get_tool_frame()]
@@ -839,13 +711,6 @@
     """
     Arm that should be used
     """
-<<<<<<< HEAD
-=======
-    pickup_prepose_distance: float = ActionConfig.pick_up_prepose_distance
-    """
-    Distance between the object and the gripper in the x-axis before picking up the object.
-    """
->>>>>>> 3e21535d
     orm_class: Type[ActionAbstract] = field(init=False, default=ORMTransportAction)
 
     @with_tree
@@ -854,30 +719,17 @@
         ParkArmsAction(Arms.BOTH).perform()
         pickup_loc = CostmapLocation(target=self.object_designator,
                                      reachable_for=robot_desig_resolved,
-<<<<<<< HEAD
-                                     reachable_arms=[self.arm])
-=======
-                                     reachable_arm=[self.arm],
-                                     prepose_distance=self.pickup_prepose_distance)
->>>>>>> 3e21535d
+                                     reachable_arm=[self.arm])
         # Tries to find a pick-up position for the robot that uses the given arm
         pickup_pose = pickup_loc.resolve()
         if not pickup_pose:
             raise ObjectUnfetchable(
                 f"Found no pose for the robot to grasp the object: {self.object_designator} with arm: {self.arm}")
 
-<<<<<<< HEAD
-        NavigateActionPerformable(pickup_pose.pose, True).perform()
-        PickUpActionPerformable(self.object_designator, pickup_pose.reachable_arm,
-                                pickup_pose.grasp_description).perform()
-        ParkArmsActionPerformable(Arms.BOTH).perform()
-=======
         NavigateAction(pickup_pose, True).perform()
         PickUpAction(self.object_designator, pickup_pose.arm,
-                     grasp_description=pickup_pose.grasp_description,
-                     prepose_distance=self.pickup_prepose_distance).perform()
+                     grasp_description=pickup_pose.grasp_description).perform()
         ParkArmsAction(Arms.BOTH).perform()
->>>>>>> 3e21535d
         try:
             place_loc = CostmapLocation(
                 target=self.target_location,
@@ -898,7 +750,7 @@
         pass
 
     def to_sql(self) -> ORMAction:
-        return ORMTransportAction(arm=self.arm, pickup_prepose_distance=self.pickup_prepose_distance)
+        return ORMTransportAction(arm=self.arm)
 
     def insert(self, session: Session, **kwargs) -> ORMAction:
         action = super(ActionAbstract, self).insert(session)
@@ -911,13 +763,10 @@
     @classmethod
     def description(cls, object_designator: Union[Iterable[Object], Object],
                     target_location: Union[Iterable[Pose], Pose],
-                    arm: Union[Iterable[Arms], Arms] = None,
-                    pickup_prepose_distance: Union[Iterable[float], float] = ActionConfig.pick_up_prepose_distance) -> \
-            PartialDesignator[Type[TransportAction]]:
+                    arm: Union[Iterable[Arms], Arms] = None) -> PartialDesignator[Type[TransportAction]]:
         return PartialDesignator(TransportAction, object_designator=object_designator,
                                  target_location=target_location,
-                                 arm=arm,
-                                 pickup_prepose_distance=pickup_prepose_distance)
+                                 arm=arm)
 
 
 @dataclass
@@ -1290,30 +1139,14 @@
     Keep the joint states of the robot the same during the navigation.
     """
 
-<<<<<<< HEAD
-=======
-    pick_up_prepose_distance: float = ActionConfig.pick_up_prepose_distance
-    """
-    The distance in meters the gripper should be at before picking up the object
-    """
->>>>>>> 3e21535d
-
-    # @with_tree
     def plan(self):
         if self.grasp == Grasp.TOP:
             grasp = GraspDescription(Grasp.FRONT, self.grasp, False)
         else:
             grasp = GraspDescription(self.grasp, None, False)
-<<<<<<< HEAD
-        NavigateActionPerformable(self.standing_position, self.keep_joint_states).perform()
-        FaceAtPerformable(self.object_designator.pose, self.keep_joint_states).perform()
-        PickUpActionPerformable(self.object_designator, self.arm, grasp).perform()
-=======
         NavigateAction(self.standing_position, self.keep_joint_states).perform()
         FaceAtAction(self.object_designator.pose, self.keep_joint_states).perform()
-        PickUpAction(self.object_designator, self.arm, grasp,
-                     self.pick_up_prepose_distance).perform()
->>>>>>> 3e21535d
+        PickUpAction(self.object_designator, self.arm, grasp).perform()
 
     def validate(self, result: Optional[Any] = None, max_wait_time: Optional[timedelta] = None):
         # The validation will be done in each of the atomic action perform methods so no need to validate here.
@@ -1324,15 +1157,13 @@
                     object_designator: Union[Iterable[Pose], Pose],
                     arm: Union[Iterable[Arms], Arms] = None,
                     grasp: Union[Iterable[Grasp], Grasp] = None,
-                    keep_joint_states: Union[Iterable[bool], bool] = ActionConfig.navigate_keep_joint_states,
-                    pick_up_prepose_distance: Union[Iterable[float], float] = ActionConfig.pick_up_prepose_distance) -> \
+                    keep_joint_states: Union[Iterable[bool], bool] = ActionConfig.navigate_keep_joint_states) -> \
             PartialDesignator[Type[MoveAndPickUpAction]]:
         return PartialDesignator(MoveAndPickUpAction,
                                  standing_position=standing_position,
                                  object_designator=object_designator,
                                  arm=arm,
-                                 grasp=grasp,
-                                 pick_up_prepose_distance=pick_up_prepose_distance)
+                                 grasp=grasp)
 
 
 @dataclass
@@ -1459,364 +1290,6 @@
     def validate(self, result: Optional[Any] = None, max_wait_time: Optional[timedelta] = None):
         # The validation will be done in each of the atomic action perform methods so no need to validate here.
         pass
-<<<<<<< HEAD
-# ----------------------------------------------------------------------------
-#               Action Designators Description
-# ----------------------------------------------------------------------------
-
-
-class MoveTorsoAction(ActionDesignatorDescription):
-    """
-    Action Designator for Moving the torso of the robot up and down
-    """
-    performable_class = MoveTorsoActionPerformable
-
-    def __init__(self, torso_states: List[TorsoState]):
-        """
-        Create a designator_description description to move the torso of the robot up and down.
-
-        :param torso_states: A list of possible states for the torso. The states are defined in the robot description.
-        """
-        super().__init__()
-        self.torso_states: List[TorsoState] = torso_states
-
-    def ground(self) -> MoveTorsoActionPerformable:
-        """
-        Creates a performable action designator_description with the first element from the list of possible torso heights.
-
-        :return: A performable action designator_description
-        """
-        joint_positions: dict = RobotDescription.current_robot_description.get_static_joint_chain("torso",
-                                                                                                  self.torso_states[0])
-        return MoveTorsoActionPerformable(joint_positions)
-
-    def __iter__(self):
-        """
-        Iterates over all possible values for this designator_description and returns a performable action designator_description with the value.
-
-        :return: A performable action designator_description
-        """
-        for torso_state in self.torso_states:
-            joint_positions: dict = RobotDescription.current_robot_description.get_static_joint_chain("torso",
-                                                                                                      torso_state)
-            yield MoveTorsoActionPerformable(joint_positions)
-
-
-class SetGripperAction(ActionDesignatorDescription):
-    """
-    Set the gripper state of the robot
-    """
-
-    performable_class = SetGripperActionPerformable
-
-    def __init__(self, grippers: List[Arms], motions: List[GripperState]):
-        """
-        Sets the gripper state, the desired state is given with the motion. Motion can either be 'open' or 'close'.
-
-        :param grippers: A list of possible grippers
-        :param motions: A list of possible motions
-        """
-        super().__init__()
-        self.grippers: List[Arms] = grippers
-        self.motions: List[GripperState] = motions
-
-    def ground(self) -> SetGripperActionPerformable:
-        """
-        Default specialized_designators that returns a performable designator_description with the first element in the grippers and motions list.
-
-        :return: A performable designator_description
-        """
-        return SetGripperActionPerformable(self.grippers[0], self.motions[0])
-
-    def __iter__(self):
-        """
-        Iterates over all possible combinations of grippers and motions
-
-        :return: A performable designator_description with a combination of gripper and motion
-        """
-        for parameter_combination in itertools.product(self.grippers, self.motions):
-            yield SetGripperActionPerformable(*parameter_combination)
-
-
-class ReleaseAction(ActionDesignatorDescription):
-    """
-    Releases an Object from the robot.
-
-    Note: This action can not be used yet.
-    """
-
-    performable_class = ReleaseActionPerformable
-
-    def __init__(self, object_designator_description: ObjectDesignatorDescription, grippers: List[Arms] = None):
-        super().__init__()
-        self.grippers: List[Arms] = grippers
-        self.object_designator_description = object_designator_description
-
-    def ground(self) -> ReleaseActionPerformable:
-        return ReleaseActionPerformable(self.grippers[0], self.object_designator_description.ground())
-
-    def __iter__(self):
-        ri = ReasoningInstance(self,
-                               PartialDesignator(ReleaseActionPerformable, self.grippers,
-                                                 self.object_designator_description))
-        for desig in ri:
-            yield desig
-
-
-class GripAction(ActionDesignatorDescription):
-    """
-    Grip an object with the robot.
-
-    :ivar grippers: The grippers to consider
-    :ivar object_designator_description: The description of objects to consider
-    :ivar efforts: The efforts to consider
-
-    Note: This action can not be used yet.
-    """
-
-    performable_class = GripActionPerformable
-
-    def __init__(self, object_designator_description: ObjectDesignatorDescription, grippers: List[Arms] = None,
-                 efforts: List[float] = None):
-        super().__init__()
-        self.grippers: List[Arms] = grippers
-        self.object_designator_description: ObjectDesignatorDescription = object_designator_description
-        self.efforts: List[float] = efforts
-
-    def ground(self) -> GripActionPerformable:
-        return GripActionPerformable(self.grippers[0], self.object_designator_description.ground(), self.efforts[0])
-
-    def __iter__(self):
-        ri = ReasoningInstance(self,
-                               PartialDesignator(GripActionPerformable, self.grippers,
-                                                 self.object_designator_description,
-                                                 self.efforts))
-        for desig in ri:
-            yield desig
-
-
-class ParkArmsAction(ActionDesignatorDescription):
-    """
-    Park the arms of the robot.
-    """
-
-    performable_class = ParkArmsActionPerformable
-
-    def __init__(self, arms: List[Arms]):
-        """
-        Moves the arms in the pre-defined parking position. Arms are taken from pycram.enum.Arms
-
-        :param arms: A list of possible arms, that could be used
-        """
-        super().__init__()
-        self.arms: List[Arms] = arms
-
-    def ground(self) -> ParkArmsActionPerformable:
-        """
-        Default specialized_designators that returns a performable designator_description with the first element of the list of possible arms
-
-        :return: A performable designator_description
-        """
-        return ParkArmsActionPerformable(self.arms[0])
-
-    def __iter__(self) -> ParkArmsActionPerformable:
-        """
-        Iterates over all possible solutions and returns a performable designator with the arm.
-
-        :return: A performable designator_description
-        """
-        for arm in self.arms:
-            yield ParkArmsActionPerformable(arm)
-
-
-class PickUpAction(ActionDesignatorDescription):
-    """
-    Designator to let the robot pick up an object.
-    """
-
-    performable_class = PickUpActionPerformable
-
-    def __init__(self,
-                 object_designator_description: Union[ObjectDesignatorDescription, ObjectDesignatorDescription.Object],
-                 arms: List[Arms] = None, grasp_descriptions: List[GraspDescription] = None):
-        """
-        Lets the robot pick up an object. The description needs an object designator_description describing the object that should be
-        picked up, an arm that should be used as well as the grasp from which side the object should be picked up.
-
-        :param object_designator_description: List of possible object designator_description
-        :param arms: List of possible arms that could be used
-        :param grasp_descriptions: List of possible grasps for the object
-        """
-        super().__init__()
-        self.object_designator_description: Union[
-            ObjectDesignatorDescription, ObjectDesignatorDescription.Object] = object_designator_description
-        self.arms: List[Arms] = arms
-        self.grasp_descriptions: List[GraspDescription] = grasp_descriptions
-        object_desig = self.object_designator_description if isinstance(self.object_designator_description,
-                                                                        ObjectDesignatorDescription.Object) else self.object_designator_description.resolve()
-        self.knowledge_condition = GraspableProperty(self.object_designator_description) & ReachableProperty(
-            object_desig.pose)
-
-    def __iter__(self) -> PickUpActionPerformable:
-        grasp = self.grasp_descriptions[0] if self.grasp_descriptions else None
-        object_desig = self.object_designator_description if isinstance(self.object_designator_description,
-                                                                        ObjectDesignatorDescription.Object) else self.object_designator_description.resolve()
-
-        yield PickUpActionPerformable(object_desig, self.arms[0], grasp)
-
-
-class PlaceAction(ActionDesignatorDescription):
-    """
-    Places an Object at a position using an arm.
-    """
-
-    performable_class = PlaceActionPerformable
-
-    def __init__(self,
-                 object_designator_description: Union[ObjectDesignatorDescription, ObjectDesignatorDescription.Object],
-                 target_locations: List[Pose],
-                 arms: List[Arms] = None):
-        """
-        Create an Action Description to place an object
-
-        :param object_designator_description: Description of object to place.
-        :param target_locations: List of possible positions/orientations to place the object
-        :param arms: List of possible arms to use
-        """
-        super().__init__()
-        self.object_designator_description: Union[
-            ObjectDesignatorDescription, ObjectDesignatorDescription.Object] = object_designator_description
-        object_desig = self.object_designator_description if isinstance(self.object_designator_description,
-                                                                        ObjectDesignatorDescription.Object) else self.object_designator_description.resolve()
-        self.target_locations: List[Pose] = target_locations
-        self.arms: List[Arms] = arms
-        self.knowledge_condition = ReachableProperty(object_desig.pose)
-
-    def ground(self) -> PlaceActionPerformable:
-        """
-        Default specialized_designators that returns a performable designator_description with the first entries from the list of possible entries.
-
-        :return: A performable designator_description
-        """
-        obj_desig = self.object_designator_description if isinstance(self.object_designator_description,
-                                                                     ObjectDesignatorDescription.Object) else self.object_designator_description.resolve()
-
-        return PlaceActionPerformable(obj_desig, self.arms[0], self.target_locations[0])
-
-    def __iter__(self) -> PlaceActionPerformable:
-        obj_desig = self.object_designator_description if isinstance(self.object_designator_description,
-                                                                     ObjectDesignatorDescription.Object) else self.object_designator_description.resolve()
-        yield PlaceActionPerformable(obj_desig, self.arms[0], self.target_locations[0])
-
-
-class NavigateAction(ActionDesignatorDescription):
-    """
-    Navigates the Robot to a position.
-    """
-
-    performable_class = NavigateActionPerformable
-
-    def __init__(self, target_locations: List[Pose], keep_joint_states: bool = False):
-        """
-        Navigates the robot to a location.
-
-        :param target_locations: A list of possible target locations for the navigation.
-        :param keep_joint_states: If the joint states should be kept the same during the navigation.
-        """
-        super().__init__()
-        self.target_locations: List[Pose] = target_locations
-        if len(self.target_locations) == 1:
-            self.knowledge_condition = SpaceIsFreeProperty(self.target_locations[0])
-        else:
-            root = SpaceIsFreeProperty(self.target_locations[0])
-            for location in self.target_locations[1:]:
-                root |= SpaceIsFreeProperty(location)
-            self.knowledge_condition = root
-        self.keep_joint_states: bool = keep_joint_states
-
-    def ground(self) -> NavigateActionPerformable:
-        """
-        Default specialized_designators that returns a performable designator_description with the first entry of possible target locations.
-
-        :return: A performable designator_description
-        """
-        return NavigateActionPerformable(self.target_locations[0], self.keep_joint_states)
-
-    def __iter__(self) -> NavigateActionPerformable:
-        """
-        Iterates over all possible target locations
-
-        :return: A performable designator_description
-        """
-        for location in self.target_locations:
-            yield NavigateActionPerformable(location, self.keep_joint_states)
-
-
-class TransportAction(ActionDesignatorDescription):
-    """
-    Transports an object to a position using an arm
-    """
-
-    performable_class = TransportActionPerformable
-
-    def __init__(self,
-                 object_designator_description: Union[ObjectDesignatorDescription, ObjectDesignatorDescription.Object],
-                 target_locations: List[Pose],
-                 arms: List[Arms] = None):
-        """
-        Designator representing a pick and place plan.
-
-        :param object_designator_description: Object designator_description description or a specified Object designator_description that should be transported
-        :param target_locations: A list of possible target locations for the object to be placed
-        :param arms: A List of possible arms that could be used for transporting
-        """
-        super().__init__()
-        self.object_designator_description: Union[
-            ObjectDesignatorDescription, ObjectDesignatorDescription.Object] = object_designator_description
-        self.arms: List[Arms] = arms
-        self.target_locations: List[Pose] = target_locations
-
-    def ground(self) -> TransportActionPerformable:
-        """
-        Default specialized_designators that returns a performable designator_description with the first entries from the lists of possible parameter.
-
-        :return: A performable designator_description
-        """
-        obj_desig = self.object_designator_description \
-            if isinstance(self.object_designator_description, ObjectDesignatorDescription.Object) \
-            else self.object_designator_description.resolve()
-
-        return TransportActionPerformable(obj_desig, self.target_locations[0], self.arms[0])
-
-    def __iter__(self) -> TransportActionPerformable:
-        obj_desig = self.object_designator_description \
-            if isinstance(self.object_designator_description, ObjectDesignatorDescription.Object) \
-            else self.object_designator_description.resolve()
-        ri = ReasoningInstance(self,
-                               PartialDesignator(TransportActionPerformable, obj_desig, self.target_locations,
-                                                 self.arms))
-        for desig in ri:
-            yield desig
-
-
-class LookAtAction(ActionDesignatorDescription):
-    """
-    Lets the robot look at a position.
-    """
-
-    performable_class = LookAtActionPerformable
-
-    def __init__(self, targets: List[Pose]):
-        """
-        Moves the head of the robot such that it points towards the given target location.
-
-        :param targets: A list of possible locations to look at
-        """
-        super().__init__()
-        self.targets: List[Pose] = targets
-=======
->>>>>>> 3e21535d
-
     @classmethod
     def description(cls, object: Union[Iterable[Object], Object],
                     tool: Union[Iterable[Object], Object],
