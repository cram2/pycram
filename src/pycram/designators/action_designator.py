# used for delayed evaluation of typing until python 3.11 becomes mainstream
from __future__ import annotations

import abc
import datetime
import inspect
import math
from dataclasses import dataclass, field
from datetime import timedelta
from functools import cached_property
from time import sleep

import numpy as np

from .object_designator import BelieveObject
from ..datastructures.world_entity import PhysicalBody
from ..has_parameters import has_parameters
from ..language import SequentialPlan, TryInOrderPlan
from ..plan import with_plan

from ..datastructures.partial_designator import PartialDesignator
from ..datastructures.dataclasses import FrozenObject

from .. import utils
from ..tf_transformations import quaternion_from_euler
from typing_extensions import List, Union, Optional, Type, Dict, Any, Iterable

from pycrap.ontologies import Location, PhysicalObject
from .location_designator import CostmapLocation, ProbabilisticCostmapLocation
from .motion_designator import MoveJointsMotion, MoveGripperMotion, MoveTCPMotion, MoveMotion, \
    LookingMotion, DetectingMotion, OpeningMotion, ClosingMotion
from ..datastructures.grasp import GraspDescription
from ..datastructures.world import World, UseProspectionWorld
from ..description import Joint, Link, ObjectDescription
from ..designator import ActionDescription, ObjectDesignatorDescription
from ..failure_handling import try_action
from ..failures import TorsoGoalNotReached, ConfigurationNotReached, ObjectNotInGraspingArea, \
    ObjectNotPlacedAtTargetLocation, ObjectStillInContact, LookAtGoalNotReached, \
    ContainerManipulationError
from ..local_transformer import LocalTransformer
from ..failures import ObjectUnfetchable, ReachabilityFailure, NavigationGoalNotReachedError, PerceptionObjectNotFound, \
    ObjectNotGraspedError
from ..robot_description import EndEffectorDescription
from ..ros import sleep
from ..config.action_conf import ActionConfig

from ..datastructures.enums import Arms, Grasp, GripperState, DetectionTechnique, DetectionState, MovementType, \
    TorsoState, StaticJointState, Frame, FindBodyInRegionMethod, ContainerManipulationType, AxisIdentifier

from ..datastructures.pose import PoseStamped, Vector3Stamped
from ..datastructures.world import World

from ..robot_description import RobotDescription, KinematicChainDescription
from ..ros import logwarn, loginfo
from ..validation.error_checkers import PoseErrorChecker
from ..validation.goal_validator import create_multiple_joint_goal_validator
from ..world_concepts.world_object import Object
from ..world_reasoning import move_away_all_objects_to_create_empty_space, generate_object_at_target, \
    cast_a_ray_from_camera, has_gripper_grasped_body, is_body_between_fingers


# ----------------------------------------------------------------------------
# ---------------- Performables ----------------------------------------------
# ----------------------------------------------------------------------------

def record_object_pre_perform(action):
    """
    Record the object before the action is performed.

    This should be appended to the pre performs of every action that interacts with an object.
    """
    # for every field in the action that is an object
    # write it to a dict mapping the OG field name to the frozen copy
    action.object_at_execution = action.object_designator.frozen_copy()


@has_parameters
@dataclass
class MoveTorsoAction(ActionDescription):
    """
    Move the torso of the robot up and down.
    """
    torso_state: TorsoState
    """
    The state of the torso that should be set
    """

    def plan(self) -> None:
        joint_positions: dict = RobotDescription.current_robot_description.get_static_joint_chain("torso",
                                                                                                  self.torso_state)
        MoveJointsMotion(list(joint_positions.keys()), list(joint_positions.values())).perform()

    def validate(self, result: Optional[Any] = None, max_wait_time: timedelta = timedelta(seconds=2)):
        """
        Create a goal validator for the joint positions and wait until the goal is achieved or the timeout is reached.
        """

        joint_positions: dict = RobotDescription.current_robot_description.get_static_joint_chain("torso",
                                                                                                  self.torso_state)
        validator = create_multiple_joint_goal_validator(World.current_world.robot, joint_positions)
        validator.wait_until_goal_is_achieved(max_wait_time=max_wait_time,
                                              time_per_read=timedelta(milliseconds=20))
        if not validator.goal_achieved:
            raise TorsoGoalNotReached(validator)

    @classmethod
    @with_plan
    def description(cls, torso_state: Union[Iterable[TorsoState], TorsoState]) -> PartialDesignator[
        Type[MoveTorsoAction]]:
        return PartialDesignator(MoveTorsoAction, torso_state=torso_state)


@has_parameters
@dataclass
class SetGripperAction(ActionDescription):
    """
    Set the gripper state of the robot.
    """

    gripper: Arms
    """
    The gripper that should be set 
    """
    motion: GripperState
    """
    The motion that should be set on the gripper
    """

    def plan(self) -> None:
        arm_chains = RobotDescription.current_robot_description.get_arm_chain(self.gripper)
        if type(arm_chains) is not list:
            MoveGripperMotion(gripper=arm_chains.arm_type, motion=self.motion).perform()
        else:
            for chain in arm_chains:
                MoveGripperMotion(gripper=chain.arm_type, motion=self.motion).perform()

    def validate(self, result: Optional[Any] = None, max_wait_time: timedelta = timedelta(seconds=2)):
        """
        Needs gripper state to be read or perceived.
        """
        pass

    @classmethod
    @with_plan
    def description(cls, gripper: Union[Iterable[Arms], Arms],
                    motion: Union[Iterable[GripperState], GripperState] = None) -> PartialDesignator[
        Type[SetGripperAction]]:
        return PartialDesignator(SetGripperAction, gripper=gripper, motion=motion)


@has_parameters
@dataclass
class ReleaseAction(ActionDescription):
    """
    Releases an Object from the robot.

    Note: This action can not ve used yet.
    """
    object_designator: Object
    """
    The object that should be released
    """

    object_at_execution: Optional[FrozenObject] = field(init=False, repr=False, default=None)
    """
    The object at the time this Action got created. It is used to be a static, information holding entity
    """

    gripper: Arms
    """
    The gripper that should be used to release the object
    """

    _pre_perform_callbacks = []
    """
    List to save the callbacks which should be called before performing the action.
    """

    def __post_init__(self):
        super().__post_init__()

        # Store the object's data copy at execution
        self.pre_perform(record_object_pre_perform)

    def plan(self) -> None:
        raise NotImplementedError

    @classmethod
    def description(cls, object_designator: ObjectDesignatorDescription,
                    gripper: Optional[Union[Iterable[Arms], Arms]] = None) -> PartialDesignator[
        Type[ReleaseAction]]:
        return PartialDesignator(ReleaseAction, object_designator=object_designator, gripper=gripper)


@has_parameters
@dataclass
class GripAction(ActionDescription):
    """
    Grip an object with the robot.

    Note: This action can not be used yet.
    """
    object_designator: Object
    """
    The object that should be gripped
    """

    object_at_execution: Optional[FrozenObject] = field(init=False, repr=False, default=None)
    """
    The object at the time this Action got created. It is used to be a static, information holding entity
    """

    gripper: Arms
    """
    The gripper that should be used to grip the object
    """

    effort: float = None
    """
    The effort that should be used to grip the object
    """

    _pre_perform_callbacks = []
    """
    List to save the callbacks which should be called before performing the action.
    """

    def __post_init__(self):
        super().__post_init__()

        # Store the object's data copy at execution
        self.pre_perform(record_object_pre_perform)

    def plan(self) -> None:
        raise NotImplementedError()

    @classmethod
    @with_plan
    def description(cls, object_designator: Union[Iterable[Object], Object],
                    gripper: Union[Iterable[Arms], Arms] = None, effort: Union[Iterable[float], float] = None, ) -> \
            PartialDesignator[Type[GripAction]]:
        return PartialDesignator(GripAction, object_designator=object_designator,
                                 gripper=gripper, effort=effort)


@has_parameters
@dataclass
class ParkArmsAction(ActionDescription):
    """
    Park the arms of the robot.
    """

    arm: Arms
    """
    Entry from the enum for which arm should be parked.
    """

    def plan(self) -> None:
        joint_poses = self.get_joint_poses()

        MoveJointsMotion(names=list(joint_poses.keys()), positions=list(joint_poses.values())).perform()

    def get_joint_poses(self) -> Dict[str, float]:
        """
        :return: The joint positions that should be set for the arm to be in the park position.
        """
        joint_poses = {}
        arm_chains = RobotDescription.current_robot_description.get_arm_chain(self.arm)
        if type(arm_chains) is not list:
            joint_poses = arm_chains.get_static_joint_states(StaticJointState.Park)
        else:
            for arm_chain in RobotDescription.current_robot_description.get_arm_chain(self.arm):
                joint_poses.update(arm_chain.get_static_joint_states(StaticJointState.Park))
        return joint_poses

    def validate(self, result: Optional[Any] = None, max_wait_time: timedelta = timedelta(seconds=2)):
        """
        Create a goal validator for the joint positions and wait until the goal is achieved or the timeout is reached.
        """
        joint_poses = self.get_joint_poses()
        validator = create_multiple_joint_goal_validator(World.current_world.robot, joint_poses)
        validator.wait_until_goal_is_achieved(max_wait_time=max_wait_time,
                                              time_per_read=timedelta(milliseconds=20))
        if not validator.goal_achieved:
            raise ConfigurationNotReached(validator, configuration_type=StaticJointState.Park)

    @classmethod
    @with_plan
    def description(cls, arm: Union[Iterable[Arms], Arms]) -> PartialDesignator[Type[ParkArmsAction]]:
        return PartialDesignator(cls, arm=arm)


@has_parameters
@dataclass
class CarryAction(ActionDescription):
    """
    Parks the robot's arms. And align the arm with the given Axis of a frame.
    """

    arm: Arms
    """
    Entry from the enum for which arm should be parked.
    """

    align: Optional[bool] = False
    """
    If True, aligns the end-effector with a specified axis.
    """

    tip_link: Optional[str] = None
    """
    Name of the tip link to align with, e.g the object.
    """

    tip_axis: Optional[AxisIdentifier] = None
    """
    Tip axis of the tip link, that should be aligned.
    """

    root_link: Optional[str] = None
    """
    Base link of the robot; typically set to the torso.
    """

    root_axis: Optional[AxisIdentifier] = None
    """
    Goal axis of the root link, that should be used to align with.
    """

    def plan(self) -> None:
        joint_poses = self.get_joint_poses()
        tip_normal = self.axis_to_vector3_stamped(self.tip_axis, link=self.tip_link)
        root_normal = self.axis_to_vector3_stamped(self.root_axis, link=self.root_link)

        MoveJointsMotion(names=list(joint_poses.keys()), positions=list(joint_poses.values()),
                         align=self.align, tip_link=self.tip_link, tip_normal=tip_normal,
                         root_link=self.root_link, root_normal=root_normal).perform()

    def get_joint_poses(self) -> Dict[str, float]:
        """
        :return: The joint positions that should be set for the arm to be in the park position.
        """
        joint_poses = {}
        arm_chains = RobotDescription.current_robot_description.get_arm_chain(self.arm)
        if type(arm_chains) is not list:
            joint_poses = arm_chains.get_static_joint_states(StaticJointState.Park)
        else:
            for arm_chain in RobotDescription.current_robot_description.get_arm_chain(self.arm):
                joint_poses.update(arm_chain.get_static_joint_states(StaticJointState.Park))
        return joint_poses

    def axis_to_vector3_stamped(self, axis: AxisIdentifier, link: str = "base_link") -> Vector3Stamped:
        v = {
            AxisIdentifier.X: Vector3Stamped(x=1.0, y=0.0, z=0.0),
            AxisIdentifier.Y: Vector3Stamped(x=0.0, y=1.0, z=0.0),
            AxisIdentifier.Z: Vector3Stamped(x=0.0, y=0.0, z=1.0),
        }[axis]
        v.frame_id = link
        v.header.stamp = datetime.datetime.now()
        return v

    def validate(self, result: Optional[Any] = None, max_wait_time: timedelta = timedelta(seconds=2)):
        """
        Create a goal validator for the joint positions and wait until the goal is achieved or the timeout is reached.
        """
        joint_poses = self.get_joint_poses()
        validator = create_multiple_joint_goal_validator(World.current_world.robot, joint_poses)
        validator.wait_until_goal_is_achieved(max_wait_time=max_wait_time,
                                              time_per_read=timedelta(milliseconds=20))
        if not validator.goal_achieved:
            raise ConfigurationNotReached(validator, configuration_type=StaticJointState.Park)

    @classmethod
    @with_plan
    def description(cls, arm: Union[Iterable[Arms], Arms], align: Optional[bool] = False,
                    tip_link: Optional[str] = None, tip_axis: Optional[AxisIdentifier] = None,
                    root_link: Optional[str] = None, root_axis: Optional[AxisIdentifier] = None) \
            -> PartialDesignator[Type[CarryAction]]:
        return PartialDesignator(cls, arm=arm, align=align, tip_link=tip_link, tip_axis=tip_axis,
                                 root_link=root_link, root_axis=root_axis)

@has_parameters
@dataclass
class ReachToPickUpAction(ActionDescription):
    """
    Let the robot reach a specific pose.
    """

    object_designator: Object
    """
    Object designator_description describing the object that should be picked up
    """

    arm: Arms
    """
    The arm that should be used for pick up
    """

    grasp_description: GraspDescription
    """
    The grasp description that should be used for picking up the object
    """

    object_at_execution: Optional[FrozenObject] = field(init=False, repr=False, default=None)
    """
    The object at the time this Action got created. It is used to be a static, information holding entity. It is
    not updated when the world object is changed.
    """
    _pre_perform_callbacks = []
    """
    List to save the callbacks which should be called before performing the action.
    """

    def __post_init__(self):
        super().__post_init__()

        # Store the object's data copy at execution
        self.pre_perform(record_object_pre_perform)

    def plan(self) -> None:

        target_pose = self.object_designator.get_grasp_pose(self.end_effector, self.grasp_description)
        target_pose.rotate_by_quaternion(self.end_effector.grasps[self.grasp_description])

        target_pre_pose = LocalTransformer().translate_pose_along_local_axis(target_pose,
                                                                             self.end_effector.get_approach_axis(),
                                                                             -self.object_designator.get_approach_offset())

        MoveGripperMotion(motion=GripperState.OPEN, gripper=self.arm).perform()

        self.move_gripper_to_pose(target_pre_pose)

        self.move_gripper_to_pose(target_pose, MovementType.STRAIGHT_CARTESIAN)

        # Remove the vis axis from the world if it was added
        World.current_world.remove_vis_axis()

    def move_gripper_to_pose(self, pose: PoseStamped, movement_type: MovementType = MovementType.CARTESIAN,
                             add_vis_axis: bool = True):
        """
        Move the gripper to a specific pose.

        :param pose: The pose to go to.
        :param movement_type: The type of movement that should be performed.
        :param add_vis_axis: If a visual axis should be added to the world.
        """
        pose = self.local_transformer.transform_pose(pose, Frame.Map.value)
        if add_vis_axis:
            World.current_world.add_vis_axis(pose)
        MoveTCPMotion(pose, self.arm, allow_gripper_collision=False, movement_type=movement_type).perform()

    @cached_property
    def local_transformer(self) -> LocalTransformer:
        return LocalTransformer()

    @cached_property
    def arm_chain(self) -> KinematicChainDescription:
        return RobotDescription.current_robot_description.get_arm_chain(self.arm)

    @cached_property
    def end_effector(self) -> EndEffectorDescription:
        return self.arm_chain.end_effector

    def validate(self, result: Optional[Any] = None, max_wait_time: Optional[timedelta] = None):
        """
        Check if object is contained in the gripper such that it can be grasped and picked up.
        """
        fingers_link_names = self.arm_chain.end_effector.fingers_link_names
        if fingers_link_names:
            if not is_body_between_fingers(self.object_designator, fingers_link_names,
                                           method=FindBodyInRegionMethod.MultiRay):
                raise ObjectNotInGraspingArea(self.object_designator, World.robot, self.arm, self.grasp_description)
        else:
            logwarn(f"Cannot validate reaching to pick up action for arm {self.arm} as no finger links are defined.")

    @classmethod
    @with_plan
    def description(cls, object_designator: Union[Iterable[Object], Object],
                    arm: Union[Iterable[Arms], Arms] = None,
                    grasp: Union[Iterable[Grasp], Grasp] = None) -> PartialDesignator[Type[ReachToPickUpAction]]:
        return PartialDesignator(ReachToPickUpAction, object_designator=object_designator,
                                 arm=arm,
                                 grasp=grasp)


@has_parameters
@dataclass
class PickUpAction(ActionDescription):
    """
    Let the robot pick up an object.
    """

    object_designator: Object
    """
    Object designator_description describing the object that should be picked up
    """

    arm: Arms
    """
    The arm that should be used for pick up
    """

    grasp_description: GraspDescription
    """
    The GraspDescription that should be used for picking up the object
    """

    object_at_execution: Optional[FrozenObject] = field(init=False, repr=False, default=None)
    """
    The object at the time this Action got created. It is used to be a static, information holding entity. It is
    not updated when the BulletWorld object is changed.
    """

    _pre_perform_callbacks = []
    """
    List to save the callbacks which should be called before performing the action.
    """

    def __post_init__(self):
        super().__post_init__()

        # Store the object's data copy at execution
        self.pre_perform(record_object_pre_perform)

    def plan(self) -> None:
        ReachToPickUpAction(self.object_designator, self.arm, self.grasp_description).perform()

        MoveGripperMotion(motion=GripperState.CLOSE, gripper=self.arm).perform()

        tool_frame = RobotDescription.current_robot_description.get_arm_chain(self.arm).get_tool_frame()
        World.robot.attach(self.object_designator, tool_frame)

        self.lift_object(distance=0.1)

        # Remove the vis axis from the world
        World.current_world.remove_vis_axis()

    def lift_object(self, distance: float = 0.1):
        lift_to_pose = self.gripper_pose()
        lift_to_pose.pose.position.z += distance
        MoveTCPMotion(lift_to_pose, self.arm, allow_gripper_collision=True).perform()

    def gripper_pose(self) -> PoseStamped:
        """
        Get the pose of the gripper.

        :return: The pose of the gripper.
        """
        gripper_link = self.arm_chain.get_tool_frame()
        return World.robot.links[gripper_link].pose

    def validate(self, result: Optional[Any] = None, max_wait_time: Optional[timedelta] = None):
        """
        Check if picked up object is in contact with the gripper.
        """
        if not has_gripper_grasped_body(self.arm, self.object_designator):
            raise ObjectNotGraspedError(self.object_designator, World.robot, self.arm, self.grasp_description)

    @cached_property
    def arm_chain(self) -> KinematicChainDescription:
        return RobotDescription.current_robot_description.get_arm_chain(self.arm)

    @classmethod
    @with_plan
    def description(cls, object_designator: Union[Iterable[Object], Object],
                    arm: Union[Iterable[Arms], Arms] = None,
                    grasp_description: Union[Iterable[GraspDescription], GraspDescription] = None) -> \
            PartialDesignator[Type[PickUpAction]]:
        return PartialDesignator(PickUpAction, object_designator=object_designator, arm=arm,
                                 grasp_description=grasp_description)


@has_parameters
@dataclass
class PlaceAction(ActionDescription):
    """
    Places an Object at a position using an arm.
    """

    object_designator: Object
    """
    Object designator_description describing the object that should be place
    """
    target_location: PoseStamped
    """
    Pose in the world at which the object should be placed
    """
    arm: Arms
    """
    Arm that is currently holding the object
    """
    object_at_execution: Optional[FrozenObject] = field(init=False, repr=False, default=None)
    """
    The object at the time this Action got created. It is used to be a static, information holding entity. It is
    not updated when the BulletWorld object is changed.
    """
    _pre_perform_callbacks = []
    """
    List to save the callbacks which should be called before performing the action.
    """

    def __post_init__(self):
        super().__post_init__()

        # Store the object's data copy at execution
        self.pre_perform(record_object_pre_perform)

    def plan(self) -> None:
        target_pose = self.object_designator.attachments[
            World.robot].get_child_link_target_pose_given_parent(self.target_location)
        MoveTCPMotion(target_pose, self.arm).perform()

        MoveGripperMotion(GripperState.OPEN, self.arm).perform()
        World.robot.detach(self.object_designator)

        retract_pose = LocalTransformer().translate_pose_along_local_axis(target_pose,
                                                                          self.end_effector.get_approach_axis(),
                                                                          -self.object_designator.get_approach_offset())
        MoveTCPMotion(retract_pose, self.arm).perform()

    @cached_property
    def gripper_link(self) -> Link:
        return World.robot.links[self.arm_chain.get_tool_frame()]

    @cached_property
    def arm_chain(self) -> KinematicChainDescription:
        return RobotDescription.current_robot_description.get_arm_chain(self.arm)

    @cached_property
    def end_effector(self) -> EndEffectorDescription:
        return self.arm_chain.end_effector

    @cached_property
    def local_transformer(self) -> LocalTransformer:
        return LocalTransformer()

    def validate(self, result: Optional[Any] = None, max_wait_time: Optional[timedelta] = None):
        """
        Check if the object is placed at the target location.
        """
        self.validate_loss_of_contact()
        self.validate_placement_location()

    def validate_loss_of_contact(self):
        """
        Check if the object is still in contact with the robot after placing it.
        """
        contact_links = self.object_designator.get_contact_points_with_body(World.robot).get_all_bodies()
        if contact_links:
            raise ObjectStillInContact(self.object_designator, contact_links,
                                       self.target_location, World.robot, self.arm)

    def validate_placement_location(self):
        """
        Check if the object is placed at the target location.
        """
        pose_error_checker = PoseErrorChecker(World.conf.get_pose_tolerance())
        if not pose_error_checker.is_error_acceptable(self.object_designator.pose, self.target_location):
            raise ObjectNotPlacedAtTargetLocation(self.object_designator, self.target_location, World.robot, self.arm)

    @classmethod
    @with_plan
    def description(cls, object_designator: Union[Iterable[Object], Object],
                    target_location: Union[Iterable[PoseStamped], PoseStamped],
                    arm: Union[Iterable[Arms], Arms] = None) -> PartialDesignator[Type[PlaceAction]]:
        return PartialDesignator(PlaceAction, object_designator=object_designator,
                                 target_location=target_location,
                                 arm=arm)


@has_parameters
@dataclass
class NavigateAction(ActionDescription):
    """
    Navigates the Robot to a position.
    """

    target_location: PoseStamped
    """
    Location to which the robot should be navigated
    """

    keep_joint_states: bool = ActionConfig.navigate_keep_joint_states
    """
    Keep the joint states of the robot the same during the navigation.
    """

    def plan(self) -> None:
        motion_action = MoveMotion(self.target_location, self.keep_joint_states)
        return try_action(motion_action, failure_type=NavigationGoalNotReachedError)

    def validate(self, result: Optional[Any] = None, max_wait_time: Optional[timedelta] = None):
        pose_validator = PoseErrorChecker(World.conf.get_pose_tolerance())
        if not pose_validator.is_error_acceptable(World.robot.pose, self.target_location):
            raise NavigationGoalNotReachedError(World.robot.pose, self.target_location)

    @classmethod
    @with_plan
    def description(cls, target_location: Union[Iterable[PoseStamped], PoseStamped],
                    keep_joint_states: Union[Iterable[bool], bool] = ActionConfig.navigate_keep_joint_states) -> \
            PartialDesignator[Type[NavigateAction]]:
        return PartialDesignator(NavigateAction, target_location=target_location,
                                 keep_joint_states=keep_joint_states)


@has_parameters
@dataclass
class TransportAction(ActionDescription):
    """
    Transports an object to a position using an arm
    """

    object_designator: Object = field(repr=False)
    """
    Object designator_description describing the object that should be transported.
    """
    target_location: PoseStamped
    """
    Target Location to which the object should be transported
    """
    arm: Optional[Arms]
    """
    Arm that should be used
    """

    object_at_execution: Optional[FrozenObject] = field(init=False, repr=False, default=None)
    """
    The object at the time this Action got created. It is used to be a static, information holding entity. It is
    not updated when the BulletWorld object is changed.
    """

    _pre_perform_callbacks = []
    """
    List to save the callbacks which should be called before performing the action.
    """

    def __post_init__(self):
        super().__post_init__()

        # Store the object's data copy at execution
        self.pre_perform(record_object_pre_perform)

    def plan(self) -> None:
        robot_desig_resolved = BelieveObject(names=[RobotDescription.current_robot_description.name]).resolve()
        ParkArmsActionDescription(Arms.BOTH).perform()
        pickup_loc = ProbabilisticCostmapLocation(target=self.object_designator,
                                     reachable_for=robot_desig_resolved,
                                     reachable_arm=self.arm)
        # Tries to find a pick-up position for the robot that uses the given arm
        pickup_pose = pickup_loc.resolve()
        if not pickup_pose:
            raise ObjectUnfetchable(
                f"Found no pose for the robot to grasp the object: {self.object_designator} with arm: {self.arm}")

        NavigateActionDescription(pickup_pose, True).perform()
        PickUpActionDescription(self.object_designator, pickup_pose.arm,
<<<<<<< HEAD
                     grasp_description=pickup_pose.grasp_description).perform()
        rotation_agnostic = True
=======
                                grasp_description=pickup_pose.grasp_description).perform()
>>>>>>> 3e764daa
        ParkArmsActionDescription(Arms.BOTH).perform()
        try:
            place_loc = ProbabilisticCostmapLocation(
                target=self.target_location,
                reachable_for=robot_desig_resolved,
                visible_for=robot_desig_resolved,
                reachable_arm=pickup_pose.arm,
                grasp_descriptions=[pickup_pose.grasp_description],
                object_in_hand=self.object_designator,
                rotation_agnostic=rotation_agnostic,
            ).resolve()
        except StopIteration:
            raise ReachabilityFailure(
                self.object_designator, robot_desig_resolved, pickup_pose.arm, pickup_pose.grasp_description)
        NavigateActionDescription(place_loc, True).perform()
<<<<<<< HEAD

        if rotation_agnostic:
            # Placing rotation agnostic currently means that the robot will position its gripper in the same orientation
            # as it is itself, no matter how the object was grasped
            robot_rotation = robot_desig_resolved.get_pose().orientation
            self.target_location.orientation = robot_rotation
            approach_direction = GraspDescription(pickup_pose.grasp_description.approach_direction, None, False)
            side_grasp = robot_desig_resolved.robot_description.get_arm_chain(pickup_pose.arm).end_effector.grasps[approach_direction]
            # Inverting the quaternion for the used grasp to cancel it out during placing, since placing considers the
            # object orientation relative to the gripper )
            side_grasp = [(-x, -y, -z, w) for x, y, z, w in zip(*[iter(side_grasp)] * 4)]
            side_grasp = [elem for quat in side_grasp for elem in quat]
            self.target_location.rotate_by_quaternion(side_grasp)

=======
>>>>>>> 3e764daa
        PlaceActionDescription(self.object_designator, self.target_location, pickup_pose.arm).perform()
        ParkArmsActionDescription(Arms.BOTH).perform()

    def validate(self, result: Optional[Any] = None, max_wait_time: Optional[timedelta] = None):
        # The validation of each atomic action is done in the action itself, so no more validation needed here.
        pass

    @classmethod
    @with_plan
    def description(cls, object_designator: Union[Iterable[Object], Object],
                    target_location: Union[Iterable[PoseStamped], PoseStamped],
                    arm: Union[Iterable[Arms], Arms] = None) -> PartialDesignator[Type[TransportAction]]:
        return PartialDesignator(TransportAction, object_designator=object_designator,
                                 target_location=target_location,
                                 arm=arm)


@has_parameters
@dataclass
class LookAtAction(ActionDescription):
    """
    Lets the robot look at a position.
    """

    target: PoseStamped
    """
    Position at which the robot should look, given as 6D pose
    """

    def plan(self) -> None:
        LookingMotion(target=self.target).perform()

    def validate(self, result: Optional[Any] = None, max_wait_time: Optional[timedelta] = None):
        """
        Check if the robot is looking at the target location by spawning a virtual object at the target location and
        creating a ray from the camera and checking if it intersects with the object.
        """
        return
        with UseProspectionWorld():
            move_away_all_objects_to_create_empty_space(exclude_objects=[World.robot.name, "floor"])
            # Create a virtual object at the target location, the current size is 40x40x40 cm which is very big in
            # my opinion, maybe this indicates that the looking at action is not accurate # TODO check this
            gen_obj = generate_object_at_target(self.target.position.to_list(), size=(0.4, 0.4, 0.4))
            ray_result = cast_a_ray_from_camera()
            gen_obj.remove()
            if not ray_result.intersected or ray_result.obj_id != gen_obj.id:
                raise LookAtGoalNotReached(World.robot, self.target)

    @classmethod
    @with_plan
    def description(cls, target: Union[Iterable[PoseStamped], PoseStamped]) -> PartialDesignator[Type[LookAtAction]]:
        return PartialDesignator(LookAtAction, target=target)


@has_parameters
@dataclass
class DetectAction(ActionDescription):
    """
    Detects an object that fits the object description and returns an object designator_description describing the object.

    If no object is found, an PerceptionObjectNotFound error is raised.
    """

    technique: DetectionTechnique
    """
    The technique that should be used for detection
    """
    state: Optional[DetectionState] = None
    """
    The state of the detection, e.g Start Stop for continues perception
    """
    object_designator: Optional[Object] = None
    """
    The type of the object that should be detected, only considered if technique is equal to Type
    """
    region: Optional[Location] = None
    """
    The region in which the object should be detected
    """

    # object_at_execution: Optional[FrozenObject] = field(init=False, repr=False, default=None)
    # """
    # The object at the time this Action got created. It is used to be a static, information holding entity
    # """

    _pre_perform_callbacks = []
    """
    List to save the callbacks which should be called before performing the action.
    """

    def __post_init__(self):
        super().__post_init__()

        # # Store the object's data copy at execution
        # self.pre_perform(record_object_pre_perform)

    def plan(self) -> None:
        return try_action(DetectingMotion(technique=self.technique, state=self.state,
                                          object_designator_description=self.object_designator,
                                          region=self.region), PerceptionObjectNotFound)

    def validate(self, result: Optional[Any] = None, max_wait_time: Optional[timedelta] = None):
        return
        # if not result:
        #     raise PerceptionObjectNotFound(self.object_designator, self.technique, self.region)

    @classmethod
    @with_plan
    def description(cls, technique: Union[Iterable[DetectionTechnique], DetectionTechnique],
                    state: Union[Iterable[DetectionState], DetectionState] = None,
                    object_designator: Union[Iterable[Object], Object] = None,
                    region: Union[Iterable[Location], Location] = None) -> PartialDesignator[Type[DetectAction]]:
        return PartialDesignator(DetectAction, technique=technique,
                                 state=state,
                                 object_designator=object_designator,
                                 region=region)


@has_parameters
@dataclass
class OpenAction(ActionDescription):
    """
    Opens a container like object
    """

    object_designator: ObjectDescription.Link
    """
    Object designator_description describing the object that should be opened
    """
    arm: Arms
    """
    Arm that should be used for opening the container
    """
    grasping_prepose_distance: float = ActionConfig.grasping_prepose_distance
    """
    The distance in meters the gripper should be at in the x-axis away from the handle.
    """

    def plan(self) -> None:
        GraspingAction(self.object_designator, self.arm, self.grasping_prepose_distance).perform()
        OpeningMotion(self.object_designator, self.arm).perform()

        MoveGripperMotion(GripperState.OPEN, self.arm, allow_gripper_collision=True).perform()

    def validate(self, result: Optional[Any] = None, max_wait_time: Optional[timedelta] = None):
        """
        Check if the container is opened, this assumes that the container state can be read accurately from the
        real world.
        """
        validate_close_open(self.object_designator, self.arm, OpenAction)

    @classmethod
    @with_plan
    def description(cls, object_designator_description: Union[Iterable[ObjectDescription.Link], ObjectDescription.Link],
                    arm: Union[Iterable[Arms], Arms] = None,
                    grasping_prepose_distance: Union[
                        Iterable[float], float] = ActionConfig.grasping_prepose_distance) -> \
            PartialDesignator[Type[OpenAction]]:
        return PartialDesignator(OpenAction, object_designator=object_designator_description,
                                 arm=arm,
                                 grasping_prepose_distance=grasping_prepose_distance)


@has_parameters
@dataclass
class CloseAction(ActionDescription):
    """
    Closes a container like object.
    """

    object_designator: ObjectDescription.Link
    """
    Object designator_description describing the object that should be closed
    """
    arm: Arms
    """
    Arm that should be used for closing
    """
    grasping_prepose_distance: float = ActionConfig.grasping_prepose_distance
    """
    The distance in meters between the gripper and the handle before approaching to grasp.
    """

    def plan(self) -> None:
        GraspingAction(self.object_designator, self.arm, self.grasping_prepose_distance).perform()
        ClosingMotion(self.object_designator, self.arm).perform()
        MoveGripperMotion(GripperState.OPEN, self.arm, allow_gripper_collision=True).perform()

    def validate(self, result: Optional[Any] = None, max_wait_time: Optional[timedelta] = None):
        """
        Check if the container is closed, this assumes that the container state can be read accurately from the
        real world.
        """
        validate_close_open(self.object_designator, self.arm, CloseAction)

    @classmethod
    @with_plan
    def description(cls, object_designator_description: Union[Iterable[ObjectDescription.Link], ObjectDescription.Link],
                    arm: Union[Iterable[Arms], Arms] = None,
                    grasping_prepose_distance: Union[
                        Iterable[float], float] = ActionConfig.grasping_prepose_distance) -> \
            PartialDesignator[Type[CloseAction]]:
        return PartialDesignator(CloseAction, object_designator=object_designator_description,
                                 arm=arm,
                                 grasping_prepose_distance=grasping_prepose_distance)


def validate_close_open(object_designator: ObjectDescription.Link, arm: Arms,
                        action_type: Union[Type[OpenAction], Type[CloseAction]]):
    """
    Validates if the container is opened or closed by checking the joint position of the container.

    :param object_designator: The object designator_description describing the object that should be opened or closed.
    :param arm: The arm that should be used for opening or closing the container.
    :param action_type: The type of the action that should be validated.
    """
    obj_part = object_designator
    obj = object_designator.parent_entity
    container_joint_name = obj.find_joint_above_link(object_designator.name)
    lower_limit, upper_limit = obj.get_joint_limits(container_joint_name)
    joint_obj: Joint = obj.joints[container_joint_name]
    if issubclass(action_type, CloseAction):
        check_closed(joint_obj, obj_part, arm, lower_limit)
    elif issubclass(action_type, OpenAction):
        check_opened(joint_obj, obj_part, arm, upper_limit)
    else:
        raise ValueError(f"Invalid action type: {action_type}")


def check_opened(joint_obj: Joint, obj_part: Link, arm: Arms, upper_limit: float):
    if joint_obj.position < upper_limit - joint_obj.acceptable_error:
        raise ContainerManipulationError(World.robot, [arm], obj_part, joint_obj,
                                         ContainerManipulationType.Opening)


def check_closed(joint_obj: Joint, obj_part: Link, arm: Arms, lower_limit: float):
    if joint_obj.position > lower_limit + joint_obj.acceptable_error:
        raise ContainerManipulationError(World.robot, [arm], obj_part, joint_obj,
                                         ContainerManipulationType.Closing)


@has_parameters
@dataclass
class GraspingAction(ActionDescription):
    """
    Grasps an object described by the given Object Designator description
    """
    object_designator: Object# Union[Object, ObjectDescription.Link]
    """
    Object Designator for the object that should be grasped
    """
    arm: Arms
    """
    The arm that should be used to grasp
    """
    prepose_distance: float = ActionConfig.grasping_prepose_distance
    """
    The distance in meters the gripper should be at before grasping the object
    """

    def plan(self) -> None:
        object_pose = self.object_designator.pose
        lt = LocalTransformer()
        gripper_name = RobotDescription.current_robot_description.get_arm_chain(self.arm).get_tool_frame()

        object_pose_in_gripper = lt.transform_pose(object_pose,
                                                   World.robot.get_link_tf_frame(gripper_name))

        pre_grasp = object_pose_in_gripper.copy()
        pre_grasp.pose.position.x -= self.prepose_distance

        MoveTCPMotion(pre_grasp, self.arm).perform()
        MoveGripperMotion(GripperState.OPEN, self.arm).perform()

        MoveTCPMotion(object_pose, self.arm, allow_gripper_collision=True).perform()
        MoveGripperMotion(GripperState.CLOSE, self.arm, allow_gripper_collision=True).perform()

    def validate(self, result: Optional[Any] = None, max_wait_time: Optional[timedelta] = None):
        body = self.object_designator
        contact_links = body.get_contact_points_with_body(World.robot).get_all_bodies()
        arm_chain = RobotDescription.current_robot_description.get_arm_chain(self.arm)
        gripper_links = arm_chain.end_effector.links
        if not any([link.name in gripper_links for link in contact_links]):
            raise ObjectNotGraspedError(self.object_designator, World.robot, self.arm, None)

    @classmethod
    @with_plan
    def description(cls, object_designator: Union[Iterable[Object], Object],
                    arm: Union[Iterable[Arms], Arms] = None,
                    prepose_distance: Union[Iterable[float], float] = ActionConfig.grasping_prepose_distance) -> \
            PartialDesignator[Type[GraspingAction]]:
        return PartialDesignator(GraspingAction, object_designator=object_designator, arm=arm,
                                 prepose_distance=prepose_distance)


@has_parameters
@dataclass
class FaceAtAction(ActionDescription):
    """
    Turn the robot chassis such that is faces the ``pose`` and after that perform a look at action.
    """

    pose: PoseStamped
    """
    The pose to face 
    """
    keep_joint_states: bool = ActionConfig.face_at_keep_joint_states
    """
    Keep the joint states of the robot the same during the navigation.
    """

    def plan(self) -> None:
        # get the robot position
        robot_position = World.robot.pose

        # calculate orientation for robot to face the object
        angle = np.arctan2(robot_position.position.y - self.pose.position.y,
                           robot_position.position.x - self.pose.position.x) + np.pi
        orientation = list(quaternion_from_euler(0, 0, angle, axes="sxyz"))

        # create new robot pose
        new_robot_pose = PoseStamped.from_list(robot_position.position.to_list(), orientation)

        # turn robot
        NavigateAction(new_robot_pose, self.keep_joint_states).perform()

        # look at target
        LookAtAction(self.pose).perform()

    def validate(self, result: Optional[Any] = None, max_wait_time: Optional[timedelta] = None):
        # The validation will be done in the LookAtActionPerformable.perform() method so no need to validate here.
        pass

    @classmethod
    @with_plan
    def description(cls, pose: Union[Iterable[PoseStamped], PoseStamped],
                    keep_joint_states: Union[Iterable[bool], bool] = ActionConfig.face_at_keep_joint_states) -> \
            PartialDesignator[Type[FaceAtAction]]:
        return PartialDesignator(FaceAtAction, pose=pose, keep_joint_states=keep_joint_states)


@has_parameters
@dataclass
class MoveAndPickUpAction(ActionDescription):
    """
    Navigate to `standing_position`, then turn towards the object and pick it up.
    """

    standing_position: PoseStamped
    """
    The pose to stand before trying to pick up the object
    """

    object_designator: Object
    """
    The object to pick up
    """

    arm: Arms
    """
    The arm to use
    """

    grasp_description: GraspDescription
    """
    The grasp to use
    """

    keep_joint_states: bool = ActionConfig.navigate_keep_joint_states
    """
    Keep the joint states of the robot the same during the navigation.
    """

    object_at_execution: Optional[FrozenObject] = field(init=False, repr=False, default=None)
    """
    The object at the time this Action got created. It is used to be a static, information holding entity. It is
    not updated when the BulletWorld object is changed.
    """

    _pre_perform_callbacks = []
    """
    List to save the callbacks which should be called before performing the action.
    """

    def __post_init__(self):
        super().__post_init__()

        # Store the object's data copy at execution
        self.pre_perform(record_object_pre_perform)

    def plan(self):
        NavigateAction(self.standing_position, self.keep_joint_states).perform()
        FaceAtAction(self.object_designator.pose, self.keep_joint_states).perform()
        PickUpAction(self.object_designator, self.arm, self.grasp_description).perform()

    def validate(self, result: Optional[Any] = None, max_wait_time: Optional[timedelta] = None):
        # The validation will be done in each of the atomic action perform methods so no need to validate here.
        pass

    @classmethod
    @with_plan
    def description(cls, standing_position: Union[Iterable[PoseStamped], PoseStamped],
                    object_designator: Union[Iterable[PoseStamped], PoseStamped],
                    arm: Union[Iterable[Arms], Arms] = None,
                    grasp_description: Union[Iterable[Grasp], Grasp] = None,
                    keep_joint_states: Union[Iterable[bool], bool] = ActionConfig.navigate_keep_joint_states) -> \
            PartialDesignator[Type[MoveAndPickUpAction]]:
        return PartialDesignator(MoveAndPickUpAction,
                                 standing_position=standing_position,
                                 object_designator=object_designator,
                                 arm=arm,
                                 grasp_description=grasp_description,
                                 keep_joint_states=keep_joint_states)

@has_parameters
@dataclass
class MoveAndPlaceAction(ActionDescription):
    """
    Navigate to `standing_position`, then turn towards the object and pick it up.
    """

    standing_position: PoseStamped
    """
    The pose to stand before trying to pick up the object
    """

    object_designator: Object
    """
    The object to pick up
    """

    target_location: PoseStamped
    """
    The location to place the object.
    """

    arm: Arms
    """
    The arm to use
    """

    keep_joint_states: bool = ActionConfig.navigate_keep_joint_states
    """
    Keep the joint states of the robot the same during the navigation.
    """

    def plan(self):
        NavigateAction(self.standing_position, self.keep_joint_states).perform()
        FaceAtAction(self.target_location, self.keep_joint_states).perform()
        PlaceAction(self.object_designator, self.target_location, self.arm).perform()

    def validate(self, result: Optional[Any] = None, max_wait_time: Optional[timedelta] = None):
        # The validation will be done in each of the atomic action perform methods so no need to validate here.
        pass

    @classmethod
    @with_plan
    def description(cls, standing_position: Union[Iterable[PoseStamped], PoseStamped],
                    object_designator: Union[Iterable[Object], Object],
                    target_location: Union[Iterable[PoseStamped], PoseStamped],
                    arm: Union[Iterable[Arms], Arms] = None,
                    keep_joint_states: Union[Iterable[bool], bool] = ActionConfig.navigate_keep_joint_states, ) -> \
            PartialDesignator[Type[MoveAndPlaceAction]]:
        return PartialDesignator(MoveAndPlaceAction,
                                 standing_position=standing_position,
                                 object_designator=object_designator,
                                 target_location=target_location,
                                 arm=arm)


@has_parameters
@dataclass
class SearchAction(ActionDescription):
    """
    Searches for a target object around the given location.
    """

    target_location: PoseStamped
    """
    Location around which to look for a target object.
    """

    object_type: Type[PhysicalObject]
    """
    Type of the object which is searched for.
    """

    def plan(self) -> None:
        NavigateActionDescription(
            CostmapLocation(target=self.target_location, visible_for=World.robot)).resolve().perform()

        lt = LocalTransformer()
        target_base = lt.transform_pose(self.target_location, World.robot.tf_frame)

        target_base_left = target_base.copy()
        target_base_left.pose.position.y -= 0.5

        target_base_right = target_base.copy()
        target_base_right.pose.position.y += 0.5

        plan = TryInOrderPlan(
            SequentialPlan(
                LookAtActionDescription(target_base_left),
                DetectActionDescription(DetectionTechnique.TYPES,
                                        object_designator=BelieveObject(types=[self.object_type]))),
            SequentialPlan(
                LookAtActionDescription(target_base_right),
                DetectActionDescription(DetectionTechnique.TYPES,
                                        object_designator=BelieveObject(types=[self.object_type]))),
            SequentialPlan(
                LookAtActionDescription(target_base),
                DetectActionDescription(DetectionTechnique.TYPES,
                                        object_designator=BelieveObject(types=[self.object_type]))))

        obj = plan.perform()
        if obj is not None:
            return obj
        raise PerceptionObjectNotFound(self.object_type, DetectionTechnique.TYPES, self.target_location)

    def validate(self, result: Optional[Any] = None, max_wait_time: Optional[timedelta] = None):
        pass

    @classmethod
    @with_plan
    def description(cls, target_location: Union[Iterable[PoseStamped], PoseStamped],
                    object_type: Union[Iterable[PhysicalObject], PhysicalObject]) -> PartialDesignator[
        Type[SearchAction]]:
        return PartialDesignator(SearchAction, target_location=target_location, object_type=object_type)


MoveTorsoActionDescription = MoveTorsoAction.description
SetGripperActionDescription = SetGripperAction.description
ParkArmsActionDescription = ParkArmsAction.description
ReachToPickUpActionDescription = ReachToPickUpAction.description
PickUpActionDescription = PickUpAction.description
PlaceActionDescription = PlaceAction.description
NavigateActionDescription = NavigateAction.description
TransportActionDescription = TransportAction.description
LookAtActionDescription = LookAtAction.description
DetectActionDescription = DetectAction.description
OpenActionDescription = OpenAction.description
CloseActionDescription = CloseAction.description
GraspingActionDescription = GraspingAction.description
FaceAtActionDescription = FaceAtAction.description
MoveAndPickUpActionDescription = MoveAndPickUpAction.description
MoveAndPlaceActionDescription = MoveAndPlaceAction.description
ReleaseActionDescription = ReleaseAction.description
GripActionDescription = GripAction.description
SearchActionDescription = SearchAction.description
CarryActionDescription = CarryAction.description<|MERGE_RESOLUTION|>--- conflicted
+++ resolved
@@ -754,12 +754,8 @@
 
         NavigateActionDescription(pickup_pose, True).perform()
         PickUpActionDescription(self.object_designator, pickup_pose.arm,
-<<<<<<< HEAD
-                     grasp_description=pickup_pose.grasp_description).perform()
+                                grasp_description=pickup_pose.grasp_description).perform()
         rotation_agnostic = True
-=======
-                                grasp_description=pickup_pose.grasp_description).perform()
->>>>>>> 3e764daa
         ParkArmsActionDescription(Arms.BOTH).perform()
         try:
             place_loc = ProbabilisticCostmapLocation(
@@ -775,7 +771,6 @@
             raise ReachabilityFailure(
                 self.object_designator, robot_desig_resolved, pickup_pose.arm, pickup_pose.grasp_description)
         NavigateActionDescription(place_loc, True).perform()
-<<<<<<< HEAD
 
         if rotation_agnostic:
             # Placing rotation agnostic currently means that the robot will position its gripper in the same orientation
@@ -790,8 +785,6 @@
             side_grasp = [elem for quat in side_grasp for elem in quat]
             self.target_location.rotate_by_quaternion(side_grasp)
 
-=======
->>>>>>> 3e764daa
         PlaceActionDescription(self.object_designator, self.target_location, pickup_pose.arm).perform()
         ParkArmsActionDescription(Arms.BOTH).perform()
 
