# used for delayed evaluation of typing until python 3.11 becomes mainstream
from __future__ import annotations

import abc
import datetime
import inspect
import math
from dataclasses import dataclass, field
from datetime import timedelta
from functools import cached_property
from time import sleep

import numpy as np

from .object_designator import BelieveObject
from ..datastructures.world_entity import PhysicalBody
from ..has_parameters import has_parameters
from ..language import SequentialPlan, TryInOrderPlan
from ..plan import with_plan

from ..datastructures.partial_designator import PartialDesignator
from ..datastructures.dataclasses import FrozenObject

from .. import utils
from ..tf_transformations import quaternion_from_euler
from typing_extensions import List, Union, Optional, Type, Dict, Any, Iterable

from pycrap.ontologies import Location, PhysicalObject
from .location_designator import CostmapLocation, ProbabilisticCostmapLocation
from .motion_designator import MoveJointsMotion, MoveGripperMotion, MoveTCPMotion, MoveMotion, \
    LookingMotion, DetectingMotion, OpeningMotion, ClosingMotion
from ..datastructures.grasp import GraspDescription
from ..datastructures.world import World, UseProspectionWorld
from ..description import Joint, Link, ObjectDescription
from ..designator import ActionDescription, ObjectDesignatorDescription
from ..failure_handling import try_action
from ..failures import TorsoGoalNotReached, ConfigurationNotReached, ObjectNotInGraspingArea, \
    ObjectNotPlacedAtTargetLocation, ObjectStillInContact, LookAtGoalNotReached, \
    ContainerManipulationError
from ..local_transformer import LocalTransformer
from ..failures import ObjectUnfetchable, ReachabilityFailure, NavigationGoalNotReachedError, PerceptionObjectNotFound, \
    ObjectNotGraspedError
from ..robot_description import EndEffectorDescription
from ..ros import sleep
from ..config.action_conf import ActionConfig

from ..datastructures.enums import Arms, Grasp, GripperState, DetectionTechnique, DetectionState, MovementType, \
    TorsoState, StaticJointState, Frame, FindBodyInRegionMethod, ContainerManipulationType, AxisIdentifier

from ..datastructures.pose import PoseStamped, Vector3Stamped
from ..datastructures.world import World

from ..robot_description import RobotDescription, KinematicChainDescription
from ..ros import logwarn, loginfo
from ..validation.error_checkers import PoseErrorChecker
from ..validation.goal_validator import create_multiple_joint_goal_validator
from ..world_concepts.world_object import Object
from ..world_reasoning import move_away_all_objects_to_create_empty_space, generate_object_at_target, \
    cast_a_ray_from_camera, has_gripper_grasped_body, is_body_between_fingers


# ----------------------------------------------------------------------------
# ---------------- Performables ----------------------------------------------
# ----------------------------------------------------------------------------

def record_object_pre_perform(action):
    """
    Record the object before the action is performed.

    This should be appended to the pre performs of every action that interacts with an object.
    """
    # for every field in the action that is an object
    # write it to a dict mapping the OG field name to the frozen copy
    action.object_at_execution = action.object_designator.frozen_copy()


@has_parameters
@dataclass
class MoveTorsoAction(ActionDescription):
    """
    Move the torso of the robot up and down.
    """
    torso_state: TorsoState
    """
    The state of the torso that should be set
    """

    def plan(self) -> None:
        joint_positions: dict = RobotDescription.current_robot_description.get_static_joint_chain("torso",
                                                                                                  self.torso_state)
        MoveJointsMotion(list(joint_positions.keys()), list(joint_positions.values())).perform()

    def validate(self, result: Optional[Any] = None, max_wait_time: timedelta = timedelta(seconds=2)):
        """
        Create a goal validator for the joint positions and wait until the goal is achieved or the timeout is reached.
        """

        joint_positions: dict = RobotDescription.current_robot_description.get_static_joint_chain("torso",
                                                                                                  self.torso_state)
        validator = create_multiple_joint_goal_validator(World.current_world.robot, joint_positions)
        validator.wait_until_goal_is_achieved(max_wait_time=max_wait_time,
                                              time_per_read=timedelta(milliseconds=20))
        if not validator.goal_achieved:
            raise TorsoGoalNotReached(validator)

    @classmethod
    @with_plan
    def description(cls, torso_state: Union[Iterable[TorsoState], TorsoState]) -> PartialDesignator[
        Type[MoveTorsoAction]]:
        return PartialDesignator(MoveTorsoAction, torso_state=torso_state)


@has_parameters
@dataclass
class SetGripperAction(ActionDescription):
    """
    Set the gripper state of the robot.
    """

    gripper: Arms
    """
    The gripper that should be set 
    """
    motion: GripperState
    """
    The motion that should be set on the gripper
    """

    def plan(self) -> None:
        arm_chains = RobotDescription.current_robot_description.get_arm_chain(self.gripper)
        if type(arm_chains) is not list:
            MoveGripperMotion(gripper=arm_chains.arm_type, motion=self.motion).perform()
        else:
            for chain in arm_chains:
                MoveGripperMotion(gripper=chain.arm_type, motion=self.motion).perform()

    def validate(self, result: Optional[Any] = None, max_wait_time: timedelta = timedelta(seconds=2)):
        """
        Needs gripper state to be read or perceived.
        """
        pass

    @classmethod
    @with_plan
    def description(cls, gripper: Union[Iterable[Arms], Arms],
                    motion: Union[Iterable[GripperState], GripperState] = None) -> PartialDesignator[
        Type[SetGripperAction]]:
        return PartialDesignator(SetGripperAction, gripper=gripper, motion=motion)


@has_parameters
@dataclass
class ReleaseAction(ActionDescription):
    """
    Releases an Object from the robot.

    Note: This action can not ve used yet.
    """
    object_designator: Object
    """
    The object that should be released
    """

    object_at_execution: Optional[FrozenObject] = field(init=False, repr=False, default=None)
    """
    The object at the time this Action got created. It is used to be a static, information holding entity
    """

    gripper: Arms
    """
    The gripper that should be used to release the object
    """

    _pre_perform_callbacks = []
    """
    List to save the callbacks which should be called before performing the action.
    """

    def __post_init__(self):
        super().__post_init__()

        # Store the object's data copy at execution
        self.pre_perform(record_object_pre_perform)

    def plan(self) -> None:
        raise NotImplementedError

    @classmethod
    def description(cls, object_designator: ObjectDesignatorDescription,
                    gripper: Optional[Union[Iterable[Arms], Arms]] = None) -> PartialDesignator[
        Type[ReleaseAction]]:
        return PartialDesignator(ReleaseAction, object_designator=object_designator, gripper=gripper)


@has_parameters
@dataclass
class GripAction(ActionDescription):
    """
    Grip an object with the robot.

    Note: This action can not be used yet.
    """
    object_designator: Object
    """
    The object that should be gripped
    """

    object_at_execution: Optional[FrozenObject] = field(init=False, repr=False, default=None)
    """
    The object at the time this Action got created. It is used to be a static, information holding entity
    """

    gripper: Arms
    """
    The gripper that should be used to grip the object
    """

    effort: float = None
    """
    The effort that should be used to grip the object
    """

    _pre_perform_callbacks = []
    """
    List to save the callbacks which should be called before performing the action.
    """

    def __post_init__(self):
        super().__post_init__()

        # Store the object's data copy at execution
        self.pre_perform(record_object_pre_perform)

    def plan(self) -> None:
        raise NotImplementedError()

    @classmethod
    @with_plan
    def description(cls, object_designator: Union[Iterable[Object], Object],
                    gripper: Union[Iterable[Arms], Arms] = None, effort: Union[Iterable[float], float] = None, ) -> \
            PartialDesignator[Type[GripAction]]:
        return PartialDesignator(GripAction, object_designator=object_designator,
                                 gripper=gripper, effort=effort)


@has_parameters
@dataclass
class ParkArmsAction(ActionDescription):
    """
    Park the arms of the robot.
    """

    arm: Arms
    """
    Entry from the enum for which arm should be parked.
    """

    def plan(self) -> None:
        joint_poses = self.get_joint_poses()

        MoveJointsMotion(names=list(joint_poses.keys()), positions=list(joint_poses.values())).perform()

    def get_joint_poses(self) -> Dict[str, float]:
        """
        :return: The joint positions that should be set for the arm to be in the park position.
        """
        joint_poses = {}
        arm_chains = RobotDescription.current_robot_description.get_arm_chain(self.arm)
        if type(arm_chains) is not list:
            joint_poses = arm_chains.get_static_joint_states(StaticJointState.Park)
        else:
            for arm_chain in RobotDescription.current_robot_description.get_arm_chain(self.arm):
                joint_poses.update(arm_chain.get_static_joint_states(StaticJointState.Park))
        return joint_poses

    def validate(self, result: Optional[Any] = None, max_wait_time: timedelta = timedelta(seconds=2)):
        """
        Create a goal validator for the joint positions and wait until the goal is achieved or the timeout is reached.
        """
        joint_poses = self.get_joint_poses()
        validator = create_multiple_joint_goal_validator(World.current_world.robot, joint_poses)
        validator.wait_until_goal_is_achieved(max_wait_time=max_wait_time,
                                              time_per_read=timedelta(milliseconds=20))
        if not validator.goal_achieved:
            raise ConfigurationNotReached(validator, configuration_type=StaticJointState.Park)

    @classmethod
    @with_plan
    def description(cls, arm: Union[Iterable[Arms], Arms]) -> PartialDesignator[Type[ParkArmsAction]]:
        return PartialDesignator(cls, arm=arm)


@has_parameters
@dataclass
class CarryAction(ActionDescription):
    """
    Parks the robot's arms. And align the arm with the given Axis of a frame.
    """

    arm: Arms
    """
    Entry from the enum for which arm should be parked.
    """

    align: Optional[bool] = False
    """
    If True, aligns the end-effector with a specified axis.
    """
<<<<<<< HEAD

    tip_link: Optional[str] = None
    """
    Name of the tip link to align with, e.g the object.
    """

    tip_axis: Optional[AxisIdentifier] = None
    """
    Tip axis of the tip link, that should be aligned.
    """

    root_link: Optional[str] = None
    """
    Base link of the robot; typically set to the torso.
    """

    root_axis: Optional[AxisIdentifier] = None
    """
    Goal axis of the root link, that should be used to align with.
    """

    def plan(self) -> None:
        joint_poses = self.get_joint_poses()
        tip_normal = self.axis_to_vector3_stamped(self.tip_axis, link=self.tip_link)
        root_normal = self.axis_to_vector3_stamped(self.root_axis, link=self.root_link)

        MoveJointsMotion(names=list(joint_poses.keys()), positions=list(joint_poses.values()),
                         align=self.align, tip_link=self.tip_link, tip_normal=tip_normal,
                         root_link=self.root_link, root_normal=root_normal).perform()

    def get_joint_poses(self) -> Dict[str, float]:
        """
        :return: The joint positions that should be set for the arm to be in the park position.
        """
        joint_poses = {}
        arm_chains = RobotDescription.current_robot_description.get_arm_chain(self.arm)
        if type(arm_chains) is not list:
            joint_poses = arm_chains.get_static_joint_states(StaticJointState.Park)
        else:
            for arm_chain in RobotDescription.current_robot_description.get_arm_chain(self.arm):
                joint_poses.update(arm_chain.get_static_joint_states(StaticJointState.Park))
        return joint_poses

    def axis_to_vector3_stamped(self, axis: AxisIdentifier, link: str = "base_link") -> Vector3Stamped:
        v = {
            AxisIdentifier.X: Vector3Stamped(x=1.0, y=0.0, z=0.0),
            AxisIdentifier.Y: Vector3Stamped(x=0.0, y=1.0, z=0.0),
            AxisIdentifier.Z: Vector3Stamped(x=0.0, y=0.0, z=1.0),
        }[axis]
        v.frame_id = link
        v.header.stamp = datetime.datetime.now()
        return v

    def validate(self, result: Optional[Any] = None, max_wait_time: timedelta = timedelta(seconds=2)):
        """
        Create a goal validator for the joint positions and wait until the goal is achieved or the timeout is reached.
        """
        joint_poses = self.get_joint_poses()
        validator = create_multiple_joint_goal_validator(World.current_world.robot, joint_poses)
        validator.wait_until_goal_is_achieved(max_wait_time=max_wait_time,
                                              time_per_read=timedelta(milliseconds=20))
        if not validator.goal_achieved:
            raise ConfigurationNotReached(validator, configuration_type=StaticJointState.Park)

=======

    tip_link: Optional[str] = None
    """
    Name of the tip link to align with, e.g the object.
    """

    tip_axis: Optional[AxisIdentifier] = None
    """
    Tip axis of the tip link, that should be aligned.
    """

    root_link: Optional[str] = None
    """
    Base link of the robot; typically set to the torso.
    """

    root_axis: Optional[AxisIdentifier] = None
    """
    Goal axis of the root link, that should be used to align with.
    """

    def plan(self) -> None:
        joint_poses = self.get_joint_poses()
        tip_normal = self.axis_to_vector3_stamped(self.tip_axis, link=self.tip_link)
        root_normal = self.axis_to_vector3_stamped(self.root_axis, link=self.root_link)

        MoveJointsMotion(names=list(joint_poses.keys()), positions=list(joint_poses.values()),
                         align=self.align, tip_link=self.tip_link, tip_normal=tip_normal,
                         root_link=self.root_link, root_normal=root_normal).perform()

    def get_joint_poses(self) -> Dict[str, float]:
        """
        :return: The joint positions that should be set for the arm to be in the park position.
        """
        joint_poses = {}
        arm_chains = RobotDescription.current_robot_description.get_arm_chain(self.arm)
        if type(arm_chains) is not list:
            joint_poses = arm_chains.get_static_joint_states(StaticJointState.Park)
        else:
            for arm_chain in RobotDescription.current_robot_description.get_arm_chain(self.arm):
                joint_poses.update(arm_chain.get_static_joint_states(StaticJointState.Park))
        return joint_poses

    def axis_to_vector3_stamped(self, axis: AxisIdentifier, link: str = "base_link") -> Vector3Stamped:
        v = {
            AxisIdentifier.X: Vector3Stamped(x=1.0, y=0.0, z=0.0),
            AxisIdentifier.Y: Vector3Stamped(x=0.0, y=1.0, z=0.0),
            AxisIdentifier.Z: Vector3Stamped(x=0.0, y=0.0, z=1.0),
        }[axis]
        v.frame_id = link
        v.header.stamp = datetime.datetime.now()
        return v

    def validate(self, result: Optional[Any] = None, max_wait_time: timedelta = timedelta(seconds=2)):
        """
        Create a goal validator for the joint positions and wait until the goal is achieved or the timeout is reached.
        """
        joint_poses = self.get_joint_poses()
        validator = create_multiple_joint_goal_validator(World.current_world.robot, joint_poses)
        validator.wait_until_goal_is_achieved(max_wait_time=max_wait_time,
                                              time_per_read=timedelta(milliseconds=20))
        if not validator.goal_achieved:
            raise ConfigurationNotReached(validator, configuration_type=StaticJointState.Park)

>>>>>>> 826a3b22
    @classmethod
    @with_plan
    def description(cls, arm: Union[Iterable[Arms], Arms], align: Optional[bool] = False,
                    tip_link: Optional[str] = None, tip_axis: Optional[AxisIdentifier] = None,
                    root_link: Optional[str] = None, root_axis: Optional[AxisIdentifier] = None) \
            -> PartialDesignator[Type[CarryAction]]:
        return PartialDesignator(cls, arm=arm, align=align, tip_link=tip_link, tip_axis=tip_axis,
                                 root_link=root_link, root_axis=root_axis)

@has_parameters
@dataclass
class ReachToPickUpAction(ActionDescription):
    """
    Let the robot reach a specific pose.
    """

    object_designator: Object
    """
    Object designator_description describing the object that should be picked up
    """

    arm: Arms
    """
    The arm that should be used for pick up
    """

    grasp_description: GraspDescription
    """
    The grasp description that should be used for picking up the object
    """

    object_at_execution: Optional[FrozenObject] = field(init=False, repr=False, default=None)
    """
    The object at the time this Action got created. It is used to be a static, information holding entity. It is
    not updated when the world object is changed.
    """
    _pre_perform_callbacks = []
    """
    List to save the callbacks which should be called before performing the action.
    """

    def __post_init__(self):
        super().__post_init__()

        # Store the object's data copy at execution
        self.pre_perform(record_object_pre_perform)

    def plan(self) -> None:

        target_pose = self.object_designator.get_grasp_pose(self.end_effector, self.grasp_description)
        target_pose.rotate_by_quaternion(self.end_effector.grasps[self.grasp_description])

        target_pre_pose = LocalTransformer().translate_pose_along_local_axis(target_pose,
                                                                             self.end_effector.get_approach_axis(),
                                                                             -self.object_designator.get_approach_offset())

        MoveGripperMotion(motion=GripperState.OPEN, gripper=self.arm).perform()

        self.move_gripper_to_pose(target_pre_pose)

        self.move_gripper_to_pose(target_pose, MovementType.STRAIGHT_CARTESIAN)

        # Remove the vis axis from the world if it was added
        World.current_world.remove_vis_axis()

    def move_gripper_to_pose(self, pose: PoseStamped, movement_type: MovementType = MovementType.CARTESIAN,
                             add_vis_axis: bool = True):
        """
        Move the gripper to a specific pose.

        :param pose: The pose to go to.
        :param movement_type: The type of movement that should be performed.
        :param add_vis_axis: If a visual axis should be added to the world.
        """
        pose = self.local_transformer.transform_pose(pose, Frame.Map.value)
        if add_vis_axis:
            World.current_world.add_vis_axis(pose)
        MoveTCPMotion(pose, self.arm, allow_gripper_collision=False, movement_type=movement_type).perform()

    @cached_property
    def local_transformer(self) -> LocalTransformer:
        return LocalTransformer()

    @cached_property
    def arm_chain(self) -> KinematicChainDescription:
        return RobotDescription.current_robot_description.get_arm_chain(self.arm)

    @cached_property
    def end_effector(self) -> EndEffectorDescription:
        return self.arm_chain.end_effector

    def validate(self, result: Optional[Any] = None, max_wait_time: Optional[timedelta] = None):
        """
        Check if object is contained in the gripper such that it can be grasped and picked up.
        """
        fingers_link_names = self.arm_chain.end_effector.fingers_link_names
        if fingers_link_names:
            if not is_body_between_fingers(self.object_designator, fingers_link_names,
                                           method=FindBodyInRegionMethod.MultiRay):
                raise ObjectNotInGraspingArea(self.object_designator, World.robot, self.arm, self.grasp_description)
        else:
            logwarn(f"Cannot validate reaching to pick up action for arm {self.arm} as no finger links are defined.")

    @classmethod
    @with_plan
    def description(cls, object_designator: Union[Iterable[Object], Object],
                    arm: Union[Iterable[Arms], Arms] = None,
                    grasp: Union[Iterable[Grasp], Grasp] = None) -> PartialDesignator[Type[ReachToPickUpAction]]:
        return PartialDesignator(ReachToPickUpAction, object_designator=object_designator,
                                 arm=arm,
                                 grasp=grasp)


@has_parameters
@dataclass
class PickUpAction(ActionDescription):
    """
    Let the robot pick up an object.
    """

    object_designator: Object
    """
    Object designator_description describing the object that should be picked up
    """

    arm: Arms
    """
    The arm that should be used for pick up
    """

    grasp_description: GraspDescription
    """
    The GraspDescription that should be used for picking up the object
    """

    object_at_execution: Optional[FrozenObject] = field(init=False, repr=False, default=None)
    """
    The object at the time this Action got created. It is used to be a static, information holding entity. It is
    not updated when the BulletWorld object is changed.
    """

    _pre_perform_callbacks = []
    """
    List to save the callbacks which should be called before performing the action.
    """

    def __post_init__(self):
        super().__post_init__()

        # Store the object's data copy at execution
        self.pre_perform(record_object_pre_perform)

    def plan(self) -> None:
        ReachToPickUpAction(self.object_designator, self.arm, self.grasp_description).perform()

        MoveGripperMotion(motion=GripperState.CLOSE, gripper=self.arm).perform()

        tool_frame = RobotDescription.current_robot_description.get_arm_chain(self.arm).get_tool_frame()
        World.robot.attach(self.object_designator, tool_frame)

        self.lift_object(distance=0.1)

        # Remove the vis axis from the world
        World.current_world.remove_vis_axis()

    def lift_object(self, distance: float = 0.1):
        lift_to_pose = self.gripper_pose()
        lift_to_pose.pose.position.z += distance
        MoveTCPMotion(lift_to_pose, self.arm, allow_gripper_collision=True).perform()

    def gripper_pose(self) -> PoseStamped:
        """
        Get the pose of the gripper.

        :return: The pose of the gripper.
        """
        gripper_link = self.arm_chain.get_tool_frame()
        return World.robot.links[gripper_link].pose

    def validate(self, result: Optional[Any] = None, max_wait_time: Optional[timedelta] = None):
        """
        Check if picked up object is in contact with the gripper.
        """
        if not has_gripper_grasped_body(self.arm, self.object_designator):
            raise ObjectNotGraspedError(self.object_designator, World.robot, self.arm, self.grasp_description)

    @cached_property
    def arm_chain(self) -> KinematicChainDescription:
        return RobotDescription.current_robot_description.get_arm_chain(self.arm)

    @classmethod
    @with_plan
    def description(cls, object_designator: Union[Iterable[Object], Object],
                    arm: Union[Iterable[Arms], Arms] = None,
                    grasp_description: Union[Iterable[GraspDescription], GraspDescription] = None) -> \
            PartialDesignator[Type[PickUpAction]]:
        return PartialDesignator(PickUpAction, object_designator=object_designator, arm=arm,
                                 grasp_description=grasp_description)


@has_parameters
@dataclass
class PlaceAction(ActionDescription):
    """
    Places an Object at a position using an arm.
    """

    object_designator: Object
    """
    Object designator_description describing the object that should be place
    """
    target_location: PoseStamped
    """
    Pose in the world at which the object should be placed
    """
    arm: Arms
    """
    Arm that is currently holding the object
    """
    object_at_execution: Optional[FrozenObject] = field(init=False, repr=False, default=None)
    """
    The object at the time this Action got created. It is used to be a static, information holding entity. It is
    not updated when the BulletWorld object is changed.
    """
    _pre_perform_callbacks = []
    """
    List to save the callbacks which should be called before performing the action.
    """

    def __post_init__(self):
        super().__post_init__()

        # Store the object's data copy at execution
        self.pre_perform(record_object_pre_perform)

    def plan(self) -> None:
        target_pose = self.object_designator.attachments[
            World.robot].get_child_link_target_pose_given_parent(self.target_location)
        pre_place_pose = target_pose.copy()
        pre_place_pose.position.z += 0.1
        MoveTCPMotion(pre_place_pose, self.arm).perform()

        MoveTCPMotion(target_pose, self.arm).perform()

        MoveGripperMotion(GripperState.OPEN, self.arm).perform()
        World.robot.detach(self.object_designator)

        retract_pose = LocalTransformer().translate_pose_along_local_axis(target_pose,
                                                                          self.end_effector.get_approach_axis(),
                                                                          -self.object_designator.get_approach_offset())
        MoveTCPMotion(retract_pose, self.arm).perform()

    @cached_property
    def gripper_link(self) -> Link:
        return World.robot.links[self.arm_chain.get_tool_frame()]

    @cached_property
    def arm_chain(self) -> KinematicChainDescription:
        return RobotDescription.current_robot_description.get_arm_chain(self.arm)

    @cached_property
    def end_effector(self) -> EndEffectorDescription:
        return self.arm_chain.end_effector

    @cached_property
    def local_transformer(self) -> LocalTransformer:
        return LocalTransformer()

    def validate(self, result: Optional[Any] = None, max_wait_time: Optional[timedelta] = None):
        """
        Check if the object is placed at the target location.
        """
        self.validate_loss_of_contact()
        self.validate_placement_location()

    def validate_loss_of_contact(self):
        """
        Check if the object is still in contact with the robot after placing it.
        """
        contact_links = self.object_designator.get_contact_points_with_body(World.robot).get_all_bodies()
        if contact_links:
            raise ObjectStillInContact(self.object_designator, contact_links,
                                       self.target_location, World.robot, self.arm)

    def validate_placement_location(self):
        """
        Check if the object is placed at the target location.
        """
        pose_error_checker = PoseErrorChecker(World.conf.get_pose_tolerance())
        if not pose_error_checker.is_error_acceptable(self.object_designator.pose, self.target_location):
            raise ObjectNotPlacedAtTargetLocation(self.object_designator, self.target_location, World.robot, self.arm)

    @classmethod
    @with_plan
    def description(cls, object_designator: Union[Iterable[Object], Object],
                    target_location: Union[Iterable[PoseStamped], PoseStamped],
                    arm: Union[Iterable[Arms], Arms] = None) -> PartialDesignator[Type[PlaceAction]]:
        return PartialDesignator(PlaceAction, object_designator=object_designator,
                                 target_location=target_location,
                                 arm=arm)


@has_parameters
@dataclass
class NavigateAction(ActionDescription):
    """
    Navigates the Robot to a position.
    """

    target_location: PoseStamped
    """
    Location to which the robot should be navigated
    """

    keep_joint_states: bool = ActionConfig.navigate_keep_joint_states
    """
    Keep the joint states of the robot the same during the navigation.
    """

    def plan(self) -> None:
        motion_action = MoveMotion(self.target_location, self.keep_joint_states)
        return try_action(motion_action, failure_type=NavigationGoalNotReachedError)

    def validate(self, result: Optional[Any] = None, max_wait_time: Optional[timedelta] = None):
        pose_validator = PoseErrorChecker(World.conf.get_pose_tolerance())
        if not pose_validator.is_error_acceptable(World.robot.pose, self.target_location):
            raise NavigationGoalNotReachedError(World.robot.pose, self.target_location)

    @classmethod
    @with_plan
    def description(cls, target_location: Union[Iterable[PoseStamped], PoseStamped],
                    keep_joint_states: Union[Iterable[bool], bool] = ActionConfig.navigate_keep_joint_states) -> \
            PartialDesignator[Type[NavigateAction]]:
        return PartialDesignator(NavigateAction, target_location=target_location,
                                 keep_joint_states=keep_joint_states)


@has_parameters
@dataclass
class TransportAction(ActionDescription):
    """
    Transports an object to a position using an arm
    """

    object_designator: Object = field(repr=False)
    """
    Object designator_description describing the object that should be transported.
    """
    target_location: PoseStamped
    """
    Target Location to which the object should be transported
    """
    arm: Optional[Arms]
    """
    Arm that should be used
    """
    place_rotation_agnostic: Optional[bool] = False
    """
    If True, the robot will place the object in the same orientation as it is itself, no matter how the object was grasped.
    """

    object_at_execution: Optional[FrozenObject] = field(init=False, repr=False, default=None)
    """
    The object at the time this Action got created. It is used to be a static, information holding entity. It is
    not updated when the BulletWorld object is changed.
    """

    _pre_perform_callbacks = []
    """
    List to save the callbacks which should be called before performing the action.
    """

    def __post_init__(self):
        super().__post_init__()

        # Store the object's data copy at execution
        self.pre_perform(record_object_pre_perform)

    def plan(self) -> None:
        robot_desig_resolved = BelieveObject(names=[RobotDescription.current_robot_description.name]).resolve()
        ParkArmsActionDescription(Arms.BOTH).perform()
<<<<<<< HEAD
        pickup_loc = CostmapLocation(target=self.object_designator,
                                     reachable_for=robot_desig_resolved,
                                     reachable_arm=self.arm)
=======
        pickup_loc = ProbabilisticCostmapLocation(target=self.object_designator,
                                                  reachable_for=robot_desig_resolved,
                                                  reachable_arm=self.arm)
>>>>>>> 826a3b22
        # Tries to find a pick-up position for the robot that uses the given arm
        pickup_pose = pickup_loc.resolve()
        if not pickup_pose:
            raise ObjectUnfetchable(
                f"Found no pose for the robot to grasp the object: {self.object_designator} with arm: {self.arm}")

        NavigateActionDescription(pickup_pose, True).perform()
        PickUpActionDescription(self.object_designator, pickup_pose.arm,
                                grasp_description=pickup_pose.grasp_description).perform()
        ParkArmsActionDescription(Arms.BOTH).perform()
        try:
            place_loc = ProbabilisticCostmapLocation(
                target=self.target_location,
                reachable_for=robot_desig_resolved,
                reachable_arm=pickup_pose.arm,
                grasp_descriptions=[pickup_pose.grasp_description],
                object_in_hand=self.object_designator,
                rotation_agnostic=self.place_rotation_agnostic,
            ).resolve()
        except StopIteration:
            raise ReachabilityFailure(
                self.object_designator, robot_desig_resolved, pickup_pose.arm, pickup_pose.grasp_description)
        NavigateActionDescription(place_loc, True).perform()
<<<<<<< HEAD
=======

        if self.place_rotation_agnostic:
            # Placing rotation agnostic currently means that the robot will position its gripper in the same orientation
            # as it is itself, no matter how the object was grasped
            robot_rotation = robot_desig_resolved.get_pose().orientation
            self.target_location.orientation = robot_rotation
            approach_direction = GraspDescription(pickup_pose.grasp_description.approach_direction, None, False)
            side_grasp = np.array(robot_desig_resolved.robot_description.get_arm_chain(pickup_pose.arm).end_effector.grasps[approach_direction])
            # Inverting the quaternion for the used grasp to cancel it out during placing, since placing considers the
            # object orientation relative to the gripper )
            side_grasp *= np.array([-1, -1, -1, 1])
            self.target_location.rotate_by_quaternion(side_grasp.tolist())

>>>>>>> 826a3b22
        PlaceActionDescription(self.object_designator, self.target_location, pickup_pose.arm).perform()
        ParkArmsActionDescription(Arms.BOTH).perform()

    def validate(self, result: Optional[Any] = None, max_wait_time: Optional[timedelta] = None):
        # The validation of each atomic action is done in the action itself, so no more validation needed here.
        pass

    @classmethod
    @with_plan
    def description(cls, object_designator: Union[Iterable[Object], Object],
                    target_location: Union[Iterable[PoseStamped], PoseStamped],
                    arm: Union[Iterable[Arms], Arms] = None, place_rotation_agnostic: Optional[bool] = False) -> PartialDesignator[Type[TransportAction]]:
        return PartialDesignator(TransportAction, object_designator=object_designator,
                                 target_location=target_location,
                                 arm=arm, place_rotation_agnostic=place_rotation_agnostic)


@has_parameters
@dataclass
class LookAtAction(ActionDescription):
    """
    Lets the robot look at a position.
    """

    target: PoseStamped
    """
    Position at which the robot should look, given as 6D pose
    """

    def plan(self) -> None:
        LookingMotion(target=self.target).perform()

    def validate(self, result: Optional[Any] = None, max_wait_time: Optional[timedelta] = None):
        """
        Check if the robot is looking at the target location by spawning a virtual object at the target location and
        creating a ray from the camera and checking if it intersects with the object.
        """
        return
        with UseProspectionWorld():
            move_away_all_objects_to_create_empty_space(exclude_objects=[World.robot.name, "floor"])
            # Create a virtual object at the target location, the current size is 40x40x40 cm which is very big in
            # my opinion, maybe this indicates that the looking at action is not accurate # TODO check this
            gen_obj = generate_object_at_target(self.target.position.to_list(), size=(0.4, 0.4, 0.4))
            ray_result = cast_a_ray_from_camera()
            gen_obj.remove()
            if not ray_result.intersected or ray_result.obj_id != gen_obj.id:
                raise LookAtGoalNotReached(World.robot, self.target)

    @classmethod
    @with_plan
    def description(cls, target: Union[Iterable[PoseStamped], PoseStamped]) -> PartialDesignator[Type[LookAtAction]]:
        return PartialDesignator(LookAtAction, target=target)


@has_parameters
@dataclass
class DetectAction(ActionDescription):
    """
    Detects an object that fits the object description and returns an object designator_description describing the object.

    If no object is found, an PerceptionObjectNotFound error is raised.
    """

    technique: DetectionTechnique
    """
    The technique that should be used for detection
    """
    state: Optional[DetectionState] = None
    """
    The state of the detection, e.g Start Stop for continues perception
    """
    object_designator: Optional[Object] = None
    """
    The type of the object that should be detected, only considered if technique is equal to Type
    """
    region: Optional[Location] = None
    """
    The region in which the object should be detected
    """

    # object_at_execution: Optional[FrozenObject] = field(init=False, repr=False, default=None)
    # """
    # The object at the time this Action got created. It is used to be a static, information holding entity
    # """

    _pre_perform_callbacks = []
    """
    List to save the callbacks which should be called before performing the action.
    """

    def __post_init__(self):
        super().__post_init__()

        # # Store the object's data copy at execution
        # self.pre_perform(record_object_pre_perform)

    def plan(self) -> None:
        return try_action(DetectingMotion(technique=self.technique, state=self.state,
                                          object_designator_description=self.object_designator,
                                          region=self.region), PerceptionObjectNotFound)

    def validate(self, result: Optional[Any] = None, max_wait_time: Optional[timedelta] = None):
        return
        # if not result:
        #     raise PerceptionObjectNotFound(self.object_designator, self.technique, self.region)

    @classmethod
    @with_plan
    def description(cls, technique: Union[Iterable[DetectionTechnique], DetectionTechnique],
                    state: Union[Iterable[DetectionState], DetectionState] = None,
                    object_designator: Union[Iterable[Object], Object] = None,
                    region: Union[Iterable[Location], Location] = None) -> PartialDesignator[Type[DetectAction]]:
        return PartialDesignator(DetectAction, technique=technique,
                                 state=state,
                                 object_designator=object_designator,
                                 region=region)


@has_parameters
@dataclass
class OpenAction(ActionDescription):
    """
    Opens a container like object
    """

    object_designator: ObjectDescription.Link
    """
    Object designator_description describing the object that should be opened
    """
    arm: Arms
    """
    Arm that should be used for opening the container
    """
    grasping_prepose_distance: float = ActionConfig.grasping_prepose_distance
    """
    The distance in meters the gripper should be at in the x-axis away from the handle.
    """

    def plan(self) -> None:
        GraspingAction(self.object_designator, self.arm, self.grasping_prepose_distance).perform()
        OpeningMotion(self.object_designator, self.arm).perform()

        MoveGripperMotion(GripperState.OPEN, self.arm, allow_gripper_collision=True).perform()

    def validate(self, result: Optional[Any] = None, max_wait_time: Optional[timedelta] = None):
        """
        Check if the container is opened, this assumes that the container state can be read accurately from the
        real world.
        """
        validate_close_open(self.object_designator, self.arm, OpenAction)

    @classmethod
    @with_plan
    def description(cls, object_designator_description: Union[Iterable[ObjectDescription.Link], ObjectDescription.Link],
                    arm: Union[Iterable[Arms], Arms] = None,
                    grasping_prepose_distance: Union[
                        Iterable[float], float] = ActionConfig.grasping_prepose_distance) -> \
            PartialDesignator[Type[OpenAction]]:
        return PartialDesignator(OpenAction, object_designator=object_designator_description,
                                 arm=arm,
                                 grasping_prepose_distance=grasping_prepose_distance)


@has_parameters
@dataclass
class CloseAction(ActionDescription):
    """
    Closes a container like object.
    """

    object_designator: ObjectDescription.Link
    """
    Object designator_description describing the object that should be closed
    """
    arm: Arms
    """
    Arm that should be used for closing
    """
    grasping_prepose_distance: float = ActionConfig.grasping_prepose_distance
    """
    The distance in meters between the gripper and the handle before approaching to grasp.
    """

    def plan(self) -> None:
        GraspingAction(self.object_designator, self.arm, self.grasping_prepose_distance).perform()
        ClosingMotion(self.object_designator, self.arm).perform()
        MoveGripperMotion(GripperState.OPEN, self.arm, allow_gripper_collision=True).perform()

    def validate(self, result: Optional[Any] = None, max_wait_time: Optional[timedelta] = None):
        """
        Check if the container is closed, this assumes that the container state can be read accurately from the
        real world.
        """
        validate_close_open(self.object_designator, self.arm, CloseAction)

    @classmethod
    @with_plan
    def description(cls, object_designator_description: Union[Iterable[ObjectDescription.Link], ObjectDescription.Link],
                    arm: Union[Iterable[Arms], Arms] = None,
                    grasping_prepose_distance: Union[
                        Iterable[float], float] = ActionConfig.grasping_prepose_distance) -> \
            PartialDesignator[Type[CloseAction]]:
        return PartialDesignator(CloseAction, object_designator=object_designator_description,
                                 arm=arm,
                                 grasping_prepose_distance=grasping_prepose_distance)


def validate_close_open(object_designator: ObjectDescription.Link, arm: Arms,
                        action_type: Union[Type[OpenAction], Type[CloseAction]]):
    """
    Validates if the container is opened or closed by checking the joint position of the container.

    :param object_designator: The object designator_description describing the object that should be opened or closed.
    :param arm: The arm that should be used for opening or closing the container.
    :param action_type: The type of the action that should be validated.
    """
    obj_part = object_designator
    obj = object_designator.parent_entity
    container_joint_name = obj.find_joint_above_link(object_designator.name)
    lower_limit, upper_limit = obj.get_joint_limits(container_joint_name)
    joint_obj: Joint = obj.joints[container_joint_name]
    if issubclass(action_type, CloseAction):
        check_closed(joint_obj, obj_part, arm, lower_limit)
    elif issubclass(action_type, OpenAction):
        check_opened(joint_obj, obj_part, arm, upper_limit)
    else:
        raise ValueError(f"Invalid action type: {action_type}")


def check_opened(joint_obj: Joint, obj_part: Link, arm: Arms, upper_limit: float):
    if joint_obj.position < upper_limit - joint_obj.acceptable_error:
        raise ContainerManipulationError(World.robot, [arm], obj_part, joint_obj,
                                         ContainerManipulationType.Opening)


def check_closed(joint_obj: Joint, obj_part: Link, arm: Arms, lower_limit: float):
    if joint_obj.position > lower_limit + joint_obj.acceptable_error:
        raise ContainerManipulationError(World.robot, [arm], obj_part, joint_obj,
                                         ContainerManipulationType.Closing)


@has_parameters
@dataclass
class GraspingAction(ActionDescription):
    """
    Grasps an object described by the given Object Designator description
    """
    object_designator: Object# Union[Object, ObjectDescription.Link]
    """
    Object Designator for the object that should be grasped
    """
    arm: Arms
    """
    The arm that should be used to grasp
    """
    prepose_distance: float = ActionConfig.grasping_prepose_distance
    """
    The distance in meters the gripper should be at before grasping the object
    """

    def plan(self) -> None:
        object_pose = self.object_designator.pose
        lt = LocalTransformer()
        gripper_name = RobotDescription.current_robot_description.get_arm_chain(self.arm).get_tool_frame()

        object_pose_in_gripper = lt.transform_pose(object_pose,
                                                   World.robot.get_link_tf_frame(gripper_name))

        pre_grasp = object_pose_in_gripper.copy()
        pre_grasp.pose.position.x -= self.prepose_distance

        MoveTCPMotion(pre_grasp, self.arm).perform()
        MoveGripperMotion(GripperState.OPEN, self.arm).perform()

        MoveTCPMotion(object_pose, self.arm, allow_gripper_collision=True).perform()
        MoveGripperMotion(GripperState.CLOSE, self.arm, allow_gripper_collision=True).perform()

    def validate(self, result: Optional[Any] = None, max_wait_time: Optional[timedelta] = None):
        body = self.object_designator
        contact_links = body.get_contact_points_with_body(World.robot).get_all_bodies()
        arm_chain = RobotDescription.current_robot_description.get_arm_chain(self.arm)
        gripper_links = arm_chain.end_effector.links
        if not any([link.name in gripper_links for link in contact_links]):
            raise ObjectNotGraspedError(self.object_designator, World.robot, self.arm, None)

    @classmethod
    @with_plan
    def description(cls, object_designator: Union[Iterable[Object], Object],
                    arm: Union[Iterable[Arms], Arms] = None,
                    prepose_distance: Union[Iterable[float], float] = ActionConfig.grasping_prepose_distance) -> \
            PartialDesignator[Type[GraspingAction]]:
        return PartialDesignator(GraspingAction, object_designator=object_designator, arm=arm,
                                 prepose_distance=prepose_distance)


@has_parameters
@dataclass
class FaceAtAction(ActionDescription):
    """
    Turn the robot chassis such that is faces the ``pose`` and after that perform a look at action.
    """

    pose: PoseStamped
    """
    The pose to face 
    """
    keep_joint_states: bool = ActionConfig.face_at_keep_joint_states
    """
    Keep the joint states of the robot the same during the navigation.
    """

    def plan(self) -> None:
        # get the robot position
        robot_position = World.robot.pose

        # calculate orientation for robot to face the object
        angle = np.arctan2(robot_position.position.y - self.pose.position.y,
                           robot_position.position.x - self.pose.position.x) + np.pi
        orientation = list(quaternion_from_euler(0, 0, angle, axes="sxyz"))

        # create new robot pose
        new_robot_pose = PoseStamped.from_list(robot_position.position.to_list(), orientation)

        # turn robot
        NavigateAction(new_robot_pose, self.keep_joint_states).perform()

        # look at target
        LookAtAction(self.pose).perform()

    def validate(self, result: Optional[Any] = None, max_wait_time: Optional[timedelta] = None):
        # The validation will be done in the LookAtActionPerformable.perform() method so no need to validate here.
        pass

    @classmethod
    @with_plan
    def description(cls, pose: Union[Iterable[PoseStamped], PoseStamped],
                    keep_joint_states: Union[Iterable[bool], bool] = ActionConfig.face_at_keep_joint_states) -> \
            PartialDesignator[Type[FaceAtAction]]:
        return PartialDesignator(FaceAtAction, pose=pose, keep_joint_states=keep_joint_states)


@has_parameters
@dataclass
class MoveAndPickUpAction(ActionDescription):
    """
    Navigate to `standing_position`, then turn towards the object and pick it up.
    """

    standing_position: PoseStamped
    """
    The pose to stand before trying to pick up the object
    """

    object_designator: Object
    """
    The object to pick up
    """

    arm: Arms
    """
    The arm to use
    """

    grasp_description: GraspDescription
    """
    The grasp to use
    """

    keep_joint_states: bool = ActionConfig.navigate_keep_joint_states
    """
    Keep the joint states of the robot the same during the navigation.
    """

    object_at_execution: Optional[FrozenObject] = field(init=False, repr=False, default=None)
    """
    The object at the time this Action got created. It is used to be a static, information holding entity. It is
    not updated when the BulletWorld object is changed.
    """

    _pre_perform_callbacks = []
    """
    List to save the callbacks which should be called before performing the action.
    """

    def __post_init__(self):
        super().__post_init__()

        # Store the object's data copy at execution
        self.pre_perform(record_object_pre_perform)

    def plan(self):
        NavigateAction(self.standing_position, self.keep_joint_states).perform()
        FaceAtAction(self.object_designator.pose, self.keep_joint_states).perform()
        PickUpAction(self.object_designator, self.arm, self.grasp_description).perform()

    def validate(self, result: Optional[Any] = None, max_wait_time: Optional[timedelta] = None):
        # The validation will be done in each of the atomic action perform methods so no need to validate here.
        pass

    @classmethod
    @with_plan
    def description(cls, standing_position: Union[Iterable[PoseStamped], PoseStamped],
                    object_designator: Union[Iterable[PoseStamped], PoseStamped],
                    arm: Union[Iterable[Arms], Arms] = None,
                    grasp_description: Union[Iterable[Grasp], Grasp] = None,
                    keep_joint_states: Union[Iterable[bool], bool] = ActionConfig.navigate_keep_joint_states) -> \
            PartialDesignator[Type[MoveAndPickUpAction]]:
        return PartialDesignator(MoveAndPickUpAction,
                                 standing_position=standing_position,
                                 object_designator=object_designator,
                                 arm=arm,
                                 grasp_description=grasp_description,
                                 keep_joint_states=keep_joint_states)

@has_parameters
@dataclass
class MoveAndPlaceAction(ActionDescription):
    """
    Navigate to `standing_position`, then turn towards the object and pick it up.
    """

    standing_position: PoseStamped
    """
    The pose to stand before trying to pick up the object
    """

    object_designator: Object
    """
    The object to pick up
    """

    target_location: PoseStamped
    """
    The location to place the object.
    """

    arm: Arms
    """
    The arm to use
    """

    keep_joint_states: bool = ActionConfig.navigate_keep_joint_states
    """
    Keep the joint states of the robot the same during the navigation.
    """

    def plan(self):
        NavigateAction(self.standing_position, self.keep_joint_states).perform()
        FaceAtAction(self.target_location, self.keep_joint_states).perform()
        PlaceAction(self.object_designator, self.target_location, self.arm).perform()

    def validate(self, result: Optional[Any] = None, max_wait_time: Optional[timedelta] = None):
        # The validation will be done in each of the atomic action perform methods so no need to validate here.
        pass

    @classmethod
    @with_plan
    def description(cls, standing_position: Union[Iterable[PoseStamped], PoseStamped],
                    object_designator: Union[Iterable[Object], Object],
                    target_location: Union[Iterable[PoseStamped], PoseStamped],
                    arm: Union[Iterable[Arms], Arms] = None,
                    keep_joint_states: Union[Iterable[bool], bool] = ActionConfig.navigate_keep_joint_states, ) -> \
            PartialDesignator[Type[MoveAndPlaceAction]]:
        return PartialDesignator(MoveAndPlaceAction,
                                 standing_position=standing_position,
                                 object_designator=object_designator,
                                 target_location=target_location,
                                 arm=arm)


@has_parameters
@dataclass
class SearchAction(ActionDescription):
    """
    Searches for a target object around the given location.
    """

    target_location: PoseStamped
    """
    Location around which to look for a target object.
    """

    object_type: Type[PhysicalObject]
    """
    Type of the object which is searched for.
    """

    def plan(self) -> None:
        NavigateActionDescription(
            CostmapLocation(target=self.target_location, visible_for=World.robot)).resolve().perform()

        lt = LocalTransformer()
        target_base = lt.transform_pose(self.target_location, World.robot.tf_frame)

        target_base_left = target_base.copy()
        target_base_left.pose.position.y -= 0.5

        target_base_right = target_base.copy()
        target_base_right.pose.position.y += 0.5

        plan = TryInOrderPlan(
            SequentialPlan(
                LookAtActionDescription(target_base_left),
                DetectActionDescription(DetectionTechnique.TYPES,
                                        object_designator=BelieveObject(types=[self.object_type]))),
            SequentialPlan(
                LookAtActionDescription(target_base_right),
                DetectActionDescription(DetectionTechnique.TYPES,
                                        object_designator=BelieveObject(types=[self.object_type]))),
            SequentialPlan(
                LookAtActionDescription(target_base),
                DetectActionDescription(DetectionTechnique.TYPES,
                                        object_designator=BelieveObject(types=[self.object_type]))))

        obj = plan.perform()
        if obj is not None:
            return obj
        raise PerceptionObjectNotFound(self.object_type, DetectionTechnique.TYPES, self.target_location)

    def validate(self, result: Optional[Any] = None, max_wait_time: Optional[timedelta] = None):
        pass

    @classmethod
    @with_plan
    def description(cls, target_location: Union[Iterable[PoseStamped], PoseStamped],
                    object_type: Union[Iterable[PhysicalObject], PhysicalObject]) -> PartialDesignator[
        Type[SearchAction]]:
        return PartialDesignator(SearchAction, target_location=target_location, object_type=object_type)

@has_parameters
@dataclass
class PickAndPlaceAction(ActionDescription):
    """
    Transports an object to a position using an arm without moving the base of the robot
    """

    object_designator: Object
    """
    Object designator_description describing the object that should be transported.
    """
    target_location: PoseStamped
    """
    Target Location to which the object should be transported
    """
    arm: Arms
    """
    Arm that should be used
    """
    grasp_description: GraspDescription
    """
    Description of the grasp to pick up the target
    """
    _pre_perform_callbacks = []
    """
    List to save the callbacks which should be called before performing the action.
    """

    def __post_init__(self):
        super().__post_init__()

        # Store the object's data copy at execution
        self.pre_perform(record_object_pre_perform)

    def plan(self) -> None:
        ParkArmsActionDescription(Arms.BOTH).perform()
        PickUpActionDescription(self.object_designator, self.arm,
                     grasp_description=self.grasp_description).perform()
        ParkArmsActionDescription(Arms.BOTH).perform()
        PlaceActionDescription(self.object_designator, self.target_location, self.arm).perform()
        ParkArmsActionDescription(Arms.BOTH).perform()

    def validate(self, result: Optional[Any] = None, max_wait_time: Optional[timedelta] = None):
        if self.object_designator.pose.__eq__(self.target_location):
            pass
        else:
            raise ValueError("Object not moved to the target location")

    @classmethod
    @with_plan
    def description(cls, object_designator: Union[Iterable[Object], Object],
                    target_location: Union[Iterable[PoseStamped], PoseStamped],
                    arm: Union[Iterable[Arms], Arms] = None,
                    grasp_description = GraspDescription) -> PartialDesignator[Type[PickAndPlaceAction]]:
        return PartialDesignator(PickAndPlaceAction, object_designator=object_designator,
                                 target_location=target_location,
                                 arm=arm,
                                 grasp_description=grasp_description)

MoveTorsoActionDescription = MoveTorsoAction.description
SetGripperActionDescription = SetGripperAction.description
ParkArmsActionDescription = ParkArmsAction.description
ReachToPickUpActionDescription = ReachToPickUpAction.description
PickUpActionDescription = PickUpAction.description
PlaceActionDescription = PlaceAction.description
NavigateActionDescription = NavigateAction.description
TransportActionDescription = TransportAction.description
LookAtActionDescription = LookAtAction.description
DetectActionDescription = DetectAction.description
OpenActionDescription = OpenAction.description
CloseActionDescription = CloseAction.description
GraspingActionDescription = GraspingAction.description
FaceAtActionDescription = FaceAtAction.description
MoveAndPickUpActionDescription = MoveAndPickUpAction.description
MoveAndPlaceActionDescription = MoveAndPlaceAction.description
ReleaseActionDescription = ReleaseAction.description
GripActionDescription = GripAction.description
SearchActionDescription = SearchAction.description
<<<<<<< HEAD
=======
PickAndPlaceActionDescription = PickAndPlaceAction.description
>>>>>>> 826a3b22
CarryActionDescription = CarryAction.description<|MERGE_RESOLUTION|>--- conflicted
+++ resolved
@@ -306,7 +306,6 @@
     """
     If True, aligns the end-effector with a specified axis.
     """
-<<<<<<< HEAD
 
     tip_link: Optional[str] = None
     """
@@ -371,72 +370,6 @@
         if not validator.goal_achieved:
             raise ConfigurationNotReached(validator, configuration_type=StaticJointState.Park)
 
-=======
-
-    tip_link: Optional[str] = None
-    """
-    Name of the tip link to align with, e.g the object.
-    """
-
-    tip_axis: Optional[AxisIdentifier] = None
-    """
-    Tip axis of the tip link, that should be aligned.
-    """
-
-    root_link: Optional[str] = None
-    """
-    Base link of the robot; typically set to the torso.
-    """
-
-    root_axis: Optional[AxisIdentifier] = None
-    """
-    Goal axis of the root link, that should be used to align with.
-    """
-
-    def plan(self) -> None:
-        joint_poses = self.get_joint_poses()
-        tip_normal = self.axis_to_vector3_stamped(self.tip_axis, link=self.tip_link)
-        root_normal = self.axis_to_vector3_stamped(self.root_axis, link=self.root_link)
-
-        MoveJointsMotion(names=list(joint_poses.keys()), positions=list(joint_poses.values()),
-                         align=self.align, tip_link=self.tip_link, tip_normal=tip_normal,
-                         root_link=self.root_link, root_normal=root_normal).perform()
-
-    def get_joint_poses(self) -> Dict[str, float]:
-        """
-        :return: The joint positions that should be set for the arm to be in the park position.
-        """
-        joint_poses = {}
-        arm_chains = RobotDescription.current_robot_description.get_arm_chain(self.arm)
-        if type(arm_chains) is not list:
-            joint_poses = arm_chains.get_static_joint_states(StaticJointState.Park)
-        else:
-            for arm_chain in RobotDescription.current_robot_description.get_arm_chain(self.arm):
-                joint_poses.update(arm_chain.get_static_joint_states(StaticJointState.Park))
-        return joint_poses
-
-    def axis_to_vector3_stamped(self, axis: AxisIdentifier, link: str = "base_link") -> Vector3Stamped:
-        v = {
-            AxisIdentifier.X: Vector3Stamped(x=1.0, y=0.0, z=0.0),
-            AxisIdentifier.Y: Vector3Stamped(x=0.0, y=1.0, z=0.0),
-            AxisIdentifier.Z: Vector3Stamped(x=0.0, y=0.0, z=1.0),
-        }[axis]
-        v.frame_id = link
-        v.header.stamp = datetime.datetime.now()
-        return v
-
-    def validate(self, result: Optional[Any] = None, max_wait_time: timedelta = timedelta(seconds=2)):
-        """
-        Create a goal validator for the joint positions and wait until the goal is achieved or the timeout is reached.
-        """
-        joint_poses = self.get_joint_poses()
-        validator = create_multiple_joint_goal_validator(World.current_world.robot, joint_poses)
-        validator.wait_until_goal_is_achieved(max_wait_time=max_wait_time,
-                                              time_per_read=timedelta(milliseconds=20))
-        if not validator.goal_achieved:
-            raise ConfigurationNotReached(validator, configuration_type=StaticJointState.Park)
-
->>>>>>> 826a3b22
     @classmethod
     @with_plan
     def description(cls, arm: Union[Iterable[Arms], Arms], align: Optional[bool] = False,
@@ -818,15 +751,9 @@
     def plan(self) -> None:
         robot_desig_resolved = BelieveObject(names=[RobotDescription.current_robot_description.name]).resolve()
         ParkArmsActionDescription(Arms.BOTH).perform()
-<<<<<<< HEAD
-        pickup_loc = CostmapLocation(target=self.object_designator,
-                                     reachable_for=robot_desig_resolved,
-                                     reachable_arm=self.arm)
-=======
         pickup_loc = ProbabilisticCostmapLocation(target=self.object_designator,
                                                   reachable_for=robot_desig_resolved,
                                                   reachable_arm=self.arm)
->>>>>>> 826a3b22
         # Tries to find a pick-up position for the robot that uses the given arm
         pickup_pose = pickup_loc.resolve()
         if not pickup_pose:
@@ -850,8 +777,6 @@
             raise ReachabilityFailure(
                 self.object_designator, robot_desig_resolved, pickup_pose.arm, pickup_pose.grasp_description)
         NavigateActionDescription(place_loc, True).perform()
-<<<<<<< HEAD
-=======
 
         if self.place_rotation_agnostic:
             # Placing rotation agnostic currently means that the robot will position its gripper in the same orientation
@@ -865,7 +790,6 @@
             side_grasp *= np.array([-1, -1, -1, 1])
             self.target_location.rotate_by_quaternion(side_grasp.tolist())
 
->>>>>>> 826a3b22
         PlaceActionDescription(self.object_designator, self.target_location, pickup_pose.arm).perform()
         ParkArmsActionDescription(Arms.BOTH).perform()
 
@@ -1473,8 +1397,5 @@
 ReleaseActionDescription = ReleaseAction.description
 GripActionDescription = GripAction.description
 SearchActionDescription = SearchAction.description
-<<<<<<< HEAD
-=======
 PickAndPlaceActionDescription = PickAndPlaceAction.description
->>>>>>> 826a3b22
 CarryActionDescription = CarryAction.description