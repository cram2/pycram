--- conflicted
+++ resolved
@@ -91,46 +91,7 @@
         self.ignore_collision_with = ignore_collision_with if ignore_collision_with is not None else [[]]
         self.grasps: List[Optional[Grasp]] = grasp_descriptions if grasp_descriptions is not None else [None]
 
-<<<<<<< HEAD
-    target: Union[Pose, ObjectDesignatorDescription.Object]
-    """
-    Target pose or object for which the pose should be reachable
-    """
-
-    reachable_for: Optional[ObjectDesignatorDescription.Object] = None
-    """
-    Robot for which the pose should be reachable
-    """
-
-    visible_for: Optional[ObjectDesignatorDescription.Object] = None
-    """
-    Robot for which the pose should be visible
-    """
-
-    reachable_arms: Optional[List[Arms]] = dataclasses.field(default_factory=lambda: [Arms.LEFT, Arms.RIGHT])
-    """
-    List of arms which should be tried out
-    """
-
-    ignore_collision_with: Optional[List[Object]] = dataclasses.field(default_factory=list)
-    """
-    List of objects with which the robot should not collide
-    """
-
-    grasp_descriptions: Optional[List[GraspDescription]] = None
-    """
-    List of grasp descriptions that should be tried out
-    """
-
-    object_in_hand: Optional[ObjectDesignatorDescription.Object] = None
-    """
-    Object that is currently in the hand of the robot, if 
-    """
-
-    def ground(self) -> Location:
-=======
     def ground(self) -> Pose:
->>>>>>> 3e21535d
         """
         Default specialized_designators which returns the first result from the iterator of this instance.
 
@@ -268,55 +229,6 @@
                         yield pose_candidate
                         continue
 
-<<<<<<< HEAD
-        final_map = self.setup_costmaps(target, test_robot)
-
-        with UseProspectionWorld():
-            for pose_candidate in PoseGenerator(final_map, number_of_samples=600):
-                pose_candidate.position.z = 0
-                test_robot.set_pose(pose_candidate)
-                try:
-                    collision_check(test_robot, allowed_collision)
-                except RobotInCollision:
-                    continue
-
-                if not (self.reachable_for or self.visible_for):
-                    yield self.Location(pose_candidate, None, None)
-                    continue
-
-                if self.visible_for and not visibility_validator(test_robot, target):
-                    continue
-
-                if not self.reachable_for:
-                    yield self.Location(pose_candidate, None, None)
-                    continue
-
-                grasp_descriptions = self.grasp_descriptions or target.calculate_grasp_descriptions(test_robot)
-                for grasp_description in grasp_descriptions:
-                    for arm in reachable_arms:
-                        end_effector = test_robot.robot_description.get_arm_chain(arm).end_effector
-                        grasp_quaternion = end_effector.grasps[grasp_description]
-                        approach_axis = end_effector.get_approach_axis()
-                        if self.object_in_hand:
-                            current_target_pose = self.object_in_hand.world_object.attachments[
-                                World.robot].get_child_link_target_pose_given_parent(target)
-                            approach_offset_cm = self.object_in_hand.world_object.get_approach_offset()
-                        else:
-                            current_target_pose = target.copy() if isinstance(target, Pose) else \
-                                target.get_grasp_pose(end_effector, grasp_description)
-                            current_target_pose.rotate_by_quaternion(grasp_quaternion)
-                            approach_offset_cm = 0.1 if isinstance(target, Pose) else target.get_approach_offset()
-
-                        lift_pose = current_target_pose.copy()
-                        lift_pose.position.z += 0.1
-
-                        retract_pose = LocalTransformer().translate_pose_along_local_axis(current_target_pose,
-                                                                                          approach_axis,
-                                                                                          -approach_offset_cm)
-
-                        target_sequence = ([lift_pose, current_target_pose, retract_pose] if self.object_in_hand
-                                           else [retract_pose, current_target_pose, lift_pose])
-=======
                     grasp_descriptions = [
                         params_box.grasp_descriptions] if params_box.grasp_descriptions else target.calculate_grasp_descriptions(
                         test_robot)
@@ -327,7 +239,6 @@
                                                                       params_box.prepose_distance,
                                                                       params_box.object_in_hand,
                                                                       params_box.reachable_arm)
->>>>>>> 3e21535d
 
                         is_reachable = pose_sequence_reachability_validator(test_robot, target_sequence,
                                                                             arm=params_box.reachable_arm,
@@ -341,23 +252,10 @@
     """
     Location designator which describes poses used for opening drawers
     """
-
-<<<<<<< HEAD
-    @dataclasses.dataclass
-    class Location(LocationDesignatorDescription.Location):
-        arm: Arms
-        """
-        Arm that can be used to for accessing from this pose
-        """
-
-    def __init__(self, handle_desig: ObjectPart.Object,
-                 robot_desig: ObjectDesignatorDescription.Object):
-=======
     def __init__(self, handle: Union[ObjectDescription.Link, Iterable[ObjectDescription.Link]],
                  robot_desig: Union[Object, Iterable[Object]],
                  arm: Union[List[Arms], Arms] = None,
                  prepose_distance: float = ActionConfig.grasping_prepose_distance):
->>>>>>> 3e21535d
         """
         Describes a position from where a drawer can be opened. For now this position should be calculated before the
         drawer will be opened. Calculating the pose while the drawer is open could lead to problems.
@@ -366,10 +264,6 @@
         :param robot_desig: Object designator for the robot which should open the drawer
         """
         super().__init__()
-<<<<<<< HEAD
-        self.handle: ObjectPart.Object = handle_desig
-        self.robot: ObjectDesignatorDescription.Object = robot_desig.world_object
-=======
         PartialDesignator.__init__(self, AccessingLocation, handle=handle, robot_desig=robot_desig,
                                    arm=arm if arm is not None else [Arms.LEFT, Arms.RIGHT],
                                    prepose_distance=prepose_distance)
@@ -377,7 +271,6 @@
         self.robot: Object = robot_desig
         self.prepose_distance = prepose_distance
         self.arm = arm if arm is not None else [Arms.LEFT, Arms.RIGHT]
->>>>>>> 3e21535d
 
     def ground(self) -> Pose:
         """
