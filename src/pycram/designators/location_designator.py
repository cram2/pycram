import dataclasses
import time

from typing_extensions import List, Union, Iterable, Optional, Callable

from .object_designator import ObjectDesignatorDescription, ObjectPart
from ..datastructures.world import World, UseProspectionWorld
from ..local_transformer import LocalTransformer
from ..world_reasoning import link_pose_for_joint_config
from ..designator import DesignatorError, LocationDesignatorDescription
from ..costmaps import OccupancyCostmap, VisibilityCostmap, SemanticCostmap, GaussianCostmap, DirectionalCostmap
from ..datastructures.enums import JointType, Arms, Grasp
from ..pose_generator_and_validator import PoseGenerator, visibility_validator, reachability_validator
from ..robot_description import RobotDescription
from ..datastructures.pose import Pose


class Location(LocationDesignatorDescription):
    """
    Default location designator which only wraps a pose.
    """

    @dataclasses.dataclass
    class Location(LocationDesignatorDescription.Location):
        pass

    def __init__(self, pose: Pose, resolver=None):
        """
        Basic location designator that represents a single pose.

        :param pose: The pose that should be represented by this location designator
        :param resolver: An alternative specialized_designators that returns a resolved location
        """
        super().__init__(resolver)
        self.pose: Pose = pose

    def ground(self) -> Location:
        """
        Default specialized_designators which returns a resolved designator which contains the pose given in init.

        :return: A resolved designator
        """
        return self.Location(self.pose)


# TODO Maybe delete this
class ObjectRelativeLocation(LocationDesignatorDescription):
    """
    Location relative to an object
    """

    @dataclasses.dataclass
    class Location(LocationDesignatorDescription.Location):
        relative_pose: Pose
        """
        Pose relative to the object
        """
        reference_object: ObjectDesignatorDescription.Object
        """
        Object to which the pose is relative
        """

    def __init__(self, relative_pose: Pose = None, reference_object: ObjectDesignatorDescription = None,
                 resolver=None):
        """
        Location designator representing a location relative to a given object.

        :param relative_pose: Pose that should be relative, in world coordinate frame
        :param reference_object: Object to which the pose should be relative
        :param resolver: An alternative specialized_designators that returns a resolved location for the input parameter
        """
        super().__init__(resolver)
        self.relative_pose: Pose = relative_pose
        self.reference_object: ObjectDesignatorDescription = reference_object

    def ground(self) -> Location:
        """
        Default specialized_designators which returns a resolved location for description input. Resolved location is the first result
        of the iteration of this instance.

        :return: A resolved location
        """
        return next(iter(self))

    def __iter__(self) -> Iterable[Location]:
        """
        Iterates over all possible solutions for a resolved location that is relative to the given object.

        :yield: An instance of ObjectRelativeLocation.Location with the relative pose
        """
        if self.relative_pose is None or self.reference_object is None:
            raise DesignatorError(
                "Could not ground ObjectRelativeLocation: (Relative) pose and reference object must be given")
        # Fetch the object pose and yield the grounded description
        obj_grounded = self.reference_object.resolve()

        lt = LocalTransformer()
        pose = lt.transform_to_object_frame(self.relative_pose, obj_grounded)

        yield self.Location(self.relative_pose, pose, self.reference_object)


class CostmapLocation(LocationDesignatorDescription):
    """
    Uses costmaps to create locations based on complex constraints, such as reachability and visibility.
    """

    @dataclasses.dataclass
    class Location(LocationDesignatorDescription.Location):
        reachable_arms: List[Arms]
        """
        List of arms with which the pose can be reached, is only used when the 'rechable_for' parameter is used
        """

    def __init__(self, target: Union[Pose, ObjectDesignatorDescription.Object],
                 reachable_for: Optional[ObjectDesignatorDescription.Object] = None,
                 visible_for: Optional[ObjectDesignatorDescription.Object] = None,
                 reachable_arm: Optional[Arms] = None, resolver: Optional[Callable] = None,
                 used_grasp: Optional[Grasp] = None,  object_in_hand: Optional[ObjectDesignatorDescription.Object] = None):
        """
        Location designator that uses costmaps as base to calculate locations for complex constrains like reachable or
        visible. In case of reachable the resolved location contains a list of arms with which the location is reachable.

        :param target: Location for which visibility or reachability should be calculated
        :param reachable_for: Object for which the reachability should be calculated, usually a robot
        :param visible_for: Object for which the visibility should be calculated, usually a robot
        :param reachable_arm: An optional arm with which the target should be reached
        :param resolver: An alternative specialized_designators that returns a resolved location for the given input of this description
        :param used_grasp: The grasp that should be used for the target
        :param object_in_hand: The object that is in the hand of the robot
        """
        super().__init__(resolver)
        self.target: Union[Pose, ObjectDesignatorDescription.Object] = target
        self.reachable_for: ObjectDesignatorDescription.Object = reachable_for
        self.visible_for: ObjectDesignatorDescription.Object = visible_for
        self.reachable_arm: Optional[Arms] = reachable_arm
        self.used_grasp: Optional[Grasp] = used_grasp
        self.object_in_hand: Optional[ObjectDesignatorDescription.Object] = object_in_hand

    def ground(self) -> Location:
        """
        Default specialized_designators which returns the first result from the iterator of this instance.

        :return: A resolved location
        """
        return next(iter(self))

    def __iter__(self):
        """
        Generates positions that satisfy the given constraints from a costmap.

        This method creates a costmap by merging different costmaps, each serving a specific purpose.
        An occupancy costmap is always used as the base. Depending on the provided constraints,
        a visibility costmap and/or a Gaussian costmap are also merged with the base costmap.

        Once the costmaps are merged, a pose generator produces candidate poses from the costmap.
        Each candidate pose is then validated against the specified constraints.
        If all validators pass, the pose is considered valid and yielded.

        Yields:
            Location: An instance of `CostmapLocation.Location` containing a valid position that satisfies the given constraints.
        """
        min_height = RobotDescription.current_robot_description.get_default_camera().minimal_height
        max_height = RobotDescription.current_robot_description.get_default_camera().maximal_height

        # This ensures that the costmaps always get a position as their origin.
        if isinstance(self.target, ObjectDesignatorDescription.Object):
            target_pose = self.target.world_object.get_pose()
        else:
            target_pose = self.target.copy()

        # ground_pose = [[target_pose[0][0], target_pose[0][1], 0], target_pose[1]]
        ground_pose = Pose(target_pose.position_as_list())
        ground_pose.position.z = 0

        map_resolution = 0.15

        occupancy = OccupancyCostmap(0.32, False, 300, map_resolution, ground_pose)
        final_map = occupancy

        if self.reachable_for:
            gaussian = GaussianCostmap(200, 1.5, map_resolution, ground_pose, True, 0.5)
            final_map += gaussian

        if self.visible_for:
            visible = VisibilityCostmap(min_height, max_height, 200, map_resolution, Pose(target_pose.position_as_list()))
            final_map += visible

        if self.used_grasp is not None and self.used_grasp not in [Grasp.TOP, Grasp.BOTTOM]:
            directional = DirectionalCostmap(200, self.used_grasp, map_resolution, target_pose,
                                             self.object_in_hand is not None)

            final_map *= directional

        final_map.publish(weighted=True)

        if self.visible_for or self.reachable_for:
            robot_object = self.visible_for.world_object if self.visible_for else self.reachable_for.world_object
            test_robot = World.current_world.get_prospection_object_for_object(robot_object)

        with UseProspectionWorld():
            for maybe_pose in PoseGenerator(final_map, number_of_samples=600):
                is_valid = True
                arms = None
                if self.visible_for:
<<<<<<< HEAD
                    is_valid = visibility_validator(maybe_pose, test_robot, target_pose, World.current_world)

=======
                    visible_prospection_object = World.current_world.get_prospection_object_for_object(self.target.world_object)
                    res = res and visibility_validator(maybe_pose, test_robot, visible_prospection_object,
                                                       World.current_world)
>>>>>>> 78901619
                if self.reachable_for:
                    hand_links = []
                    for description in RobotDescription.current_robot_description.get_manipulator_chains():
                        hand_links += description.end_effector.links

                    is_reachable, arms = reachability_validator(maybe_pose, test_robot, target_pose,
                                                         allowed_collision={test_robot: hand_links})
                    if self.reachable_arm:
                        is_valid = is_valid and is_reachable and self.reachable_arm in arms
                    else:
                        is_valid = is_valid and is_reachable
                if is_valid:
                    yield self.Location(maybe_pose, arms)


class AccessingLocation(LocationDesignatorDescription):
    """
    Location designator which describes poses used for opening drawers
    """

    @dataclasses.dataclass
    class Location(LocationDesignatorDescription.Location):
        arms: List[Arms]
        """
        List of arms that can be used to for accessing from this pose
        """

    def __init__(self, handle_desig: ObjectPart.Object, robot_desig: ObjectDesignatorDescription.Object, resolver=None):
        """
        Describes a position from where a drawer can be opened. For now this position should be calculated before the
        drawer will be opened. Calculating the pose while the drawer is open could lead to problems.

        :param handle_desig: ObjectPart designator for handle of the drawer
        :param robot_desig: Object designator for the robot which should open the drawer
        :param resolver: An alternative specialized_designators to create the location
        """
        super().__init__(resolver)
        self.handle: ObjectPart.Object = handle_desig
        self.robot: ObjectDesignatorDescription.Object = robot_desig.world_object

    def ground(self) -> Location:
        """
        Default specialized_designators for this location designator, just returns the first element from the iteration

        :return: A location designator for a pose from which the drawer can be opened
        """
        return next(iter(self))

    def __iter__(self) -> Location:
        """
        Creates poses from which the robot can open the drawer specified by the ObjectPart designator describing the
        handle. Poses are validated by checking if the robot can grasp the handle while the drawer is closed and if
        the handle can be grasped if the drawer is open.

        :yield: A location designator containing the pose and the arms that can be used.
        """
        # ground_pose = [[self.handle.part_pose[0][0], self.handle.part_pose[0][1], 0], self.handle.part_pose[1]]
        ground_pose = Pose(self.handle.part_pose.position_as_list())
        ground_pose.position.z = 0
<<<<<<< HEAD

        map_resolution = 0.15

        occupancy = OccupancyCostmap(0.32, False, 300, map_resolution, ground_pose)

        gaussian = GaussianCostmap(200, 1.5, map_resolution, ground_pose, True, 0.6)
=======
        occupancy = OccupancyCostmap(distance_to_obstacle=0.25, from_ros=False, size=200, resolution=0.02,
                                     origin=ground_pose)
        gaussian = GaussianCostmap(200, 15, 0.02, ground_pose)
>>>>>>> 78901619

        final_map = occupancy + gaussian

        test_robot = World.current_world.get_prospection_object_for_object(self.robot)

        # Find a Joint of type prismatic which is above the handle in the URDF tree
        container_joint = self.handle.world_object.find_joint_above_link(self.handle.name, JointType.PRISMATIC)

        init_pose = link_pose_for_joint_config(self.handle.world_object, {
            container_joint: self.handle.world_object.get_joint_limits(container_joint)[0]},
                                               self.handle.name)

        # Calculate the pose the handle would be in if the drawer was to be fully opened
        goal_pose = link_pose_for_joint_config(self.handle.world_object, {
            container_joint: self.handle.world_object.get_joint_limits(container_joint)[1] - 0.05},
                                               self.handle.name)

        # Handle position for calculating rotation of the final pose
        half_pose = link_pose_for_joint_config(self.handle.world_object, {
            container_joint: self.handle.world_object.get_joint_limits(container_joint)[1] / 1.5},
                                               self.handle.name)

        with UseProspectionWorld():
            for maybe_pose in PoseGenerator(final_map, number_of_samples=600,
                                             orientation_generator=lambda p, o: PoseGenerator.generate_orientation(p, half_pose)):

                hand_links = []
                for description in RobotDescription.current_robot_description.get_manipulator_chains():
                    hand_links += description.links

                valid_init, arms_init = reachability_validator(maybe_pose, test_robot, init_pose,
                                                               allowed_collision={test_robot: hand_links})

                valid_goal, arms_goal = reachability_validator(maybe_pose, test_robot, goal_pose,
                                                               allowed_collision={test_robot: hand_links})

                arms_list = list(set(arms_init).intersection(set(arms_goal)))

                if valid_init and valid_goal and len(arms_list) > 0:
                    yield self.Location(maybe_pose, arms_list)


class SemanticCostmapLocation(LocationDesignatorDescription):
    """
    Locations over semantic entities, like a table surface
    """

    @dataclasses.dataclass
    class Location(LocationDesignatorDescription.Location):
        pass

    def __init__(self, urdf_link_name, part_of, for_object=None, resolver=None):
        """
        Creates a distribution over a urdf link to sample poses which are on this link. Can be used, for example, to find
        poses that are on a table. Optionally an object can be given for which poses should be calculated, in that case
        the poses are calculated such that the bottom of the object is on the link.

        :param urdf_link_name: Name of the urdf link for which a distribution should be calculated
        :param part_of: Object of which the urdf link is a part
        :param for_object: Optional object that should be placed at the found location
        :param resolver: An alternative specialized_designators that creates a resolved location for the input parameter of this description
        """
        super().__init__(resolver)
        self.urdf_link_name: str = urdf_link_name
        self.part_of: ObjectDesignatorDescription.Object = part_of
        self.for_object: Optional[ObjectDesignatorDescription.Object] = for_object

    def ground(self) -> Location:
        """
        Default specialized_designators which returns the first element of the iterator of this instance.

        :return: A resolved location
        """
        return next(iter(self))

    def __iter__(self):
        """
        Creates a costmap on top of a link of an Object and creates positions from it. If there is a specific Object for
        which the position should be found, a height offset will be calculated which ensures that the bottom of the Object
        is at the position in the Costmap and not the origin of the Object which is usually in the centre of the Object.

        :yield: An instance of SemanticCostmapLocation.Location with the found valid position of the Costmap.
        """
        sem_costmap = SemanticCostmap(self.part_of.world_object, self.urdf_link_name)
        height_offset = 0
        if self.for_object:
            min_p, max_p = self.for_object.world_object.get_axis_aligned_bounding_box().get_min_max_points()
            height_offset = (max_p.z - min_p.z) / 2
        for maybe_pose in PoseGenerator(sem_costmap):
            maybe_pose.position.z += height_offset
            yield self.Location(maybe_pose)<|MERGE_RESOLUTION|>--- conflicted
+++ resolved
@@ -203,14 +203,9 @@
                 is_valid = True
                 arms = None
                 if self.visible_for:
-<<<<<<< HEAD
-                    is_valid = visibility_validator(maybe_pose, test_robot, target_pose, World.current_world)
-
-=======
                     visible_prospection_object = World.current_world.get_prospection_object_for_object(self.target.world_object)
-                    res = res and visibility_validator(maybe_pose, test_robot, visible_prospection_object,
+                    is_valid = is_valid and visibility_validator(maybe_pose, test_robot, visible_prospection_object,
                                                        World.current_world)
->>>>>>> 78901619
                 if self.reachable_for:
                     hand_links = []
                     for description in RobotDescription.current_robot_description.get_manipulator_chains():
@@ -270,18 +265,14 @@
         # ground_pose = [[self.handle.part_pose[0][0], self.handle.part_pose[0][1], 0], self.handle.part_pose[1]]
         ground_pose = Pose(self.handle.part_pose.position_as_list())
         ground_pose.position.z = 0
-<<<<<<< HEAD
 
         map_resolution = 0.15
 
-        occupancy = OccupancyCostmap(0.32, False, 300, map_resolution, ground_pose)
+        occupancy = OccupancyCostmap(distance_to_obstacle=0.32, from_ros=False, size=300, resolution=map_resolution,
+                                     origin=ground_pose)
 
         gaussian = GaussianCostmap(200, 1.5, map_resolution, ground_pose, True, 0.6)
-=======
-        occupancy = OccupancyCostmap(distance_to_obstacle=0.25, from_ros=False, size=200, resolution=0.02,
-                                     origin=ground_pose)
-        gaussian = GaussianCostmap(200, 15, 0.02, ground_pose)
->>>>>>> 78901619
+
 
         final_map = occupancy + gaussian
 
