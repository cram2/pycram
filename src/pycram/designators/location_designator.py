--- conflicted
+++ resolved
@@ -9,13 +9,7 @@
 from ..robot_descriptions import robot_description
 from pycram.datastructures.enums import JointType
 from ..helper import transform
-<<<<<<< HEAD
-from ..plan_failures import EnvironmentManipulationImpossible
 from ..pose_generator_and_validator import PoseGenerator, visibility_validator, reachability_validator
-=======
-from pycram.pose_generator_and_validator import pose_generator, visibility_validator, reachability_validator, \
-    generate_orientation
->>>>>>> 37972fec
 from ..robot_description import ManipulatorDescription
 from pycram.datastructures.pose import Pose
 
@@ -185,14 +179,8 @@
             robot_object = self.visible_for.world_object if self.visible_for else self.reachable_for.world_object
             test_robot = World.current_world.get_prospection_object_for_object(robot_object)
 
-<<<<<<< HEAD
-        with Use_shadow_world():
+        with UseProspectionWorld():
             for maybe_pose in PoseGenerator(final_map, number_of_samples=600):
-=======
-        with UseProspectionWorld():
-
-            for maybe_pose in pose_generator(final_map, number_of_samples=600):
->>>>>>> 37972fec
                 res = True
                 arms = None
                 if self.visible_for:
@@ -283,15 +271,9 @@
             container_joint: self.handle.world_object.get_joint_limits(container_joint)[1] / 1.5},
                                                self.handle.name)
 
-<<<<<<< HEAD
-        with Use_shadow_world():
+        with UseProspectionWorld():
             for maybe_pose in PoseGenerator(final_map, number_of_samples=600,
                                              orientation_generator=lambda p, o: PoseGenerator.generate_orientation(p, half_pose)):
-=======
-        with UseProspectionWorld():
-            for maybe_pose in pose_generator(final_map, number_of_samples=600,
-                                             orientation_generator=lambda p, o: generate_orientation(p, half_pose)):
->>>>>>> 37972fec
 
                 hand_links = []
                 for name, chain in robot_description.chains.items():
@@ -352,14 +334,8 @@
         sem_costmap = SemanticCostmap(self.part_of.world_object, self.urdf_link_name)
         height_offset = 0
         if self.for_object:
-<<<<<<< HEAD
-            min, max = self.for_object.bullet_world_object.get_AABB()
-            height_offset = (max[2] - min[2]) / 2
-        for maybe_pose in PoseGenerator(sem_costmap):
-=======
             min_p, max_p = self.for_object.world_object.get_axis_aligned_bounding_box().get_min_max_points()
             height_offset = (max_p.z - min_p.z) / 2
-        for maybe_pose in pose_generator(sem_costmap):
->>>>>>> 37972fec
+        for maybe_pose in PoseGenerator(sem_costmap):
             maybe_pose.position.z += height_offset
             yield self.Location(maybe_pose)