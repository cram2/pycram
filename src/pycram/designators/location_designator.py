import dataclasses

import numpy as np
from box import Box
from typing_extensions import List, Union, Iterable, Optional, Callable, Iterator, Sequence, Dict

from .object_designator import ObjectPart
from ..costmaps import OccupancyCostmap, VisibilityCostmap, SemanticCostmap, GaussianCostmap, Costmap
from ..datastructures.enums import JointType, Arms, Grasp
from ..datastructures.partial_designator import PartialDesignator
from ..datastructures.pose import PoseStamped, GraspDescription, GraspPose
from ..datastructures.world import World, UseProspectionWorld
from ..designator import DesignatorError, LocationDesignatorDescription, ObjectDesignatorDescription
from ..failures import RobotInCollision
from ..local_transformer import LocalTransformer
from ..object_descriptors.urdf import ObjectDescription
from ..pose_generator_and_validator import PoseGenerator, visibility_validator, pose_sequence_reachability_validator, \
    collision_check
from ..robot_description import RobotDescription
from ..ros import logdebug
from ..world_concepts.world_object import Object, Link
from ..world_reasoning import link_pose_for_joint_config, contact, is_held_object, prospect_robot_contact
from ..config.action_conf import ActionConfig


class Location(LocationDesignatorDescription):
    """
    Default location designator which only wraps a pose.
    """

    def __init__(self, pose: PoseStamped):
        """
        Basic location designator that represents a single pose.

        :param pose: The pose that should be represented by this location designator
        """
        super().__init__()
        self.pose: PoseStamped = pose

    def ground(self) -> PoseStamped:
        """
        Default specialized_designators which returns a resolved designator which contains the pose given in init.

        :return: A resolved designator
        """
        return self.pose


@dataclasses.dataclass
class CostmapLocation(LocationDesignatorDescription):
    """
    Uses Costmaps to create locations for complex constrains
    """

    def __init__(self, target: Union[PoseStamped, Object],
                 reachable_for: Optional[Union[Iterable[Object], Object]] = None,
                 visible_for: Optional[Union[Iterable[Object], Object]] = None,
                 reachable_arm: Optional[Union[Iterable[Arms], Arms]] = None,
                 ignore_collision_with: Optional[Union[Iterable[Object], Object]] = None,
                 grasp_descriptions: Optional[Union[Iterable[GraspDescription], GraspDescription]] = None,
                 object_in_hand: Optional[Union[Iterable[Object], Object]] = None):
        """
        Location designator that uses costmaps as base to calculate locations for complex constrains like reachable or
        visible. In case of reachable the resolved location contains a list of arms with which the location is reachable.

        :param target: Location for which visibility or reachability should be calculated
        :param reachable_for: Object for which the reachability should be calculated, usually a robot
        :param visible_for: Object for which the visibility should be calculated, usually a robot
        :param reachable_arm: An optional arm with which the target should be reached
        :param ignore_collision_with: List of objects that should be ignored for collision checking.
        :param grasp_descriptions: List of grasps that should be tried to reach the target pose
        :param object_in_hand: Object that is currently in the hand of the robot
        """
        super().__init__()
        PartialDesignator.__init__(self, CostmapLocation, target=target, reachable_for=reachable_for,
                                   visible_for=visible_for,
                                   reachable_arm=reachable_arm if reachable_arm is not None else [
                                       Arms.LEFT, Arms.RIGHT],
                                   ignore_collision_with=ignore_collision_with if ignore_collision_with is not None else [
                                       []],
                                   grasp_descriptions=grasp_descriptions if grasp_descriptions is not None else [None],
                                   object_in_hand=object_in_hand)
        self.target: Union[PoseStamped, Object] = target
        self.reachable_for: Object = reachable_for
        self.visible_for: Object = visible_for
        self.reachable_arm: Optional[Arms] = reachable_arm
        self.ignore_collision_with = ignore_collision_with if ignore_collision_with is not None else [[]]
        self.grasps: List[Optional[Grasp]] = grasp_descriptions if grasp_descriptions is not None else [None]

    def ground(self) -> PoseStamped:
        """
        Default specialized_designators which returns the first result from the iterator of this instance.

        :return: A resolved location
        """
        return next(iter(self))

    @staticmethod
    def setup_costmaps(target: PoseStamped, robot: Object, visible_for, reachable_for) -> Costmap:
        """
        Sets up the costmaps for the given target and robot. The costmaps are merged and stored in the final_map


        """
        target_pose = PoseStamped.from_list([target.position.x, target.position.y, target.position.z],
                                  [target.orientation.x, target.orientation.y, target.orientation.z, target.orientation.w])
        ground_pose = PoseStamped.from_list(target_pose.position.to_list())
        ground_pose.position.z = 0

        occupancy = OccupancyCostmap(0.32, False, 200, 0.02, ground_pose)
        final_map = occupancy

        if visible_for:
            camera = robot.robot_description.get_default_camera()
            visible = VisibilityCostmap(camera.minimal_height, camera.maximal_height, 200, 0.02,
                                        PoseStamped.from_list(target_pose.position.to_list()), target_object=target, robot=robot)
            final_map += visible

        if reachable_for:
            gaussian = GaussianCostmap(200, 15, 0.02, ground_pose)
            final_map += gaussian

        return final_map

    @staticmethod
<<<<<<< HEAD
    def create_target_sequence(grasp_description: GraspDescription, target: Union[PoseStamped, Object], robot: Object,
                               prepose_distance: float, object_in_hand: Object, reachable_arm: Arms) -> \
            List[PoseStamped]:
=======
    def create_target_sequence(grasp_description: GraspDescription, target: Union[Pose, Object], robot: Object,
                               object_in_hand: Object, reachable_arm: Arms) -> List[Pose]:
>>>>>>> 99c5a9ea
        """
        Creates a sequence of poses which need to be reachable in this order

        :param grasp_description: Grasp description to be used for grasping
        :param target: The target of reachability, either a pose or an object
        :param robot: The robot that should be checked for reachability
        :param object_in_hand: An object that is held if any
        :param reachable_arm: The arm which should be checked for reachability
        :return: A list of poses that need to be reachable in this order
        """
        end_effector = robot.robot_description.get_arm_chain(reachable_arm).end_effector
        grasp_quaternion = end_effector.grasps[grasp_description]
        approach_axis = end_effector.get_approach_axis()
        if object_in_hand:
            current_target_pose = object_in_hand.attachments[
                World.robot].get_child_link_target_pose_given_parent(target)
            approach_offset_cm = object_in_hand.get_approach_offset()
        else:
<<<<<<< HEAD
            current_target_pose = target.copy() if isinstance(target,
                                                              PoseStamped) else target.get_pose().copy()
            current_target_pose.rotate_by_quaternion(end_effector.grasps[grasp_description])
=======
            current_target_pose = target.copy() if isinstance(target, Pose) else \
                target.get_grasp_pose(end_effector, grasp_description)
            current_target_pose.rotate_by_quaternion(grasp_quaternion)
            approach_offset_cm = 0.1 if isinstance(target, Pose) else target.get_approach_offset()
>>>>>>> 99c5a9ea

        lift_pose = current_target_pose.copy()
        lift_pose.position.z += 0.1

        retract_pose = LocalTransformer().translate_pose_along_local_axis(current_target_pose,
                                                                          approach_axis,
                                                                          -approach_offset_cm)

        target_sequence = ([lift_pose, current_target_pose, retract_pose] if object_in_hand
                           else [retract_pose, current_target_pose, lift_pose])

        return target_sequence

    @staticmethod
    def create_allowed_collisions(ignore_collision_with: List[Object], object_in_hand: Object) -> Dict[Object, str]:
        """
        Creates a dict of object which are allowed to collide with the robot without impacting reachability

        :param ignore_collision_with: List of objects for which collision should be ignored
        :param object_in_hand: An object that the robot might hold
        :return: A dict of objects that link to their names
        """
        ignore_collision_with = [World.current_world.get_prospection_object_for_object(obj)
                                 for obj in ignore_collision_with]

        allowed_collision = {object: object.link_id_to_name[-1] for object in ignore_collision_with}
        if object_in_hand:
            prospection_object = World.current_world.get_prospection_object_for_object(object_in_hand)
            allowed_collision.update({prospection_object: prospection_object.link_id_to_name[-1]})
        return allowed_collision

    def __iter__(self) -> Iterator[PoseStamped]:
        """
        Generates positions for a given set of constrains from a costmap and returns
        them. The generation is based of a costmap which itself is the product of
        merging costmaps, each for a different purpose. In any case an occupancy costmap
        is used as the base, then according to the given constrains a visibility or
        gaussian costmap is also merged with this. Once the costmaps are merged,
        a generator generates pose candidates from the costmap. Each pose candidate
        is then validated against the constraints given by the designator if all validators
        pass the pose is considered valid and yielded.

           :yield: An instance of CostmapLocation.Location with a valid position that satisfies the given constraints
           """
        for params in self.generate_permutations():
            params_box = Box(params)
            # Target is either a pose or an object since the object is later needed for the visibility validator
            target = params_box.target.copy() if isinstance(params_box.target, PoseStamped) else params_box.target

            if params_box.visible_for or params_box.reachable_for:
                robot_object = params_box.visible_for if params_box.visible_for else params_box.reachable_for
                test_robot = World.current_world.get_prospection_object_for_object(robot_object)
            else:
                test_robot = World.current_world.robot

            allowed_collision = self.create_allowed_collisions(params_box.ignore_collision_with,
                                                               params_box.object_in_hand)

            final_map = self.setup_costmaps(target, test_robot, params_box.visible_for, params_box.reachable_for)

            with UseProspectionWorld():
                for pose_candidate in PoseGenerator(final_map, number_of_samples=600):
                    pose_candidate.position.z = 0
                    test_robot.set_pose(pose_candidate)
                    try:
                        collision_check(test_robot, allowed_collision)
                    except RobotInCollision:
                        continue

                    if not (params_box.reachable_for or params_box.visible_for):
                        yield pose_candidate
                        continue

                    if params_box.visible_for and not visibility_validator(test_robot, target):
                        continue

                    if not params_box.reachable_for:
                        yield pose_candidate
                        continue

                    grasp_descriptions = [
                        params_box.grasp_descriptions] if params_box.grasp_descriptions else target.calculate_grasp_descriptions(
                        test_robot)

                    for grasp_desc in grasp_descriptions:

                        target_sequence = self.create_target_sequence(grasp_desc, target, test_robot,
                                                                      params_box.object_in_hand,
                                                                      params_box.reachable_arm)

                        is_reachable = pose_sequence_reachability_validator(test_robot, target_sequence,
                                                                            arm=params_box.reachable_arm,
                                                                            allowed_collision=allowed_collision)
                        if is_reachable:
                            yield GraspPose(pose_candidate.pose, pose_candidate.header,
                                            arm=params_box.reachable_arm, grasp_description=grasp_desc)


class AccessingLocation(LocationDesignatorDescription):
    """
    Location designator which describes poses used for opening drawers
    """
    def __init__(self, handle: Union[ObjectDescription.Link, Iterable[ObjectDescription.Link]],
                 robot_desig: Union[Object, Iterable[Object]],
                 arm: Union[List[Arms], Arms] = None,
                 prepose_distance: float = ActionConfig.grasping_prepose_distance):
        """
        Describes a position from where a drawer can be opened. For now this position should be calculated before the
        drawer will be opened. Calculating the pose while the drawer is open could lead to problems.

        :param handle: ObjectPart designator for handle of the drawer
        :param robot_desig: Object designator for the robot which should open the drawer
        """
        super().__init__()
        PartialDesignator.__init__(self, AccessingLocation, handle=handle, robot_desig=robot_desig,
                                   arm=arm if arm is not None else [Arms.LEFT, Arms.RIGHT],
                                   prepose_distance=prepose_distance)
        self.handle: ObjectDescription.Link = handle
        self.robot: Object = robot_desig
        self.prepose_distance = prepose_distance
        self.arm = arm if arm is not None else [Arms.LEFT, Arms.RIGHT]

    def ground(self) -> PoseStamped:
        """
        Default specialized_designators for this location designator, just returns the first element from the iteration

        :return: A location designator for a pose from which the drawer can be opened
        """
        return next(iter(self))

    @staticmethod
    def adjust_map_for_drawer_opening(cost_map: Costmap, init_pose: PoseStamped, goal_pose: PoseStamped,
                                      width: float = 0.2):
        """
        Adjust the cost map for opening a drawer. This is done by removing all locations between the initial and final
        pose of the drawer/container.

        :param cost_map: Costmap that should be adjusted.
        :param init_pose: Pose of the drawer/container when it is fully closed.
        :param goal_pose: Pose of the drawer/container when it is fully opened.
        :param width: Width of the drawer/container.
        """
        motion_vector = [goal_pose.position.x - init_pose.position.x, goal_pose.position.y - init_pose.position.y,
                         goal_pose.position.z - init_pose.position.z]
        # remove locations between the initial and final pose
        motion_vector_length = np.linalg.norm(motion_vector)
        unit_motion_vector = np.array(motion_vector) / motion_vector_length
        orthogonal_vector = np.array([unit_motion_vector[1], -unit_motion_vector[0], 0])
        orthogonal_vector /= np.linalg.norm(orthogonal_vector)
        orthogonal_size = width
        map_origin_idx = cost_map.map.shape[0] // 2, cost_map.map.shape[1] // 2
        for i in range(int(motion_vector_length / cost_map.resolution)):
            for j in range(int(orthogonal_size / cost_map.resolution)):
                idx = (int(map_origin_idx[0] + i * unit_motion_vector[0] + j * orthogonal_vector[0]),
                       int(map_origin_idx[1] + i * unit_motion_vector[1] + j * orthogonal_vector[1]))
                cost_map.map[idx] = 0
                idx = (int(map_origin_idx[0] + i * unit_motion_vector[0] - j * orthogonal_vector[0]),
                       int(map_origin_idx[1] + i * unit_motion_vector[1] - j * orthogonal_vector[1]))
                cost_map.map[idx] = 0

    def setup_costmaps(self, handle: Link) -> Costmap:
        """
        Sets up the costmaps for the given handle and robot. The costmaps are merged and stored in the final_map.
        """
        ground_pose = PoseStamped(handle.pose.position.to_list())
        ground_pose.position.z = 0
        occupancy = OccupancyCostmap(distance_to_obstacle=0.25, from_ros=False, size=200, resolution=0.02,
                                     origin=ground_pose)
        final_map = occupancy

        gaussian = GaussianCostmap(200, 15, 0.02, ground_pose)
        final_map += gaussian

        return final_map

    def create_target_sequence(self, params_box: Box, final_map: Costmap) -> List[PoseStamped]:
        """
        Creates the sequence of target poses

        :param params_box:
        :param final_map:
        :return:
        """
        # Find a Joint that moves with the handle in the URDF tree
        container_joint = params_box.handle.parent_entity.find_joint_above_link(params_box.handle.name)

        init_pose = link_pose_for_joint_config(params_box.handle.parent_entity, {
            container_joint: params_box.handle.parent_entity.get_joint_limits(container_joint)[0]},
                                               params_box.handle.name)

        # Calculate the pose the handle would be in if the drawer was to be fully opened
        goal_pose = link_pose_for_joint_config(params_box.handle.parent_entity, {
            container_joint: params_box.handle.parent_entity.get_joint_limits(container_joint)[1] - 0.05},
                                               params_box.handle.name)

        # Handle position for calculating rotation of the final pose
        half_pose = link_pose_for_joint_config(params_box.handle.parent_entity, {
            container_joint: params_box.handle.parent_entity.get_joint_limits(container_joint)[1] / 1.5},
                                               params_box.handle.name)

        joint_type = params_box.handle.parent_entity.joints[container_joint].type

        if joint_type == JointType.PRISMATIC:
            self.adjust_map_for_drawer_opening(final_map, init_pose, goal_pose)

        target_sequence = [init_pose, half_pose, goal_pose]
        return target_sequence

    def __iter__(self) -> Iterator[PoseStamped]:
        """
        Creates poses from which the robot can open the drawer specified by the ObjectPart designator describing the
        handle. Poses are validated by checking if the robot can grasp the handle while the drawer is closed and if
        the handle can be grasped if the drawer is open.

        :yield: A location designator containing the pose and the arms that can be used.
        """
        for params in self.generate_permutations():
            params_box = Box(params)

            final_map = self.setup_costmaps(params_box.handle)

            target_sequence = self.create_target_sequence(params_box, final_map)
            half_pose = target_sequence[1]

            test_robot = World.current_world.get_prospection_object_for_object(params_box.robot_desig)

            with UseProspectionWorld():
                orientation_generator = lambda p, o: PoseGenerator.generate_orientation(p, half_pose)
                for pose_candidate in PoseGenerator(final_map, number_of_samples=600,
                                                    orientation_generator=orientation_generator):
                    pose_candidate.position.z = 0
                    test_robot.set_pose(pose_candidate)
                    try:
                        collision_check(test_robot, {})
                    except RobotInCollision:
                        continue

                    for arm_chain in test_robot.robot_description.get_manipulator_chains():
                        grasp = arm_chain.end_effector.grasps[GraspDescription(Grasp.FRONT, None, False)]
                        current_target_sequence = [pose.copy() for pose in target_sequence]
                        [pose.rotate_by_quaternion(grasp) for pose in current_target_sequence]

                        is_reachable = pose_sequence_reachability_validator(test_robot, current_target_sequence,
                                                                            arm=arm_chain.arm_type)
                        if is_reachable:
                            yield pose_candidate


class SemanticCostmapLocation(LocationDesignatorDescription):
    """
    Locations over semantic entities, like a table surface
    """

    def __init__(self, link_name, part_of, for_object=None, edges_only: bool = False,
                 horizontal_edges_only: bool = False, edge_size_in_meters: float = 0.06):
        """
        Creates a distribution over a link to sample poses which are on this link. Can be used, for example, to find
        poses that are on a table. Optionally an object can be given for which poses should be calculated, in that case
        the poses are calculated such that the bottom of the object is on the link.

        :param link_name: Name of the link for which a distribution should be calculated
        :param part_of: Object of which the urdf link is a part
        :param for_object: Optional object that should be placed at the found location
        :param edges_only: If True, only the edges of the link are considered
        :param horizontal_edges_only: If True, only the horizontal edges of the link are considered
        :param edge_size_in_meters: Size of the edges in meters.
        """
        super().__init__()
        PartialDesignator.__init__(self, SemanticCostmapLocation, link_name=link_name, part_of=part_of,
                                   for_object=for_object, edges_only=edges_only,
                                   horizontal_edges_only=horizontal_edges_only, edge_size_in_meters=edge_size_in_meters)
        self.link_name: str = link_name
        self.part_of: Object = part_of
        self.for_object: Optional[Object] = for_object
        self.edges_only: bool = edges_only
        self.horizontal_edges_only: bool = horizontal_edges_only
        self.edge_size_in_meters: float = edge_size_in_meters
        self.sem_costmap: Optional[SemanticCostmap] = None

    def ground(self) -> PoseStamped:
        """
        Default specialized_designators which returns the first element of the iterator of this instance.

        :return: A resolved location
        """
        return next(iter(self))

    def __iter__(self) -> Iterator[PoseStamped]:
        """
        Creates a costmap on top of a link of an Object and creates positions from it. If there is a specific Object for
        which the position should be found, a height offset will be calculated which ensures that the bottom of the Object
        is at the position in the Costmap and not the origin of the Object which is usually in the centre of the Object.

        :yield: An instance of SemanticCostmapLocation.Location with the found valid position of the Costmap.
        """
        for params in self.generate_permutations():
            params_box = Box(params)

            self.sem_costmap = SemanticCostmap(params_box.part_of, params_box.link_name)
            if params_box.edges_only or params_box.horizontal_edges_only:
                self.sem_costmap = self.sem_costmap.get_edges_map(params_box.edge_size_in_meters,
                                                                  horizontal_only=params_box.horizontal_edges_only)
            height_offset = 0
            if params_box.for_object:
                min_p, max_p = params_box.for_object.get_axis_aligned_bounding_box().get_min_max_points()
                height_offset = (max_p.z - min_p.z) / 2
            for maybe_pose in PoseGenerator(self.sem_costmap):
                maybe_pose.position.z += height_offset
                yield maybe_pose<|MERGE_RESOLUTION|>--- conflicted
+++ resolved
@@ -123,14 +123,8 @@
         return final_map
 
     @staticmethod
-<<<<<<< HEAD
     def create_target_sequence(grasp_description: GraspDescription, target: Union[PoseStamped, Object], robot: Object,
-                               prepose_distance: float, object_in_hand: Object, reachable_arm: Arms) -> \
-            List[PoseStamped]:
-=======
-    def create_target_sequence(grasp_description: GraspDescription, target: Union[Pose, Object], robot: Object,
-                               object_in_hand: Object, reachable_arm: Arms) -> List[Pose]:
->>>>>>> 99c5a9ea
+                               object_in_hand: Object, reachable_arm: Arms) -> List[PoseStamped]:
         """
         Creates a sequence of poses which need to be reachable in this order
 
@@ -149,16 +143,10 @@
                 World.robot].get_child_link_target_pose_given_parent(target)
             approach_offset_cm = object_in_hand.get_approach_offset()
         else:
-<<<<<<< HEAD
-            current_target_pose = target.copy() if isinstance(target,
-                                                              PoseStamped) else target.get_pose().copy()
-            current_target_pose.rotate_by_quaternion(end_effector.grasps[grasp_description])
-=======
-            current_target_pose = target.copy() if isinstance(target, Pose) else \
+            current_target_pose = target.copy() if isinstance(target, PoseStamped) else \
                 target.get_grasp_pose(end_effector, grasp_description)
             current_target_pose.rotate_by_quaternion(grasp_quaternion)
-            approach_offset_cm = 0.1 if isinstance(target, Pose) else target.get_approach_offset()
->>>>>>> 99c5a9ea
+            approach_offset_cm = 0.1 if isinstance(target, PoseStamped) else target.get_approach_offset()
 
         lift_pose = current_target_pose.copy()
         lift_pose.position.z += 0.1
@@ -323,7 +311,7 @@
         """
         Sets up the costmaps for the given handle and robot. The costmaps are merged and stored in the final_map.
         """
-        ground_pose = PoseStamped(handle.pose.position.to_list())
+        ground_pose = PoseStamped.from_list(handle.pose.position.to_list())
         ground_pose.position.z = 0
         occupancy = OccupancyCostmap(distance_to_obstacle=0.25, from_ros=False, size=200, resolution=0.02,
                                      origin=ground_pose)
