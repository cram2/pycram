from __future__ import annotations

import numpy as np
import pinocchio
from numpy.linalg import norm, solve
from typing_extensions import List, Tuple, Dict

from ..failures import IKError
from ..world_concepts.world_object import Object
from ..datastructures.pose import PoseStamped
from ..config.ik_conf import PinocchioConfig


def create_joint_configuration(robot: Object, model) -> np.ndarray[float]:
    """
    Create a joint configuration vector (q) from the current joint positions of the robot.

    :param robot: The robot object.
    :param model: The Pinocchio model.
    :return: The joint configuration vector.
    """
    configuration = []
    for name, joint in zip(model.names, model.joints):
        if name == "universe":
            continue
        # These are continuous joints for all dimensions which are represented by the sin and cos values
        if joint.shortname() in ["JointModelRUBX", "JointModelRUBY", "JointModelRUBZ", "JointModelRevoluteUnboundedUnaligned"]:
            configuration.append(np.cos(robot.joints[name].position))
            configuration.append(np.sin(robot.joints[name].position))
        else:
            # Every other joint of a robot has only one degree of freedom hence they will be directly added to the
            # configuration vector
            configuration.append(robot.joints[name].position)
    return np.array(configuration)


def compute_ik(target_link: str, target_pose: PoseStamped, robot: Object) -> Dict[str, float]:
    """
    Compute the inverse kinematics for a given target link and pose.

    :param target_link: The target link.
    :param target_pose: The target pose.
    :param robot: The robot object.
    :return: The joint configuration as a dictionary with joint names and joint values. If the computation fails, an empty dictionary is returned.
    """
    # Kinematic model of the robot, created form the URDF file
    model = pinocchio.buildModelFromUrdf(robot.path)
    # Mutable data of the robot, includes joint states and position of joints and links
    data = model.createData()

    JOINT_ID = model.frames[model.getFrameId(target_link)].parent
    # Object to destination transformation
    oMdes = pinocchio.XYZQUATToSE3(target_pose.position.to_list() + target_pose.orientation.to_list())

    # Initial joint configuration
    # The configuration vector for all joints of the robot, created from the current joint states of the robot
    q = create_joint_configuration(robot, model)
    eps = PinocchioConfig.error_threshold
    IT_MAX = PinocchioConfig.max_iterations
    DT = PinocchioConfig.time_step
    damp = PinocchioConfig.dampening_factor

    q, success = inverse_kinematics_logarithmic(model, q, data, JOINT_ID, oMdes, eps, IT_MAX, DT, damp)

    if success:
        return parse_configuration_vector_to_joint_positions(q, model)
    else:
        raise IKError(pinocchio.SE3ToXYZQUAT(oMdes), robot.tf_frame, target_link, robot.get_pose())


def inverse_kinematics_logarithmic(model, configuration, data, target_joint_id, target_transformation, eps=1e-4,
                                   max_iter=1000, dt=1e-1, damp=1e-12) -> Tuple[np.ndarray[float], bool]:
    """
    Compute the inverse kinematics for a given target transformation. Using a logarithmic error metric.

    :param model: The Pinocchio model.
    :param configuration: The initial joint configuration.
    :param data: The Pinocchio data.
    :param target_joint_id: The target joint ID.
    :param target_transformation: The target transformation.
    :param eps: The error threshold.
    :param max_iter: The maximum number of iterations.
    :param dt: The time step.
    :param damp: The damping factor.
    :return: The final joint configuration and a boolean indicating if the computation was successful.
    """
    q = configuration
    success = False
    for i in range(max_iter):
        # Calculate the current state of all joints for the current iteration
        pinocchio.forwardKinematics(model, data, q)
        # Transformation between the target pose and the current pose of the joint which should reach the target pose
        iMd = data.oMi[target_joint_id].actInv(target_transformation)
        # Error between the current pose and the target pose, this should be minimized
        err = pinocchio.log(iMd).vector  # in joint frame
<<<<<<< HEAD
        # Log is numerically unstable for small errors, so we add a small value to the configuration if the error contains NaN
        if np.isnan(err).any():
            q += 0.0001
=======
        if np.isnan(err).any():
            q += 0.001
            continue
>>>>>>> 5eae4413
        if norm(err) < eps:
            success = True
            break
        J = pinocchio.computeJointJacobian(model, data, q, target_joint_id)  # in joint frame
        J = -np.dot(pinocchio.Jlog6(iMd.inverse()), J)
        v = -J.T.dot(solve(J.dot(J.T) + damp * np.eye(6), err))
        q = pinocchio.integrate(model, q, v * dt)
        # Clip all joint values to their limits since the algorithm does not respect joint limits
        q = clip_joints_to_limits(q, model.lowerPositionLimit, model.upperPositionLimit)

    return q, success


def inverse_kinematics_translation(model, configuration, data, target_joint_id, target_transformation, eps=1e-4,
                                   max_iter=1000, dt=1e-1, damp=1e-12) -> Tuple[np.ndarray[float], bool]:
    """
    Compute the inverse kinematics for a given target transformation. Using the distance of the translation as error metric.

    :param model: The Pinocchio model.
    :param configuration: The initial joint configuration.
    :param data: The Pinocchio data.
    :param target_joint_id: The target joint ID.
    :param target_transformation: The target transformation.
    :param eps: The error threshold.
    :param max_iter: The maximum number of iterations.
    :param dt: The time step.
    :param damp: The damping factor.
    :return: The final joint configuration and a boolean indicating if the computation was successful.
    """
    q = configuration
    success = False
    for i in range(max_iter):
        # Calculate the current state of all joints for the current iteration
        pinocchio.forwardKinematics(model, data, q)
        # Transformation between the target pose and the current pose of the joint which should reach the target pose
        iMd = data.oMi[target_joint_id].actInv(target_transformation)
        # Error metric that should be minimized, in this case this is the translation (x, y, z) without the orientation
        err = iMd.translation
        if norm(err) < eps:
            success = True
            break
        J = pinocchio.computeJointJacobian(model, data, q, target_joint_id)  # in joint frame
        J = -J[:3, :]  # linear part of the Jacobian
        v = -J.T.dot(solve(J.dot(J.T) + damp * np.eye(3), err))
        q = pinocchio.integrate(model, q, v * dt)
        # Clip all joint values to their limits since the algorithm does not respect joint limits
        q = clip_joints_to_limits(q, model.lowerPositionLimit, model.upperPositionLimit)

    return q, success


def parse_configuration_vector_to_joint_positions(configuration: np.ndarray[float], model) -> Dict[str, float]:
    """
    Takes the configuration vector from pinocchio and the robot model and returns a dictionary with joint names and
    joint values.

    :param configuration: The configuration vector.
    :param model: The robot model.
    :return: The joint configuration as a dictionary with joint names and joint values.
    """
    result = {}
    for joint in model.joints:
        if joint.idx_q == -1:
            continue
        if joint.shortname() in ["JointModelRUBX", "JointModelRUBY", "JointModelRUBZ", "JointModelRevoluteUnboundedUnaligned"]:
            # Continuous Joints are represented as sin(theta) and cos(theta) of the joint value, so we use arctan2 to
            # get the joint value
            joint_value = np.arctan2(configuration[joint.idx_q + 1], configuration[joint.idx_q])
        else:
            joint_value = configuration[joint.idx_q]

        result[model.names[joint.id]] = joint_value
    return result


def clip_joints_to_limits(joint_positions: List[float], lower_limits: List[float], upper_limits: List[float]) -> \
np.ndarray[float]:
    """
    Clip the joint positions to the joint limits.

    :param joint_positions: The joint positions to clip.
    :param lower_limits: A List of lower joint limits.
    :param upper_limits: A List of upper joint limits.
    :return: The clipped joint positions.
    """
    return np.clip(joint_positions, lower_limits, upper_limits)<|MERGE_RESOLUTION|>--- conflicted
+++ resolved
@@ -93,15 +93,9 @@
         iMd = data.oMi[target_joint_id].actInv(target_transformation)
         # Error between the current pose and the target pose, this should be minimized
         err = pinocchio.log(iMd).vector  # in joint frame
-<<<<<<< HEAD
         # Log is numerically unstable for small errors, so we add a small value to the configuration if the error contains NaN
         if np.isnan(err).any():
             q += 0.0001
-=======
-        if np.isnan(err).any():
-            q += 0.001
-            continue
->>>>>>> 5eae4413
         if norm(err) < eps:
             success = True
             break
