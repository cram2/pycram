import json
import threading

import sys


from ..ros import Time, node
from ..ros import logwarn, loginfo_once, loginfo
from ..ros import get_node_names

from ..datastructures.enums import JointType, ObjectType, Arms
from ..datastructures.pose import PoseStamped
from ..datastructures.world import World
from ..datastructures.dataclasses import MeshVisualShape
from ..ros import get_service_proxy
from ..world_concepts.world_object import Object
from ..robot_description import RobotDescription

from typing_extensions import List, Dict, Callable, Optional
from threading import Lock, RLock
from ..ros import logging as log, node



giskard_wrapper = None
giskard_update_service = None
is_init = False

number_of_par_goals = 0
giskard_lock = Lock()
giskard_rlock = RLock()
with giskard_rlock:
    par_threads = {}
    par_motion_goal = {}


def thread_safe(func: Callable) -> Callable:
    """
    Adds thread safety to a function via a decorator. This uses the giskard_lock

    :param func: Function that should be thread safe
    :return: A function with thread safety
    """

    def wrapper(*args, **kwargs):
        with giskard_rlock:
            return func(*args, **kwargs)

    return wrapper


def init_giskard_interface(func: Callable) -> Callable:
    """
    Checks if the ROS messages are available and if giskard is running, if that is the case the interface will be
    initialized.

    :param func: Function this decorator should be wrapping
    :return: A callable function which initializes the interface and then calls the wrapped function
    """

    def wrapper(*args, **kwargs):

<<<<<<< HEAD
        #from giskardpy_ros.python_interface.old_python_interface import OldGiskardWrapper as GiskardWrapper
        from giskardpy_ros.python_interface.python_interface import GiskardWrapper as GiskardWrapper
        from giskard_msgs.msg import WorldBody, ExecutionState, CollisionEntry
=======
        from giskardpy_ros.python_interface.old_python_interface import OldGiskardWrapper as GiskardWrapper
        from giskard_msgs.msg import WorldBody, CollisionEntry
>>>>>>> 66bb5e5e
        from geometry_msgs.msg import PoseStamped as ROSPoseStamped, PointStamped, QuaternionStamped, Vector3Stamped

        global giskard_wrapper
        global giskard_update_service
        global is_init
        if is_init and "giskard" in get_node_names():
            return func(*args, **kwargs)
        elif is_init and "giskard" not in get_node_names():
            logwarn("Giskard node is not available anymore, could not initialize giskard interface")
            is_init = False
            giskard_wrapper = None
            return

        if "giskard_msgs" not in sys.modules:
            logwarn("Could not initialize the Giskard interface since the giskard_msgs are not imported")
            return
<<<<<<< HEAD
        print(get_node_names())
=======

>>>>>>> 66bb5e5e
        if "giskard" in get_node_names():
            giskard_wrapper = GiskardWrapper(node)
            loginfo_once("Successfully initialized Giskard interface")
            is_init = True
        else:
            logwarn("Giskard is not running, could not initialize Giskard interface")
            return
        return func(*args, **kwargs)
    return wrapper


# Believe state management between pycram and giskard


@init_giskard_interface
def initial_adding_objects() -> None:
    """
    Adds object that are loaded in the World to the Giskard belief state, if they are not present at the moment.
    """
    groups = giskard_wrapper.world.get_group_names()
    for obj in World.current_world.objects:
        if obj is World.robot or obj is World.current_world.get_prospection_object_for_object(World.robot):
            continue
        name = obj.name
        if name not in groups:
            print(obj)
            spawn_object(obj)


@init_giskard_interface
def removing_of_objects() -> None:
    """
    Removes objects that are present in the Giskard belief state but not in the World from the Giskard belief state.
    """
    groups = giskard_wrapper.world.get_group_names()
    object_names = list(
        map(lambda obj: object_names.name, World.current_world.objects))
    diff = list(set(groups) - set(object_names))
    for grp in diff:
        giskard_wrapper.remove_group(grp)


@init_giskard_interface
def sync_worlds(projection: bool = False) -> None:
    """
    Synchronizes the World and the Giskard belief state, this includes adding and removing objects to the Giskard
    belief state such that it matches the objects present in the World and moving the robot to the position it is
    currently at in the World.

    :param projection: Whether the sync in projection mode or reality.
    """
    add_gripper_groups()
    world_object_names = set()
    for obj in World.current_world.objects:
        if obj.name != RobotDescription.current_robot_description.name and obj.obj_type != ObjectType.ROBOT and len(obj.link_name_to_id) != 1:
            world_object_names.add(obj.name)
        if obj.name == RobotDescription.current_robot_description.name or obj.obj_type == ObjectType.ROBOT:
            joint_config = obj.get_positions_of_all_joints()
            non_fixed_joints = list(filter(lambda joint: joint.type != JointType.FIXED and not joint.is_virtual,
                                           obj.joints.values()))
            joint_config_filtered = {joint.name: joint_config[joint.name] for joint in non_fixed_joints}

            if projection:
                giskard_wrapper.monitors.add_set_seed_configuration(joint_config_filtered,
                                                                    RobotDescription.current_robot_description.name)
                giskard_wrapper.monitors.add_set_seed_odometry(obj.get_pose().ros_message(),
                                                               RobotDescription.current_robot_description.name)
    giskard_object_names = set(giskard_wrapper.world.get_group_names())
    robot_name = {RobotDescription.current_robot_description.name}
    if not world_object_names.union(robot_name).issubset(giskard_object_names):
        giskard_wrapper.world.clear()
    initial_adding_objects()


@init_giskard_interface
def update_pose(object: Object) -> 'UpdateWorldResponse':
    """
    Sends an update message to giskard to update the object position. Might not work when working on the real robot just
    in standalone mode.

    :param object: Object that should be updated
    :return: An UpdateWorldResponse
    """
    return giskard_wrapper.update_group_pose(object.name)


@init_giskard_interface
def spawn_object(object: Object) -> None:
    """
    Spawns a World Object in the giskard belief state.

    :param object: World object that should be spawned
    """
    if len(object.link_name_to_id) == 1:
        geometry = object.get_link_geometry(object.root_link.name)
        if isinstance(geometry, MeshVisualShape):
            filename = geometry.file_name
            spawn_mesh(object.name, filename, object.get_pose())
    else:
        ww = spawn_urdf(object.name, object.path, object.get_pose())
        log.loginfo("GiskardSpawnURDF Return value: {} ObjectName:{}".format(ww,object.name))


@init_giskard_interface
def remove_object(object: Object) -> 'UpdateWorldResponse':
    """
    Removes an object from the giskard belief state.

    :param object: The World Object that should be removed
    """
    return giskard_wrapper.remove_group(object.name)


@init_giskard_interface
def spawn_urdf(name: str, urdf_path: str, pose: PoseStamped) -> 'UpdateWorldResponse':
    """
    Spawns an URDF in giskard's belief state.

    :param name: Name of the URDF
    :param urdf_path: Path to the URDF file
    :param pose: Pose in which the URDF should be spawned
    :return: An UpdateWorldResponse message
    """
    urdf_string = ""
    with open(urdf_path) as f:
        urdf_string = f.read()

    return giskard_wrapper.add_urdf(name, urdf_string, pose)


@init_giskard_interface
def spawn_mesh(name: str, path: str, pose: 'PoseStamped') -> 'UpdateWorldResponse':
    """
    Spawns a mesh into giskard's belief state

    :param name: Name of the mesh
    :param path: Path to the mesh file
    :param pose: Pose in which the mesh should be spawned
    :return: An UpdateWorldResponse message
    """
    return giskard_wrapper.add_mesh(name, path, pose)


# Sending Goals to Giskard

@thread_safe
def _manage_par_motion_goals(goal_func, *args) -> Optional['ExecutionState']:
    """
    Manages multiple goals that should be executed in parallel. The current sequence of motion goals is saved and the
    parallel motion goal is loaded if there is one, then the new motion goal given by ``goal_func`` is added to the
    parallel motion goal. If this was the last motion goal for the parallel motion goal it is then executed.

    :param goal_func: Function which adds a new motion goal to the giskard_wrapper
    :param args: Arguments for the ``goal_func`` function
    :return: MoveResult of the execution if there was an execution, True if a new motion goal was added to the giskard_wrapper and None in any other case
    """
    # key is the instance of the parallel language element, value is a list of threads that should be executed in
    # parallel
    for key, value in par_threads.items():
        # if the current thread is in the list of threads that should be executed in parallel backup the current list
        # of motion goals and monitors
        if threading.get_ident() in value:
            tmp_goals = giskard_wrapper.motion_goals.get_goals()
            tmp_monitors = giskard_wrapper.monitors.get_monitors()

            if key in par_motion_goal.keys():
                # giskard_wrapper.cmd_seq = par_motion_goal[key]
                giskard_wrapper.motion_goals._goals = par_motion_goal[key][0]
                giskard_wrapper.monitors._monitors = par_motion_goal[key][1]
            else:
                giskard_wrapper.clear_motion_goals_and_monitors()

            goal_func(*args)

            # Check if there are multiple constraints that use the same joint, if this is the case the
            used_joints = set()
            for cmd in giskard_wrapper.motion_goals.get_goals():
                par_value_pair = json.loads(cmd.kwargs)
                if "tip_link" in par_value_pair.keys() and "root_link" in par_value_pair.keys():
                    if par_value_pair["tip_link"] == RobotDescription.current_robot_description.base_link:
                        continue
                    chain = World.robot.description.get_chain(par_value_pair["root_link"],
                                                              par_value_pair["tip_link"])
                    if set(chain).intersection(used_joints) != set():
                        giskard_wrapper.motion_goals._goals = tmp_goals
                        giskard_wrapper.monitors._monitors = tmp_monitors
                        raise AttributeError(
                            f"The joint(s) {set(chain).intersection(used_joints)} is used by multiple Designators")
                    else:
                        [used_joints.add(joint) for joint in chain]

                elif "goal_state" in par_value_pair.keys():
                    if set(par_value_pair["goal_state"].keys()).intersection(used_joints) != set():
                        giskard_wrapper.motion_goals._goals = tmp_goals
                        giskard_wrapper.monitors._monitors = tmp_monitors
                        raise AttributeError(
                            f"The joint(s) {set(par_value_pair['goal_state'].keys()).intersection(used_joints)} is used by multiple Designators")
                    else:
                        [used_joints.add(joint) for joint in par_value_pair["goal_state"].keys()]

            par_threads[key].remove(threading.get_ident())
            # If this is the last thread that should be executed in parallel, execute the complete sequence of motion
            # goals
            if len(par_threads[key]) == 0:
                if key in par_motion_goal.keys():
                    del par_motion_goal[key]
                del par_threads[key]
                # giskard_wrapper.add_default_end_motion_conditions()
                res = giskard_wrapper.execute()
                giskard_wrapper.motion_goals._goals = tmp_goals
                giskard_wrapper.monitors._monitors = tmp_monitors
                return res
            # If there are still threads that should be executed in parallel, save the current state of motion goals and
            # monitors.
            else:
                par_motion_goal[key] = [giskard_wrapper.motion_goals.get_goals(),
                                        giskard_wrapper.monitors.get_monitors()]
                giskard_wrapper.motion_goals._goals = tmp_goals
                giskard_wrapper.monitors._monitors = tmp_monitors
                return True


@init_giskard_interface
@thread_safe
def achieve_joint_goal(goal_poses: Dict[str, float]) -> 'ExecutionState':
    """
    Takes a dictionary of joint position that should be achieved, the keys in the dictionary are the joint names and
    values are the goal joint positions.

    :param goal_poses: Dictionary with joint names and position goals
    :return: MoveResult message for this goal
    """
    set_joint_goal(goal_poses)
    return giskard_wrapper.execute()


@init_giskard_interface
@thread_safe
def set_joint_goal(goal_poses: Dict[str, float]) -> None:
    """
    Takes a dictionary of joint position that should be achieved, the keys in the dictionary are the joint names and
    values are the goal joint positions.

    :param goal_poses: Dictionary with joint names and position goals
    """
    sync_worlds()
    par_return = _manage_par_motion_goals(giskard_wrapper.motion_goals.add_joint_position, goal_poses)
    if par_return:
        return par_return

    giskard_wrapper.motion_goals.add_joint_position(goal_poses)


@init_giskard_interface
@thread_safe
def achieve_cartesian_goal(goal_pose: 'PoseStamped', tip_link: str, root_link: str,
                           position_threshold: float = 0.02,
                           orientation_threshold: float = 0.02,
                           use_monitor: bool = True,
                           grippers_that_can_collide: Optional[Arms] = None) -> 'ExecutionState':
    """
    Takes a cartesian position and tries to move the tip_link to this position using the chain defined by
    tip_link and root_link.

    :param goal_pose: The position which should be achieved with tip_link
    :param tip_link: The end link of the chain as well as the link which should achieve the goal_pose
    :param root_link: The starting link of the chain which should be used to achieve this goal
    :param position_threshold: Position distance at which the goal is successfully reached
    :param orientation_threshold: Orientation distance at which the goal is successfully reached
    :param use_monitor: Whether to use a monitor for this goal or not.
    :param grippers_that_can_collide: The gripper(s) that should be allowed to collide.
    :return: MoveResult message for this goal
    """
    sync_worlds()
    par_return = _manage_par_motion_goals(giskard_wrapper.motion_goals.add_cartesian_pose, goal_pose.ros_message(),
                                          tip_link, root_link)
    if par_return:
        return par_return

    cart_monitor1 = None
    if use_monitor:
        cart_monitor1 = giskard_wrapper.monitors.add_cartesian_pose(root_link=root_link, tip_link=tip_link,
                                                                    goal_pose=goal_pose.ros_message(),
                                                                    position_threshold=position_threshold, orientation_threshold=orientation_threshold,
                                                                    name='cart goal 1')
        end_monitor = giskard_wrapper.monitors.add_local_minimum_reached(start_condition=cart_monitor1)

    giskard_wrapper.motion_goals.add_cartesian_pose(name='g1', root_link=root_link, tip_link=tip_link,
                                                    goal_pose=goal_pose.ros_message(),
                                                    end_condition=cart_monitor1)

    if use_monitor:
        giskard_wrapper.monitors.add_end_motion(start_condition=end_monitor)

    giskard_wrapper.motion_goals.avoid_all_collisions()
    if grippers_that_can_collide is not None:
        allow_gripper_collision(grippers_that_can_collide)

    return giskard_wrapper.execute()


@init_giskard_interface
@thread_safe
def achieve_straight_cartesian_goal(goal_pose: 'PoseStamped', tip_link: str,
                                    root_link: str,
                                    grippers_that_can_collide: Optional[Arms] = None) -> 'ExecutionState':
    """
    Takes a cartesian position and tries to move the tip_link to this position in a straight line, using the chain
    defined by tip_link and root_link.

    :param goal_pose: The position which should be achieved with tip_link
    :param tip_link: The end link of the chain as well as the link which should achieve the goal_pose
    :param root_link: The starting link of the chain which should be used to achieve this goal
    :param grippers_that_can_collide: The gripper(s) that should be allowed to collide.
    :return: MoveResult message for this goal
    """
    sync_worlds()
    par_return = _manage_par_motion_goals(giskard_wrapper.set_straight_cart_goal, goal_pose.ros_message(),
                                          tip_link, root_link)
    if par_return:
        return par_return

    giskard_wrapper.avoid_all_collisions()
    if grippers_that_can_collide is not None:
        allow_gripper_collision(grippers_that_can_collide)
    giskard_wrapper.set_straight_cart_goal(goal_pose.ros_message(), tip_link, root_link)
    # giskard_wrapper.add_default_end_motion_conditions()
    return giskard_wrapper.execute()


@init_giskard_interface
@thread_safe
def achieve_translation_goal(goal_point: List[float], tip_link: str, root_link: str) -> 'ExecutionState':
    """
    Tries to move the tip_link to the position defined by goal_point using the chain defined by root_link and
    tip_link. Since goal_point only defines the position but no rotation, rotation is not taken into account.

    :param goal_point: The goal position of the tip_link
    :param tip_link: The link which should be moved to goal_point as well as the end of the used chain
    :param root_link: The start link of the chain
    :return: MoveResult message for this goal
    """
    sync_worlds()
    par_return = _manage_par_motion_goals(giskard_wrapper.set_translation_goal, make_point_stamped(goal_point),
                                          tip_link, root_link)
    if par_return:
        return par_return

    giskard_wrapper.set_translation_goal(make_point_stamped(goal_point), tip_link, root_link)
    # giskard_wrapper.add_default_end_motion_conditions()
    return giskard_wrapper.execute()


@init_giskard_interface
@thread_safe
def achieve_straight_translation_goal(goal_point: List[float], tip_link: str, root_link: str) -> 'ExecutionState':
    """
    Tries to move the tip_link to the position defined by goal_point in a straight line, using the chain defined by
    root_link and tip_link. Since goal_point only defines the position but no rotation, rotation is not taken into account.

    :param goal_point: The goal position of the tip_link
    :param tip_link: The link which should be moved to goal_point as well as the end of the used chain
    :param root_link: The start link of the chain
    :return: MoveResult message for this goal
    """
    sync_worlds()
    par_return = _manage_par_motion_goals(giskard_wrapper.set_straight_translation_goal,
                                          make_point_stamped(goal_point),
                                          tip_link, root_link)
    if par_return:
        return par_return

    giskard_wrapper.set_straight_translation_goal(make_point_stamped(goal_point), tip_link, root_link)
    # giskard_wrapper.add_default_end_motion_conditions()
    return giskard_wrapper.execute()


@init_giskard_interface
@thread_safe
def achieve_rotation_goal(quat: List[float], tip_link: str, root_link: str) -> 'ExecutionState':
    """
    Tries to bring the tip link into the rotation defined by quat using the chain defined by root_link and
    tip_link.

    :param quat: The rotation that should be achieved, given as a quaternion
    :param tip_link: The link that should be in the rotation defined by quat
    :param root_link: The start link of the chain
    :return: MoveResult message for this goal
    """
    sync_worlds()
    par_return = _manage_par_motion_goals(giskard_wrapper.set_rotation_goal, make_quaternion_stamped(quat),
                                          tip_link, root_link)
    if par_threads:
        return par_return

    giskard_wrapper.set_rotation_goal(make_quaternion_stamped(quat), tip_link, root_link)
    # giskard_wrapper.add_default_end_motion_conditions()
    return giskard_wrapper.execute()


@init_giskard_interface
@thread_safe
def achieve_align_planes_goal(goal_normal: List[float], tip_link: str, tip_normal: List[float],
                              root_link: str) -> 'ExecutionState':
    """
    Tries to align the plane defined by tip normal with goal_normal using the chain between root_link and
    tip_link.

    :param goal_normal: The goal plane, given as a list of XYZ
    :param tip_link: The end link of the chain that should be used.
    :param tip_normal: The plane that should be aligned with goal_normal, given as a list of XYZ
    :param root_link: The starting link of the chain that should be used.
    :return: MoveResult message for this goal
    """
    sync_worlds()
    par_return = _manage_par_motion_goals(giskard_wrapper.set_align_planes_goal, make_vector_stamped(goal_normal),
                                          tip_link, make_vector_stamped(tip_normal), root_link)
    if par_return:
        return par_return

    giskard_wrapper.set_align_planes_goal(make_vector_stamped(goal_normal), tip_link,
                                          make_vector_stamped(tip_normal),
                                          root_link)
    # giskard_wrapper.add_default_end_motion_conditions()
    return giskard_wrapper.execute()


@init_giskard_interface
@thread_safe
def achieve_open_container_goal(tip_link: str, environment_link: str) -> 'ExecutionState':
    """
    Tries to open a container in an environment, this only works if the container was added as a URDF. This goal assumes
    that the handle was already grasped. Can only handle container with 1 DOF

    :param tip_link: The End effector that should open the container
    :param environment_link: The name of the handle for this container.
    :return: MoveResult message for this goal
    """
    sync_worlds()
    par_return = _manage_par_motion_goals(giskard_wrapper.set_open_container_goal, tip_link, environment_link)
    if par_return:
        return par_return
    giskard_wrapper.set_open_container_goal(tip_link, environment_link)
    # giskard_wrapper.add_default_end_motion_conditions()
    return giskard_wrapper.execute()


@init_giskard_interface
@thread_safe
def achieve_close_container_goal(tip_link: str, environment_link: str) -> 'ExecutionState':
    """
    Tries to close a container, this only works if the container was added as a URDF. Assumes that the handle of the
    container was already grasped. Can only handle container with 1 DOF.

    :param tip_link: Link name that should be used to close the container.
    :param environment_link: Name of the handle
    :return: MoveResult message for this goal
    """
    sync_worlds()
    par_return = _manage_par_motion_goals(giskard_wrapper.set_close_container_goal, tip_link, environment_link)
    if par_return:
        return par_return

    giskard_wrapper.set_close_container_goal(tip_link, environment_link)
    # giskard_wrapper.add_default_end_motion_conditions()
    return giskard_wrapper.execute()


@init_giskard_interface
def achieve_cartesian_waypoints_goal(waypoints: List['PoseStamped'], tip_link: str,
                                     root_link: str, enforce_final_orientation: bool = True) -> 'ExecutionState':
    """
        Tries to achieve each waypoint in the given sequence of waypoints.
        If :param enforce_final_orientation is False, each waypoint needs a corresponding orientation. If it is True only
        the last waypoint needs to have an orientation.

        :param waypoints: The sequence of waypoints as poses to achieve.
        :param tip_link: The endeffector link of the chain that should be used.
        :param root_link: The root link of the chain that should be used.
        :param enforce_final_orientation: If true, only achieve the orientation of the last waypoint. If false, achieve the orientation of each waypoint.
        :return: MoveResult message for this goal
        """
    old_position_monitor = None
    old_orientation_monitor = None

    for i, waypoint in enumerate(waypoints):
        point = make_point_stamped(waypoint.position_as_list())
        orientation = make_quaternion_stamped(waypoint.orientation_as_list())
        start_condition = '' if not old_position_monitor else old_position_monitor

        # -------- Monitor Logic ------------
        if not enforce_final_orientation or (enforce_final_orientation and i == len(waypoints) - 1):
            if not enforce_final_orientation:
                start_condition = '' if not old_orientation_monitor else f'{old_orientation_monitor} and {old_position_monitor}'
            orientation_monitor = giskard_wrapper.monitors.add_cartesian_orientation(goal_orientation=orientation,
                                                                     tip_link=tip_link, root_link=root_link,
                                                                     start_condition=start_condition,
                                                                     name=str(id(waypoint)) + 'orientation')
            old_orientation_monitor = orientation_monitor

        # in all cases a position monitor is needed for each waypoint
        position_monitor = giskard_wrapper.monitors.add_cartesian_position(goal_point=point, tip_link=tip_link,
                                                            root_link=root_link,
                                                            start_condition=start_condition, name=str(id(waypoint)),
                                                            threshold=0.01 + (0.01 * (len(waypoints) - 1 - i)))
        # -------- Task Logic ---------------
        task_end_condition = position_monitor
        if not enforce_final_orientation or (enforce_final_orientation and i == len(waypoints) - 1):
            task_end_condition = f'{orientation_monitor} and {position_monitor}'
            giskard_wrapper.motion_goals.add_cartesian_orientation(goal_orientation=orientation,
                                                                       tip_link=tip_link, root_link=root_link,
                                                                       end_condition=task_end_condition,
                                                                       start_condition=start_condition,
                                                                       name=str(id(waypoint)) + 'orientation')

        # in all cases a position goal is needed for each waypoint
        giskard_wrapper.motion_goals.add_cartesian_position(goal_point=point, tip_link=tip_link,
                                                            root_link=root_link,
                                                            end_condition=task_end_condition, start_condition=start_condition,
                                                            name=str(id(waypoint)))


        old_position_monitor = position_monitor


    giskard_wrapper.monitors.add_end_motion(start_condition=f'{old_position_monitor} and {old_orientation_monitor}')
    giskard_wrapper.monitors.add_max_trajectory_length(30)
    giskard_wrapper.execute(add_default=False)


# Projection Goals


@init_giskard_interface
def projection_cartesian_goal(goal_pose: 'PoseStamped', tip_link: str, root_link: str) -> 'ExecutionState':
    """
    Tries to move the tip_link to the position defined by goal_pose using the chain defined by tip_link and root_link.
    The goal_pose is projected to the closest point on the robot's workspace.

    :param goal_pose: The position which should be achieved with tip_link
    :param tip_link: The end link of the chain as well as the link which should achieve the goal_pose
    :param root_link: The starting link of the chain which should be used to achieve this goal
    :return: MoveResult message for this goal
    """
    sync_worlds(projection=True)
    giskard_wrapper.set_cart_goal(goal_pose.ros_message(), tip_link, root_link)
    return giskard_wrapper.projection()


@init_giskard_interface
def projection_cartesian_goal_with_approach(approach_pose: 'PoseStamped', goal_pose: 'PoseStamped', tip_link: str, root_link: str,
                                            robot_base_link: str) -> 'ExecutionState':
    """
    Tries to achieve the goal_pose using the chain defined by tip_link and root_link. The approach_pose is used to drive
    the robot to a pose close the actual goal pose, the robot_base_link is used to define the base link of the robot.

    :param approach_pose: Pose near the goal_pose
    :param goal_pose: Pose to which the tip_link should be moved
    :param tip_link: The link which should be moved to goal_pose, usually the tool frame
    :param root_link: The start of the link chain which should be used for planning
    :param robot_base_link: The base link of the robot
    :return: A trajectory calculated to move the tip_link to the goal_pose
    """
    sync_worlds(projection=True)
    giskard_wrapper.allow_all_collisions()
    giskard_wrapper.set_cart_goal(approach_pose.ros_message(), robot_base_link, "map")
    giskard_wrapper.projection()
    giskard_wrapper.avoid_all_collisions()
    giskard_wrapper.set_cart_goal(goal_pose.ros_message(), tip_link, root_link)
    return giskard_wrapper.projection()


@init_giskard_interface
def projection_joint_goal(goal_poses: Dict[str, float], allow_collisions: bool = False) -> 'ExecutionState':
    """
    Tries to achieve the joint goal defined by goal_poses, the goal_poses are projected to the closest point on the
    robot's workspace.

    :param goal_poses: Dictionary with joint names and position goals
    :param allow_collisions: If all collisions should be allowed for this goal
    :return: MoveResult message for this goal
    """
    sync_worlds(projection=True)
    if allow_collisions:
        giskard_wrapper.allow_all_collisions()
    giskard_wrapper.set_joint_goal(goal_poses)
    return giskard_wrapper.projection()


# Managing collisions

@init_giskard_interface
def allow_gripper_collision(gripper: Arms, at_goal: bool = False) -> None:
    """
    Allows the specified gripper to collide with anything.

    :param gripper: The gripper which can collide, either 'Arms.RIGHT', 'Arms.LEFT' or 'Arms.BOTH'
    :param at_goal: If the collision should be allowed only for this motion goal.
    """
    add_gripper_groups()
    for gripper_group in get_gripper_group_names():
        if gripper.name.lower() in gripper_group or gripper == Arms.BOTH:
            if at_goal:
                giskard_wrapper.motion_goals.allow_collision(gripper_group, CollisionEntry.ALL)
            else:
                giskard_wrapper.allow_collision(gripper_group, CollisionEntry.ALL)


@init_giskard_interface
def get_gripper_group_names() -> List[str]:
    """
    :return: The list of groups that are registered in giskard which have 'gripper' in their name.
    """
    groups = giskard_wrapper.world.get_group_names()
    return list(filter(lambda elem: "gripper" in elem, groups))


@init_giskard_interface
def add_gripper_groups() -> None:
    """
    Add the gripper links as a group for collision avoidance.

    :return: Response of the RegisterGroup Service
    """
    with giskard_lock:
        for name in giskard_wrapper.world.get_group_names():
            if "gripper" in name:
                return
        for description in RobotDescription.current_robot_description.get_manipulator_chains():
            giskard_wrapper.world.register_group(description.name + "_gripper", description.end_effector.start_link)#,
                                           #RobotDescription.current_robot_description.name)


@init_giskard_interface
def avoid_all_collisions() -> None:
    """
    Will avoid all collision for the next goal.
    """
    giskard_wrapper.motion_goals.avoid_all_collisions()


@init_giskard_interface
def allow_self_collision() -> None:
    """
    Will allow the robot collision with itself.
    """
    giskard_wrapper.allow_self_collision()


@init_giskard_interface
def avoid_collisions(object1: Object, object2: Object) -> None:
    """
    Will avoid collision between the two objects for the next goal.

    :param object1: The first World Object
    :param object2: The second World Object
    """
    giskard_wrapper.avoid_collision(-1, object1.name, object2.name)


# Creating ROS messages

@init_giskard_interface
def make_world_body(object: Object) -> 'WorldBody':
    """
    Create a WorldBody message for a World Object. The WorldBody will contain the URDF of the World Object

    :param object: The World Object
    :return: A WorldBody message for the World Object
    """
    urdf_string = ""
    with open(object.path) as f:
        urdf_sting = f.read()
    urdf_body = WorldBody()
    urdf_body.type = WorldBody.URDF_BODY
    urdf_body.urdf = urdf_string

    return urdf_body


def make_point_stamped(point: List[float]) -> 'PointStamped':
    """
    Creates a PointStamped message for the given position in world coordinate frame.

    :param point: XYZ coordinates of the point
    :return: A PointStamped message
    """
    msg = PointStamped()
    msg.header.stamp = Time().now()
    msg.header.frame_id = "map"

    msg.point.x = point[0]
    msg.point.y = point[1]
    msg.point.z = point[2]

    return msg


def make_quaternion_stamped(quaternion: List[float]) -> 'QuaternionStamped':
    """
    Creates a QuaternionStamped message for the given quaternion.

    :param quaternion: The quaternion as a list of xyzw
    :return: A QuaternionStamped message
    """
    msg = QuaternionStamped()
    msg.header.stamp = Time().now()
    msg.header.frame_id = "map"

    msg.quaternion.x = quaternion[0]
    msg.quaternion.y = quaternion[1]
    msg.quaternion.z = quaternion[2]
    msg.quaternion.w = quaternion[3]

    return msg


def make_vector_stamped(vector: List[float]) -> 'Vector3Stamped':
    """
    Creates a Vector3Stamped message, this is similar to PointStamped but represents a vector instead of a point.

    :param vector: The vector given as xyz in world frame
    :return: A Vector3Stamped message
    """
    msg = Vector3Stamped()
    msg.header.stamp = Time().now()
    msg.header.frame_id = "map"

    msg.vector.x = vector[0]
    msg.vector.y = vector[1]
    msg.vector.z = vector[2]

    return msg<|MERGE_RESOLUTION|>--- conflicted
+++ resolved
@@ -60,14 +60,10 @@
 
     def wrapper(*args, **kwargs):
 
-<<<<<<< HEAD
+
         #from giskardpy_ros.python_interface.old_python_interface import OldGiskardWrapper as GiskardWrapper
         from giskardpy_ros.python_interface.python_interface import GiskardWrapper as GiskardWrapper
         from giskard_msgs.msg import WorldBody, ExecutionState, CollisionEntry
-=======
-        from giskardpy_ros.python_interface.old_python_interface import OldGiskardWrapper as GiskardWrapper
-        from giskard_msgs.msg import WorldBody, CollisionEntry
->>>>>>> 66bb5e5e
         from geometry_msgs.msg import PoseStamped as ROSPoseStamped, PointStamped, QuaternionStamped, Vector3Stamped
 
         global giskard_wrapper
@@ -84,11 +80,7 @@
         if "giskard_msgs" not in sys.modules:
             logwarn("Could not initialize the Giskard interface since the giskard_msgs are not imported")
             return
-<<<<<<< HEAD
-        print(get_node_names())
-=======
-
->>>>>>> 66bb5e5e
+
         if "giskard" in get_node_names():
             giskard_wrapper = GiskardWrapper(node)
             loginfo_once("Successfully initialized Giskard interface")
