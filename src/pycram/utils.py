--- conflicted
+++ resolved
@@ -16,11 +16,7 @@
 import matplotlib.colors as mcolors
 
 from .tf_transformations import quaternion_about_axis, quaternion_multiply
-<<<<<<< HEAD
-from typing_extensions import Tuple, Callable, List, Dict, TYPE_CHECKING, Sequence, Any, Iterable
-=======
-from typing_extensions import Tuple, Callable, List, Dict, TYPE_CHECKING, Sequence, Optional
->>>>>>> baeb0b8d
+from typing_extensions import Tuple, Callable, List, Dict, TYPE_CHECKING, Sequence, Any, Iterable, Optional
 
 from .datastructures.pose import Pose
 from .local_transformer import LocalTransformer
