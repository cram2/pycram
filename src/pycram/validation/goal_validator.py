from __future__ import annotations
from datetime import timedelta
from time import sleep, time

import numpy as np
from typing_extensions import Any, Callable, Optional, Union, Iterable, Dict, TYPE_CHECKING, Tuple

from .error_checkers import ErrorChecker, PoseErrorChecker, PositionErrorChecker, \
    OrientationErrorChecker, SingleValueErrorChecker
from ..datastructures.enums import JointType
<<<<<<< HEAD
from ..ros.logging import logerr, logwarn
=======
from ..ros import  logerr
>>>>>>> b58b4fb9

if TYPE_CHECKING:
    from ..datastructures.world import World
    from ..world_concepts.world_object import Object
    from ..datastructures.pose import Pose
    from ..description import ObjectDescription

    Joint = ObjectDescription.Joint
    Link = ObjectDescription.Link

OptionalArgCallable = Union[Callable[[], Any], Callable[[Any], Any]]


class GoalValidator:
    """
    A class to validate the goal by tracking the goal achievement progress.
    """

    raise_error: Optional[bool] = False
    """
    Whether to raise an error if the goal is not achieved.
    """
    total_wait_time: Optional[timedelta] = None
    """
    The total wait time that was spent waiting for the goal to be achieved.
    """

    def __init__(self, error_checker: ErrorChecker, current_value_getter: OptionalArgCallable,
                 acceptable_percentage_of_goal_achieved: Optional[float] = 0.8):
        """
        Initialize the goal validator.

        :param error_checker: The error checker.
        :param current_value_getter: The current value getter function which takes an optional input and returns the
        current value.
        :param acceptable_percentage_of_goal_achieved: The acceptable percentage of goal achieved, if given, will be
        used to check if this percentage is achieved instead of the complete goal.
        """
        self.error_checker: ErrorChecker = error_checker
        self.current_value_getter: Callable[[Optional[Any]], Any] = current_value_getter
        self.acceptable_percentage_of_goal_achieved: Optional[float] = acceptable_percentage_of_goal_achieved
        self.goal_value: Optional[Any] = None
        self.initial_error: Optional[np.ndarray] = None
        self.current_value_getter_input: Optional[Any] = None

    def register_goal_and_wait_until_achieved(self, goal_value: Any,
                                              current_value_getter_input: Optional[Any] = None,
                                              initial_value: Optional[Any] = None,
                                              acceptable_error: Optional[Union[float, Iterable[float]]] = None,
                                              max_wait_time: Optional[float] = 1,
                                              time_per_read: Optional[float] = 0.01) -> None:
        """
        Register the goal value and wait until the target is reached.

        :param goal_value: The goal value.
        :param current_value_getter_input: The values that are used as input to the current value getter.
        :param initial_value: The initial value.
        :param acceptable_error: The acceptable error.
        :param max_wait_time: The maximum time to wait.
        :param time_per_read: The time to wait between each read.
        """
        self.register_goal(goal_value, current_value_getter_input, initial_value, acceptable_error)
        self.wait_until_goal_is_achieved(max_wait_time, time_per_read)

    def wait_until_goal_is_achieved(self, max_wait_time: Optional[timedelta] = timedelta(seconds=2),
                                    time_per_read: Optional[timedelta] = timedelta(milliseconds=10)) -> None:
        """
        Wait until the target is reached.

        :param max_wait_time: The maximum time to wait.
        :param time_per_read: The time to wait between each read.
        """
        if self.goal_value is None:
            logwarn("Goal value is None, skipping waiting for goal to be achieved")
            return  # Skip if goal value is None
        start_time = time()
        current = self.current_value
        while not self.goal_achieved:
            self.total_wait_time = timedelta(seconds=time() - start_time)
            if self.total_wait_time > max_wait_time:
                msg = f"Failed to achieve goal from initial error {self.initial_error} with" \
                      f" goal {self.goal_value} within {max_wait_time.total_seconds()}" \
                      f" seconds, the current value is {current}, error is {self.current_error}, percentage" \
                      f" of goal achieved is {self.percentage_of_goal_achieved}"
                if self.raise_error:
                    logerr(msg)
                    raise TimeoutError(msg)
                else:
                    logwarn(msg)
                    break
            sleep(time_per_read.total_seconds())
            current = self.current_value

    def reset(self) -> None:
        """
        Reset the goal validator.
        """
        self.goal_value = None
        self.initial_error = None
        self.current_value_getter_input = None
        self.error_checker.reset()

    @property
    def _acceptable_error(self) -> np.ndarray:
        """
        The acceptable error.
        """
        if self.error_checker.is_iterable:
            return self.tiled_acceptable_error
        else:
            return self.acceptable_error

    @property
    def acceptable_error(self) -> np.ndarray:
        """
        The acceptable error.
        """
        return self.error_checker.acceptable_error

    @property
    def tiled_acceptable_error(self) -> Optional[np.ndarray]:
        """
        The tiled acceptable error.
        """
        return self.error_checker.tiled_acceptable_error

    def register_goal(self, goal_value: Any,
                      current_value_getter_input: Optional[Any] = None,
                      initial_value: Optional[Any] = None,
                      acceptable_error: Optional[Union[float, Iterable[float]]] = None):
        """
        Register the goal value.

        :param goal_value: The goal value.
        :param current_value_getter_input: The values that are used as input to the current value getter.
        :param initial_value: The initial value.
        :param acceptable_error: The acceptable error.
        """
        if goal_value is None or (hasattr(goal_value, '__len__') and len(goal_value) == 0):
            return  # Skip if goal value is None or empty
        self.goal_value = goal_value
        self.current_value_getter_input = current_value_getter_input
        self.update_initial_error(goal_value, initial_value=initial_value)
        self.error_checker.update_acceptable_error(acceptable_error, self.initial_error)

    def update_initial_error(self, goal_value: Any, initial_value: Optional[Any] = None) -> None:
        """
        Calculate the initial error.

        :param goal_value: The goal value.
        :param initial_value: The initial value.
        """
        if initial_value is None:
            self.initial_error: np.ndarray = self.current_error
        else:
            self.initial_error: np.ndarray = self.calculate_error(goal_value, initial_value)

    @property
    def current_value(self) -> Any:
        """
        The current value of the monitored variable.
        """
        if self.current_value_getter_input is not None:
            return self.current_value_getter(self.current_value_getter_input)
        else:
            try:
                return self.current_value_getter()
            except Exception as e:
                logerr(f"Error while getting current value: {e}")
                return None

    @property
    def current_error(self) -> np.ndarray:
        """
        The current error.
        """
        return self.calculate_error(self.goal_value, self.current_value)

    def calculate_error(self, value_1: Any, value_2: Any) -> np.ndarray:
        """
        Calculate the error between two values.

        :param value_1: The first value.
        :param value_2: The second value.
        :return: The error.
        """
        return np.array(self.error_checker.calculate_error(value_1, value_2)).flatten()

    @property
    def percentage_of_goal_achieved(self) -> float:
        """
        The relative (relative to the acceptable error) achieved percentage of goal.
        """
        percent_array = 1 - self.relative_current_error / self.relative_initial_error
        percent_array_filtered = percent_array[self.relative_initial_error > self._acceptable_error]
        if len(percent_array_filtered) == 0:
            return 1
        else:
            return np.mean(percent_array_filtered)

    @property
    def actual_percentage_of_goal_achieved(self) -> float:
        """
        The percentage of goal achieved.
        """
        percent_array = 1 - self.current_error / np.maximum(self.initial_error, 1e-3)
        percent_array_filtered = percent_array[self.initial_error > self._acceptable_error]
        if len(percent_array_filtered) == 0:
            return 1
        else:
            return np.mean(percent_array_filtered)

    @property
    def relative_current_error(self) -> np.ndarray:
        """
        The relative current error (relative to the acceptable error).
        """
        return self.get_relative_error(self.current_error, threshold=0)

    @property
    def relative_initial_error(self) -> np.ndarray:
        """
        The relative initial error (relative to the acceptable error).
        """
        if self.initial_error is None:
            self.update_initial_error(self.goal_value)
        return np.maximum(self.initial_error, 1e-3)

    def get_relative_error(self, error: Any, threshold: Optional[float] = 1e-3) -> np.ndarray:
        """
        Get the relative error by comparing the error with the acceptable error and filtering out the errors that are
        less than the threshold.

        :param error: The error.
        :param threshold: The threshold.
        :return: The relative error.
        """
        return np.maximum(error - self._acceptable_error, threshold)

    @property
    def goal_achieved(self) -> bool:
        """
        Check if the goal is achieved.
        """
        if self.acceptable_percentage_of_goal_achieved is None:
            return self.is_current_error_acceptable
        else:
            return self.percentage_of_goal_achieved >= self.acceptable_percentage_of_goal_achieved

    @property
    def is_current_error_acceptable(self) -> bool:
        """
        Check if the error is acceptable.
        """
        return self.error_checker.is_error_acceptable(self.current_value, self.goal_value)

    @property
    def goal_not_achieved_message(self):
        """
        Message to be displayed when the goal is not achieved.
        """
        return f"Goal not achieved, current value: {self.current_value}, error: {self.current_error}, " \
               f"percentage of goal achieved: {self.percentage_of_goal_achieved}, " \
               f"with initial error: {self.initial_error}, goal: {self.goal_value}"


class PoseGoalValidator(GoalValidator):
    """
    A class to validate the pose goal by tracking the goal achievement progress.
    """

    def __init__(self, current_pose_getter: OptionalArgCallable = None,
                 acceptable_error: Union[Tuple[float], Iterable[Tuple[float]]] = (1e-3, np.pi / 180),
                 acceptable_percentage_of_goal_achieved: Optional[float] = 0.8,
                 is_iterable: Optional[bool] = False):
        """
        Initialize the pose goal validator.

        :param current_pose_getter: The current pose getter function which takes an optional input and returns the
        current pose.
        :param acceptable_error: The acceptable error.
        :param acceptable_percentage_of_goal_achieved: The acceptable percentage of goal achieved.
        """
        super().__init__(PoseErrorChecker(acceptable_error, is_iterable=is_iterable), current_pose_getter,
                         acceptable_percentage_of_goal_achieved=acceptable_percentage_of_goal_achieved)


class MultiPoseGoalValidator(PoseGoalValidator):
    """
    A class to validate the multi-pose goal by tracking the goal achievement progress.
    """

    def __init__(self, current_poses_getter: OptionalArgCallable = None,
                 acceptable_error: Union[Tuple[float], Iterable[Tuple[float]]] = (1e-2, 5 * np.pi / 180),
                 acceptable_percentage_of_goal_achieved: Optional[float] = 0.8):
        """
        Initialize the multi-pose goal validator.

        :param current_poses_getter: The current poses getter function which takes an optional input and returns the
        current poses.
        :param acceptable_error: The acceptable error.
        :param acceptable_percentage_of_goal_achieved: The acceptable percentage of goal achieved.
        """
        super().__init__(current_poses_getter, acceptable_error, acceptable_percentage_of_goal_achieved,
                         is_iterable=True)


class PositionGoalValidator(GoalValidator):
    """
    A class to validate the position goal by tracking the goal achievement progress.
    """

    def __init__(self, current_position_getter: OptionalArgCallable = None,
                 acceptable_error: Optional[float] = 1e-3,
                 acceptable_percentage_of_goal_achieved: Optional[float] = 0.8,
                 is_iterable: Optional[bool] = False):
        """
        Initialize the position goal validator.

        :param current_position_getter: The current position getter function which takes an optional input and
         returns the current position.
        :param acceptable_error: The acceptable error.
        :param acceptable_percentage_of_goal_achieved: The acceptable percentage of goal achieved.
        :param is_iterable: Whether it is a sequence of position vectors.
        """
        super().__init__(PositionErrorChecker(acceptable_error, is_iterable=is_iterable), current_position_getter,
                         acceptable_percentage_of_goal_achieved=acceptable_percentage_of_goal_achieved)


class MultiPositionGoalValidator(PositionGoalValidator):
    """
    A class to validate the multi-position goal by tracking the goal achievement progress.
    """

    def __init__(self, current_positions_getter: OptionalArgCallable = None,
                 acceptable_error: Optional[float] = 1e-3,
                 acceptable_percentage_of_goal_achieved: Optional[float] = 0.8):
        """
        Initialize the multi-position goal validator.

        :param current_positions_getter: The current positions getter function which takes an optional input and
         returns the current positions.
        :param acceptable_error: The acceptable error.
        :param acceptable_percentage_of_goal_achieved: The acceptable percentage of goal achieved.
        """
        super().__init__(current_positions_getter, acceptable_error, acceptable_percentage_of_goal_achieved,
                         is_iterable=True)


class OrientationGoalValidator(GoalValidator):
    """
    A class to validate the orientation goal by tracking the goal achievement progress.
    """

    def __init__(self, current_orientation_getter: OptionalArgCallable = None,
                 acceptable_error: Optional[float] = np.pi / 180,
                 acceptable_percentage_of_goal_achieved: Optional[float] = 0.8,
                 is_iterable: Optional[bool] = False):
        """
        Initialize the orientation goal validator.

        :param current_orientation_getter: The current orientation getter function which takes an optional input and
         returns the current orientation.
        :param acceptable_error: The acceptable error.
        :param acceptable_percentage_of_goal_achieved: The acceptable percentage of goal achieved.
        :param is_iterable: Whether it is a sequence of quaternions.
        """
        super().__init__(OrientationErrorChecker(acceptable_error, is_iterable=is_iterable), current_orientation_getter,
                         acceptable_percentage_of_goal_achieved=acceptable_percentage_of_goal_achieved)


class MultiOrientationGoalValidator(OrientationGoalValidator):
    """
    A class to validate the multi-orientation goal by tracking the goal achievement progress.
    """

    def __init__(self, current_orientations_getter: OptionalArgCallable = None,
                 acceptable_error: Optional[float] = np.pi / 180,
                 acceptable_percentage_of_goal_achieved: Optional[float] = 0.8):
        """
        Initialize the multi-orientation goal validator.

        :param current_orientations_getter: The current orientations getter function which takes an optional input and
         returns the current orientations.
        :param acceptable_error: The acceptable error.
        :param acceptable_percentage_of_goal_achieved: The acceptable percentage of goal achieved.
        """
        super().__init__(current_orientations_getter, acceptable_error, acceptable_percentage_of_goal_achieved,
                         is_iterable=True)


class JointPositionGoalValidator(GoalValidator):
    """
    A class to validate the joint position goal by tracking the goal achievement progress.
    """

    def __init__(self, current_position_getter: OptionalArgCallable = None,
                 acceptable_error: Optional[float] = None,
                 acceptable_revolute_joint_position_error: float = np.pi / 180,
                 acceptable_prismatic_joint_position_error: float = 1e-3,
                 acceptable_percentage_of_goal_achieved: float = 0.8,
                 is_iterable: bool = False):
        """
        Initialize the joint position goal validator.

        :param current_position_getter: The current position getter function which takes an optional input and returns
         the current position.
        :param acceptable_error: The acceptable error.
        :param acceptable_revolute_joint_position_error: The acceptable orientation error.
        :param acceptable_prismatic_joint_position_error: The acceptable position error.
        :param acceptable_percentage_of_goal_achieved: The acceptable percentage of goal achieved.
        :param is_iterable: Whether it is a sequence of joint positions.
        """
        super().__init__(SingleValueErrorChecker(acceptable_error, is_iterable=is_iterable), current_position_getter,
                         acceptable_percentage_of_goal_achieved=acceptable_percentage_of_goal_achieved)
        self.acceptable_orientation_error = acceptable_revolute_joint_position_error
        self.acceptable_position_error = acceptable_prismatic_joint_position_error

    def register_goal(self, goal_value: Any, joint_type: JointType,
                      current_value_getter_input: Optional[Any] = None,
                      initial_value: Optional[Any] = None,
                      acceptable_error: Optional[float] = None):
        """
        Register the goal value.

        :param goal_value: The goal value.
        :param joint_type: The joint type (e.g. REVOLUTE, PRISMATIC).
        :param current_value_getter_input: The values that are used as input to the current value getter.
        :param initial_value: The initial value.
        :param acceptable_error: The acceptable error.
        """
        if acceptable_error is None:
            self.error_checker.acceptable_error = self.acceptable_orientation_error if joint_type == JointType.REVOLUTE \
                else self.acceptable_position_error
        super().register_goal(goal_value, current_value_getter_input, initial_value, acceptable_error)


class MultiJointPositionGoalValidator(GoalValidator):
    """
    A class to validate the multi-joint position goal by tracking the goal achievement progress.
    """

    def __init__(self, current_positions_getter: OptionalArgCallable = None,
                 acceptable_error: Optional[Iterable[float]] = None,
                 acceptable_revolute_joint_position_error: float = np.pi / 180,
                 acceptable_prismatic_joint_position_error: float = 1e-3,
                 acceptable_percentage_of_goal_achieved: float = 0.8):
        """
        Initialize the multi-joint position goal validator.

        :param current_positions_getter: The current positions getter function which takes an optional input and
         returns the current positions.
        :param acceptable_error: The acceptable error.
        :param acceptable_revolute_joint_position_error: The acceptable orientation error.
        :param acceptable_prismatic_joint_position_error: The acceptable position error.
        :param acceptable_percentage_of_goal_achieved: The acceptable percentage of goal achieved.
        """
        super().__init__(SingleValueErrorChecker(acceptable_error, is_iterable=True), current_positions_getter,
                         acceptable_percentage_of_goal_achieved)
        self.acceptable_orientation_error = acceptable_revolute_joint_position_error
        self.acceptable_position_error = acceptable_prismatic_joint_position_error

    def register_goal(self, goal_value: Any, joint_type: Iterable[JointType],
                      current_value_getter_input: Optional[Any] = None,
                      initial_value: Optional[Any] = None,
                      acceptable_error: Optional[Iterable[float]] = None):
        if acceptable_error is None:
            self.error_checker.acceptable_error = [self.acceptable_orientation_error if jt == JointType.REVOLUTE
                                                   else self.acceptable_position_error for jt in joint_type]
        super().register_goal(goal_value, current_value_getter_input, initial_value, acceptable_error)


def validate_object_pose(pose_setter_func):
    """
    A decorator to validate the object pose.

    :param pose_setter_func: The function to set the pose of the object.
    """

    def wrapper(world: World, obj: Object, pose: Pose):

        if not world.current_world.conf.validate_goals:
            return pose_setter_func(world, obj, pose)

        if obj is None:
            logerr("Object should not be None")
            return False
        pose_goal_validator = PoseGoalValidator(world.get_object_pose, world.conf.get_pose_tolerance(),
                                                world.conf.acceptable_percentage_of_goal)
        pose_goal_validator.register_goal(pose, obj)

        if not pose_setter_func(world, obj, pose):
            return False

        pose_goal_validator.wait_until_goal_is_achieved()
        return True

    return wrapper


def validate_multiple_object_poses(pose_setter_func):
    """
    A decorator to validate multiple object poses.

    :param pose_setter_func: The function to set multiple poses of the objects.
    """

    def wrapper(world: World, object_poses: Dict[Object, Pose]):

        if not world.current_world.conf.validate_goals:
            return pose_setter_func(world, object_poses)

        multi_pose_goal_validator = MultiPoseGoalValidator(
            lambda x: list(world.get_multiple_object_poses(x).values()),
            world.conf.get_pose_tolerance(), world.conf.acceptable_percentage_of_goal)
        multi_pose_goal_validator.register_goal(list(object_poses.values()),
                                                list(object_poses.keys()))

        if not pose_setter_func(world, object_poses):
            return False

        multi_pose_goal_validator.wait_until_goal_is_achieved()
        return True

    return wrapper


def validate_joint_position(position_setter_func):
    """
    A decorator to validate the joint position.

    :param position_setter_func: The function to set the joint position.
    """

    def wrapper(world: World, joint: Joint, position: float):

        if not world.current_world.conf.validate_goals:
            return position_setter_func(world, joint, position)

        joint_position_goal_validator = JointPositionGoalValidator(
            world.get_joint_position,
            acceptable_revolute_joint_position_error=world.conf.revolute_joint_position_tolerance,
            acceptable_prismatic_joint_position_error=world.conf.prismatic_joint_position_tolerance,
            acceptable_percentage_of_goal_achieved=world.conf.acceptable_percentage_of_goal)

        joint_type = joint.type
        joint_position_goal_validator.register_goal(position, joint_type, joint)

        if not position_setter_func(world, joint, position):
            return False

        joint_position_goal_validator.wait_until_goal_is_achieved()
        return True

    return wrapper


def validate_multiple_joint_positions(position_setter_func):
    """
    A decorator to validate the joint positions, this function does not validate the virtual joints,
    as in multiverse the virtual joints take command velocities and not positions, so after their goals
    are set, they are zeroed thus can't be validated. (They are actually validated by the robot pose in case
    of virtual mobile base joints)

    :param position_setter_func: The function to set the joint positions.
    """

    def wrapper(world: World, joint_positions: Dict[Joint, float]):
        if not world.current_world.conf.validate_goals:
            return position_setter_func(world, joint_positions)
        joint_positions_to_validate = {joint: position for joint, position in joint_positions.items()
                                       if not joint.is_virtual}
        if not joint_positions_to_validate:
            return position_setter_func(world, joint_positions)

        robot = list(joint_positions.keys())[0].object
        multi_joint_position_goal_validator = create_multiple_joint_goal_validator(robot, joint_positions_to_validate)

        if not position_setter_func(world, joint_positions):
            return False

        multi_joint_position_goal_validator.wait_until_goal_is_achieved()
        return True

    return wrapper


def create_multiple_joint_goal_validator(robot: Object,
                                         joint_positions: Union[Dict[Joint, float], Dict[str, float]]) \
        -> MultiJointPositionGoalValidator:
    """
    Validate the multiple joint goals, and wait until the goal is achieved.

    :param robot: The robot object.
    :param joint_positions: The joint positions to validate.
    """
    world = robot.world
    multi_joint_position_goal_validator = MultiJointPositionGoalValidator(
        lambda x: list(world.get_multiple_joint_positions(x).values()),
        acceptable_revolute_joint_position_error=world.conf.revolute_joint_position_tolerance,
        acceptable_prismatic_joint_position_error=world.conf.prismatic_joint_position_tolerance,
        acceptable_percentage_of_goal_achieved=world.conf.acceptable_percentage_of_goal)
    joint_objects = list(joint_positions.keys())
    if isinstance(joint_objects[0], str):
        joint_objects = [robot.joints[joint_name] for joint_name in joint_objects]
    joint_types = [joint.type for joint in joint_objects]
    multi_joint_position_goal_validator.register_goal(list(joint_positions.values()), joint_types,
                                                      joint_objects)
    return multi_joint_position_goal_validator<|MERGE_RESOLUTION|>--- conflicted
+++ resolved
@@ -8,11 +8,7 @@
 from .error_checkers import ErrorChecker, PoseErrorChecker, PositionErrorChecker, \
     OrientationErrorChecker, SingleValueErrorChecker
 from ..datastructures.enums import JointType
-<<<<<<< HEAD
-from ..ros.logging import logerr, logwarn
-=======
-from ..ros import  logerr
->>>>>>> b58b4fb9
+from ..ros import logerr, logwarn
 
 if TYPE_CHECKING:
     from ..datastructures.world import World
