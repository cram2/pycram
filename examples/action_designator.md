---
jupyter:
  jupytext:
    text_representation:
      extension: .md
      format_name: markdown
      format_version: '1.3'
      jupytext_version: 1.16.3
  kernelspec:
    display_name: Python 3 (ipykernel)
    language: python
    name: python3
---


# Action Designator

This example will show the different kinds of Action Designators that are available. We will see how to create Action
Designators and what they do.

Action Designators are high-level descriptions of actions which the robot should execute.

Action Designators are created from an Action Designator Description, which describes the type of action as well as the
parameter for this action. Parameter are given as a list of possible parameters.
For example, if you want to describe the robot moving to a table you would need a
{meth}`~pycram.designators.action_designator.NavigateActionDescription` and a list of poses that are near the table or a 
LocationDesignator describing a pose near the table. The Action
Designator Description will then pick one of the poses and return a performable Action Designator which contains the
picked pose.

## Preface 
Action designator descriptions are able to handle a multitude of different inputs. In general, they are able to work with 
the argument directly or any iterable that generates the type of the argument. Iterables include a list of the arguments 
or another designator which generates the argument type. For example, a NavigateActionDescription takes as input a Pose 
now the possible input arguments for a NavigateActionDescription are: 

    * A Pose 
    * A list of Poses 
    * A Location Designator, since they are generating Poses  


## Navigate Action

We will start with a simple example of the {meth}`~pycram.designators.action_designator.NavigateAction`.

First, we need a BulletWorld with a robot.

```python
from pycram.worlds.bullet_world import BulletWorld
from pycram.world_concepts.world_object import Object
from pycram.datastructures.enums import ObjectType, WorldMode
from pycram.datastructures.pose import Pose
from pycrap.ontologies import Robot, Milk, Apartment

world = BulletWorld(WorldMode.DIRECT)
pr2 = Object("pr2", Robot, "pr2.urdf", pose=Pose([1, 2, 0]))
apartmet = Object("apartment", Apartment, "apartment.urdf")
milk = Object("milk", Milk, "milk.stl", pose=Pose([2.3, 2, 1.1]))
```

To move the robot we need to create a description and resolve it to an actual Designator. The description of navigation
only needs a list of possible poses.

```python
from pycram.designators.action_designator import NavigateActionDescription
from pycram.datastructures.pose import Pose

pose = Pose([1.3, 2, 0], [0, 0, 0, 1])

# This is the Designator Description
navigate_description = NavigateActionDescription(target_location=[pose])

# This is the performable Designator
navigate_designator = navigate_description.resolve()
```

What we now did was: create the pose where we want to move the robot, create a description describing a navigation with
a list of possible poses (in this case the list contains only one pose) and create an action designator from the
description. The action designator contains the pose picked from the list of possible poses and can be performed.

```python
from pycram.process_module import simulated_robot

with simulated_robot:
    navigate_designator.perform()
```

Every designator that is performed needs to be in an environment that specifies where to perform the designator either
on the real robot or the simulated one. This environment is called {meth}`~pycram.process_module.simulated_robot`  similar there is also
a {meth}`~pycram.process_module.real_robot` environment.

There are also decorators which do the same thing but for whole methods, they are called {meth}`~pycram.process_module.with_real_robot` 
and {meth}`~pycram.process_module.with_simulated_robot`.

## Move Torso

This action designator moves the torso up or down, specifically it sets the torso joint to a given value.

We start again by creating a description and resolving it to a designator. Afterwards, the designator is performed in
a {meth}`~pycram.process_module.simulated_robot` environment.

```python
from pycram.designators.action_designator import MoveTorsoActionDescription
from pycram.process_module import simulated_robot
from pycram.datastructures.enums import TorsoState

torso_pose = TorsoState.HIGH

torso_desig = MoveTorsoActionDescription([torso_pose]).resolve()

with simulated_robot:
    torso_desig.perform()
```

## Set Gripper

As the name implies, this action designator is used to open or close the gripper.

The procedure is similar to the last time, but this time we will shorten it a bit.

```python
from pycram.designators.action_designator import SetGripperActionDescription
from pycram.process_module import simulated_robot
from pycram.datastructures.enums import GripperState, Arms

gripper = Arms.RIGHT
motion = GripperState.OPEN

with simulated_robot:
    SetGripperActionDescription(gripper=gripper, motion=[motion]).resolve().perform()
```

## Park Arms

Park arms is used to move one or both arms into the default parking position.

```python
from pycram.designators.action_designator import ParkArmsActionDescription
from pycram.process_module import simulated_robot
from pycram.datastructures.enums import Arms

with simulated_robot:
    ParkArmsActionDescription(Arms.BOTH).resolve().perform()
```

## Pick Up and Place

Since these two are dependent on each other, meaning you can only place something when you picked it up beforehand, they
will be shown together.

These action designators use object designators, which will not be further explained in this tutorial so please check
the example on object designators for more details.

To start we need an environment in which we can pick up and place things as well as an object to pick up.

```python
world.reset_world()
```

```python
<<<<<<< HEAD
from pycram.designators.action_designator import PickUpActionDescription, PlaceActionDescription, ParkArmsActionDescription, MoveTorsoActionDescription, NavigateActionDescription
=======
from pycram.designators.action_designator import PickUpAction, PlaceAction, ParkArmsAction, MoveTorsoAction, NavigateAction
>>>>>>> baeb0b8d
from pycram.designators.object_designator import BelieveObject
from pycram.process_module import simulated_robot
from pycram.datastructures.enums import Arms, Grasp, TorsoState
from pycram.datastructures.pose import Pose
from pycram.datastructures.grasp import GraspDescription

milk_desig = BelieveObject(names=["milk"])
arm = Arms.RIGHT

with simulated_robot:
    ParkArmsActionDescription(Arms.BOTH).resolve().perform()

    MoveTorsoActionDescription([TorsoState.HIGH]).resolve().perform()

    NavigateActionDescription([Pose([1.8, 2, 0.0],
                         [0.0, 0.0, 0., 1])]).resolve().perform()

<<<<<<< HEAD
    PickUpActionDescription(object_designator=milk_desig,
                 arm=[arm],
                 grasp=Grasp.RIGHT).resolve().perform()

    PlaceActionDescription(object_designator=milk_desig,
                target_location=[Pose([2.4, 1.8, 1], 
=======
    grasp = GraspDescription(Grasp.FRONT, None, False)
    PickUpAction(object_designator_description=milk_desig,
                 arms=[arm],
                 grasp_descriptions=[grasp]).resolve().perform()

    PlaceAction(object_designator_description=milk_desig,
                target_locations=[Pose([2.4, 1.8, 1],
>>>>>>> baeb0b8d
                                       [0, 0, 0, 1])],
                arm=arm).resolve().perform()
```

## Look At

Look at lets the robot look at a specific point, for example if it should look at an object for detecting.

```python
world.reset_world()
```

```python
from pycram.designators.action_designator import LookAtActionDescription
from pycram.process_module import simulated_robot
from pycram.datastructures.pose import Pose

target_location = Pose([3, 2, 1], [0, 0, 0, 1])
with simulated_robot:
    LookAtActionDescription(target=[target_location]).resolve().perform()
```

## Detect

Detect is used to detect objects in the field of vision (FOV) of the robot. We will use the milk used in the pick
up/place example, if you didn't execute that example you can spawn the milk with the following cell. The detect
designator will return a resolved instance of an ObjectDesignatorDescription.

```python
world.reset_world()
```

```python
from pycram.designators.action_designator import DetectActionDescription, LookAtActionDescription, ParkArmsActionDescription, NavigateActionDescription
from pycram.designators.object_designator import BelieveObject
from pycram.datastructures.enums import Arms
from pycram.process_module import simulated_robot
from pycram.datastructures.pose import Pose
from pycram.datastructures.enums import DetectionTechnique

milk_desig = BelieveObject(names=["milk"])

with simulated_robot:
    ParkArmsActionDescription([Arms.BOTH]).resolve().perform()

    NavigateActionDescription([Pose([1.7, 2, 0], [0, 0, 0, 1])]).resolve().perform()

    LookAtActionDescription(target=[milk_desig.resolve().pose]).resolve().perform()

    obj_desig = DetectActionDescription(DetectionTechnique.ALL,object_designator_description=milk_desig).resolve().perform()

    print(obj_desig)
```

## Transporting

Transporting can transport an object from its current position to another target position. It is similar to the Pick and
Place plan used in the Pick-up and Place example. Since we need an Object which we can transport we spawn a milk, you
don't need to do this if you already have spawned it in a previous example.

```python
world.reset_world()
```

```python
from pycram.designators.action_designator import *
from pycram.designators.object_designator import *
from pycram.process_module import simulated_robot
from pycram.datastructures.pose import Pose
from pycram.datastructures.enums import Arms, TorsoState

milk_desig = BelieveObject(names=["milk"])

description = TransportActionDescription(milk_desig,
                              [Pose([2.4, 1.8, 1], 
                                       [0, 0, 0, 1])],
                              [Arms.LEFT])
with simulated_robot:
    MoveTorsoActionDescription([TorsoState.HIGH]).resolve().perform()
    description.resolve().perform()
```

## Opening

Opening allows the robot to open a drawer, the drawer is identified by an ObjectPart designator which describes the
handle of the drawer that should be grasped.

For the moment this designator works only in the apartment environment, therefore we remove the kitchen and spawn the
apartment.

```python
world.reset_world()
```

```python
from pycram.designators.action_designator import *
from pycram.designators.object_designator import *
from pycram.datastructures.enums import Arms, TorsoState
from pycram.process_module import simulated_robot
from pycram.datastructures.pose import Pose

apartment_desig = BelieveObject(names=["apartment"]).resolve()
handle_deisg = ObjectPart(names=["handle_cab10_t"], part_of=apartment_desig)

with simulated_robot:
    MoveTorsoActionDescription([TorsoState.HIGH]).resolve().perform()
    ParkArmsActionDescription([Arms.BOTH]).resolve().perform()
    NavigateActionDescription([Pose([1.7474915981292725, 2.6873629093170166, 0.0],
                         [-0.0, 0.0, 0.5253598267689507, -0.850880163370435])]).resolve().perform()
    OpenActionDescription(handle_deisg, [Arms.RIGHT]).resolve().perform()
```

## Closing

Closing lets the robot close an open drawer, like opening the drawer is identified by an ObjectPart designator
describing the handle to be grasped.

This action designator only works in the apartment environment for the moment, therefore we remove the kitchen and spawn
the apartment. Additionally, we open the drawer such that we can close it with the action designator.

```python
from pycram.designators.action_designator import *
from pycram.designators.object_designator import *
from pycram.datastructures.enums import Arms
from pycram.process_module import simulated_robot
from pycram.datastructures.pose import Pose

apartment_desig = BelieveObject(names=["apartment"]).resolve()
handle_deisg = ObjectPart(names=["handle_cab10_t"], part_of=apartment_desig)

with simulated_robot:
    MoveTorsoActionDescription([TorsoState.HIGH]).resolve().perform()
    ParkArmsActionDescription([Arms.BOTH]).resolve().perform()
    NavigateActionDescription([Pose([1.7474915981292725, 2.6873629093170166, 0.0],
                         [-0.0, 0.0, 0.5253598267689507, -0.850880163370435])]).resolve().perform()
    CloseActionDescription(handle_deisg, [Arms.RIGHT]).resolve().perform()
```

```python
world.exit()
```<|MERGE_RESOLUTION|>--- conflicted
+++ resolved
@@ -158,11 +158,7 @@
 ```
 
 ```python
-<<<<<<< HEAD
 from pycram.designators.action_designator import PickUpActionDescription, PlaceActionDescription, ParkArmsActionDescription, MoveTorsoActionDescription, NavigateActionDescription
-=======
-from pycram.designators.action_designator import PickUpAction, PlaceAction, ParkArmsAction, MoveTorsoAction, NavigateAction
->>>>>>> baeb0b8d
 from pycram.designators.object_designator import BelieveObject
 from pycram.process_module import simulated_robot
 from pycram.datastructures.enums import Arms, Grasp, TorsoState
@@ -180,22 +176,13 @@
     NavigateActionDescription([Pose([1.8, 2, 0.0],
                          [0.0, 0.0, 0., 1])]).resolve().perform()
 
-<<<<<<< HEAD
+    grasp = GraspDescription(Grasp.FRONT, None, False)
     PickUpActionDescription(object_designator=milk_desig,
                  arm=[arm],
-                 grasp=Grasp.RIGHT).resolve().perform()
+                 grasp=grasp).resolve().perform()
 
     PlaceActionDescription(object_designator=milk_desig,
                 target_location=[Pose([2.4, 1.8, 1], 
-=======
-    grasp = GraspDescription(Grasp.FRONT, None, False)
-    PickUpAction(object_designator_description=milk_desig,
-                 arms=[arm],
-                 grasp_descriptions=[grasp]).resolve().perform()
-
-    PlaceAction(object_designator_description=milk_desig,
-                target_locations=[Pose([2.4, 1.8, 1],
->>>>>>> baeb0b8d
                                        [0, 0, 0, 1])],
                 arm=arm).resolve().perform()
 ```
