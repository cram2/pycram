{
 "cells": [
  {
   "cell_type": "markdown",
   "metadata": {
    "jupyter": {
     "outputs_hidden": false
    }
   },
   "source": [
    "# Ontology interface\n",
    "\n",
    "This tutorial demonstrates basic usages of __owlready2__ API for ontology manipulation. Notably, new ontology concept triple classes (subject, predicate, object) will be dynamically created, with optional existing ontology parent classes that are loaded from an OWL ontology. Then through the interconnected relations specified in triples, designators and their corresponding ontology concepts can be double-way queried for input information in certain tasks, eg. making a robot motion plan. "
   ]
  },
  {
   "cell_type": "code",
   "metadata": {
<<<<<<< HEAD
    "collapsed": false,
=======
    "ExecuteTime": {
     "end_time": "2024-04-12T11:49:13.317484Z",
     "start_time": "2024-04-12T11:49:12.022030Z"
    },
>>>>>>> 70b86396
    "jupyter": {
     "outputs_hidden": false
    },
    "ExecuteTime": {
     "end_time": "2024-06-10T15:10:59.203156Z",
     "start_time": "2024-06-10T15:10:58.674628Z"
    }
   },
   "source": [
    "from pathlib import Path\n",
    "from typing import Type\n",
    "from pycram.designator import ObjectDesignatorDescription"
   ],
   "outputs": [
    {
     "name": "stderr",
     "output_type": "stream",
     "text": [
      "Unknown attribute \"type\" in /robot[@name='pr2']/link[@name='base_laser_link']\n",
      "Unknown attribute \"type\" in /robot[@name='pr2']/link[@name='wide_stereo_optical_frame']\n",
      "Unknown attribute \"type\" in /robot[@name='pr2']/link[@name='narrow_stereo_optical_frame']\n",
      "Unknown attribute \"type\" in /robot[@name='pr2']/link[@name='laser_tilt_link']\n",
      "Failed to import Giskard messages, the real robot will not be available\n",
      "Could not import RoboKudo messages, RoboKudo interface could not be initialized\n",
      "pybullet build time: Nov 28 2023 23:51:11\n"
     ]
    }
   ],
   "execution_count": 1
  },
  {
   "cell_type": "markdown",
   "metadata": {
    "jupyter": {
     "outputs_hidden": false
    }
   },
   "source": [
    "# Owlready2\n",
    "\n",
    "[Owlready2](https://owlready2.readthedocs.io/en/latest/intro.html) is a Python package providing a transparent access to OWL ontologies. It supports various manipulation operations, including but not limited to loading, modification, saving ontologies. Built-in supported reasoners include [HermiT](http://www.hermit-reasoner.com) and [Pellet](https://github.com/stardog-union/pellet)."
   ]
  },
  {
   "cell_type": "code",
   "metadata": {
<<<<<<< HEAD
    "collapsed": false,
=======
    "ExecuteTime": {
     "end_time": "2024-04-12T11:49:13.333080Z",
     "start_time": "2024-04-12T11:49:13.321031Z"
    },
>>>>>>> 70b86396
    "jupyter": {
     "outputs_hidden": false
    },
    "ExecuteTime": {
     "end_time": "2024-06-10T15:10:59.226009Z",
     "start_time": "2024-06-10T15:10:59.206962Z"
    }
   },
   "source": [
    "import logging\n",
    "try:\n",
    "    from owlready2 import *\n",
    "except ImportError:\n",
    "    owlready2 = None\n",
    "    logging.error(\"Could not import owlready2, Ontology Manager could not be initialized!\")\n",
    "\n",
    "logging.getLogger().setLevel(logging.INFO)"
   ],
   "outputs": [],
   "execution_count": 2
  },
  {
   "cell_type": "markdown",
   "metadata": {
    "jupyter": {
     "outputs_hidden": false
    }
   },
   "source": [
    "# Ontology Manager\n",
    "\n",
    "`OntologyManager` is the singleton class acting as the main interface between PyCram with ontologies, whereby object instances in the former could query relevant information based on the semantic connection with their corresponding ontology concepts.\n",
    "\n",
    "Such connection, as represented by triples (subject-predicate-object), could be also created on the fly if not pre-existing in the loaded ontology.\n",
    "\n",
    "Also new and updated concepts with their properties defined in runtime could be stored into an [SQLite3 file database](https://owlready2.readthedocs.io/en/latest/world.html) for reuse.\n",
    "\n",
    "Here we will use [SOMA ontology](https://ease-crc.github.io/soma) as the baseline to utilize the generalized concepts provided by it."
   ]
  },
  {
   "cell_type": "code",
   "metadata": {
<<<<<<< HEAD
    "collapsed": false,
=======
    "ExecuteTime": {
     "end_time": "2024-04-12T11:49:13.386628Z",
     "start_time": "2024-04-12T11:49:13.333901Z"
    },
>>>>>>> 70b86396
    "jupyter": {
     "outputs_hidden": false
    },
    "ExecuteTime": {
     "end_time": "2024-06-10T15:10:59.485325Z",
     "start_time": "2024-06-10T15:10:59.226998Z"
    }
   },
   "source": [
    "from pycram.ontology.ontology import OntologyManager, SOMA_HOME_ONTOLOGY_IRI\n",
    "from pycram.ontology.ontology_common import OntologyConceptHolderStore, OntologyConceptHolder\n",
    "\n",
    "ontology_manager = OntologyManager(SOMA_HOME_ONTOLOGY_IRI)\n",
    "main_ontology = ontology_manager.main_ontology\n",
    "soma = ontology_manager.soma\n",
    "dul = ontology_manager.dul"
   ],
   "outputs": [
    {
     "name": "stdout",
     "output_type": "stream",
     "text": [
      "[INFO] [1718032259.480343]: Ontology [http://www.ease-crc.org/ont/SOMA-HOME.owl#]'s name: SOMA-HOME has been loaded\n",
      "[INFO] [1718032259.481191]: - main namespace: SOMA-HOME\n",
      "[INFO] [1718032259.481749]: - loaded ontologies:\n",
      "[INFO] [1718032259.482287]: http://www.ease-crc.org/ont/SOMA-HOME.owl#\n",
      "[INFO] [1718032259.482809]: http://www.ease-crc.org/ont/DUL.owl#\n",
      "[INFO] [1718032259.483329]: http://www.ease-crc.org/ont/SOMA.owl#\n"
     ]
    }
   ],
   "execution_count": 3
  },
  {
   "metadata": {},
   "cell_type": "markdown",
   "source": "[General class axioms](https://owlready2.readthedocs.io/en/latest/general_class_axioms.html) of the loaded ontologies can be queried by"
  },
  {
   "metadata": {
    "ExecuteTime": {
     "end_time": "2024-06-10T15:10:59.498494Z",
     "start_time": "2024-06-10T15:10:59.486550Z"
    }
   },
   "cell_type": "code",
   "source": [
    "print(f\"{main_ontology.name}: \", ontology_manager.get_ontology_general_class_axioms(main_ontology))\n",
    "print(f\"{soma.name}: \", ontology_manager.get_ontology_general_class_axioms(soma))\n",
    "print(f\"{dul.name}: \", ontology_manager.get_ontology_general_class_axioms(dul))"
   ],
   "outputs": [
    {
     "name": "stdout",
     "output_type": "stream",
     "text": [
      "SOMA-HOME:  [GeneralClassAxiom(SOMA.manifestsIn.some(DUL.Event)), GeneralClassAxiom(SOMA.SituationTransition & SOMA.manifestsIn.some(DUL.Event)), GeneralClassAxiom(SOMA.SituationTransition & SOMA.manifestsIn.some(DUL.Event)), GeneralClassAxiom(SOMA.hasInitialSituation.some(DUL.Situation)), GeneralClassAxiom(SOMA.hasTerminalSituation.some(DUL.Situation))]\n",
      "SOMA:  [GeneralClassAxiom(SOMA.manifestsIn.some(DUL.Event)), GeneralClassAxiom(SOMA.SituationTransition & SOMA.manifestsIn.some(DUL.Event)), GeneralClassAxiom(SOMA.SituationTransition & SOMA.manifestsIn.some(DUL.Event)), GeneralClassAxiom(SOMA.hasInitialSituation.some(DUL.Situation)), GeneralClassAxiom(SOMA.hasTerminalSituation.some(DUL.Situation))]\n",
      "DUL:  []\n"
     ]
    }
   ],
   "execution_count": 4
  },
  {
   "cell_type": "markdown",
   "metadata": {
    "jupyter": {
     "outputs_hidden": false
    }
   },
   "source": [
    "## Ontology Concept Holder\n",
    "__OntologyConceptHolder__ class, encapsulating an __owlready2.Thing__ instance, is used primarily as the binding connection between the `owlready2.Thing` ontology concept to PyCram designators. We make it that way, instead of creating a custom concept class that inherits from `owlready2.Thing` for the reasons below:\n",
    "\n",
    "- `owlready2` API does not have very robust support for client classes to inherit from theirs with added (non-semantic) attributes, particularly in our case, where classes like `DesignatorDescription` have their `metaclass` as `ABCMeta`, while it is `EntityClass` that is the metaclass used for basically all concepts (classes, properties) in `owlready2`. Since those two metaclasses just bear no relationship, for the inheritance to work, the only way is to create a child metaclass with both of those as parents, however without full support by `owlready2`, plus the second reason below will point out it's not worth the effort.\n",
    "\n",
    "\n",
    "- Essentially, we will have new ontology concept classes created dynamically, if their types inherit from `owlready2.Thing`, all custom non-semantic (of types known only by PyCram) attributes, which are defined by their own in child classes, will apparently be not savable into the ontology by `owlready2` api. Then the next time the ontology is loaded, those same dynamic classes will not be created anymore, thus without those attributes either, causing running error.\n",
    "\n",
    "As such, in short, an ontology concept class, either newly created on the fly or loaded from ontologies, has to be `owlready2.Thing` or its pure derived class (without non-semantic attributes), so to make itself reusable upon reloading.\n",
    "\n",
    "Notable attributes:\n",
    "\n",
    "- `ontology_concept`: An ontology concept of `owlready2.Thing` type or its pure child class (without custom non-semantic attributes), either dynamically created, or loaded from an ontology\n",
    "\n",
    "- `designators`: a list of `DesignatorDescription` instances associated with `ontology_concept`\n",
    "\n",
    "- `resolve`: a `Callable` typically returning a list of `DesignatorDescription` as specific designators, like `designators` or its subset, inferred from the ontology concept. In fact, it can be resolved to anything else relevant, up to the caller."
   ]
  },
  {
   "cell_type": "markdown",
   "metadata": {
    "jupyter": {
     "outputs_hidden": false
    }
   },
   "source": [
    "## Query ontology classes and their properties\n",
    "\n",
    "Classes in the loaded ontology can be queried based on their exact names, or part of them, or by namespace.\n",
    "Here, we can see essential info (ancestors, super/sub-classes, properties, direct instances, etc.) of the found ontology class."
   ]
  },
  {
   "cell_type": "code",
   "metadata": {
<<<<<<< HEAD
    "collapsed": false,
=======
    "ExecuteTime": {
     "end_time": "2024-04-12T11:49:13.472991Z",
     "start_time": "2024-04-12T11:49:13.387739Z"
    },
>>>>>>> 70b86396
    "jupyter": {
     "outputs_hidden": false
    },
    "ExecuteTime": {
     "end_time": "2024-06-10T15:10:59.690835Z",
     "start_time": "2024-06-10T15:10:59.499068Z"
    }
   },
   "source": [
    "ontology_designed_container_class = ontology_manager.get_ontology_class('DesignedContainer')\n",
    "ontology_manager.print_ontology_class(ontology_designed_container_class)\n",
    "classes = ontology_manager.get_ontology_classes_by_subname('PhysicalObject'); print(classes[0])\n",
    "classes = ontology_manager.get_ontology_classes_by_namespace('SOMA'); print(classes[:2])"
   ],
   "outputs": [
    {
     "name": "stdout",
     "output_type": "stream",
     "text": [
      "[INFO] [1718032259.622970]: SOMA.DesignedContainer <class 'owlready2.entity.ThingClass'>\n",
      "[INFO] [1718032259.623913]: Defined class: False\n",
      "[INFO] [1718032259.624575]: Super classes: [DUL.DesignedArtifact, DUL.DesignedArtifact, SOMA.hasDisposition.some(SOMA.Containment), SOMA.hasDisposition.some(SOMA.Containment)]\n",
      "[INFO] [1718032259.625317]: Equivalent to: []\n",
      "[INFO] [1718032259.625952]: Indirectly equivalent to: []\n",
      "[INFO] [1718032259.626611]: Ancestors: [DUL.Object, SOMA.DesignedContainer, DUL.PhysicalObject, owl.Thing, DUL.DesignedArtifact, DUL.Entity, DUL.PhysicalArtifact]\n",
      "[INFO] [1718032259.627239]: Subclasses: [SOMA.Bottle, SOMA.Crockery, SOMA.Box, SOMA.Building, SOMA.Carafe, SOMA.Cupboard, SOMA.Dishwasher, SOMA.Dispenser, SOMA.Drawer, SOMA.Jar, SOMA.Pack, SOMA.Oven, SOMA.Shaker, SOMA.Refrigerator, SOMA.TrashContainer]\n",
      "[INFO] [1718032259.627837]: Disjoint unions: []\n",
      "[INFO] [1718032259.628546]: Properties: [rdf-schema.isDefinedBy, rdf-schema.comment, SOMA.hasDisposition, rdf-schema.label]\n",
      "[INFO] [1718032259.629150]: Indirect Properties: [rdf-schema.comment, rdf-schema.label, SOMA.hasDisposition, DUL.isParticipantIn, DUL.isDescribedBy, DUL.hasLocation, rdf-schema.isDefinedBy]\n",
      "[INFO] [1718032259.686150]: Instances: []\n",
      "[INFO] [1718032259.686727]: Direct Instances: []\n",
      "[INFO] [1718032259.687173]: Inverse Restrictions: []\n",
      "[INFO] [1718032259.687590]: -------------------\n",
      "DUL.PhysicalObject\n",
      "[SOMA.Affordance, SOMA.Disposition]\n"
     ]
    }
   ],
   "execution_count": 5
  },
  {
   "cell_type": "markdown",
   "metadata": {
    "jupyter": {
     "outputs_hidden": false
    }
   },
   "source": [
    "__Descendants__ of an ontology class can be also queried by"
   ]
  },
  {
   "cell_type": "code",
   "metadata": {
<<<<<<< HEAD
    "collapsed": false,
=======
    "ExecuteTime": {
     "end_time": "2024-04-12T11:49:13.490775Z",
     "start_time": "2024-04-12T11:49:13.473745Z"
    },
>>>>>>> 70b86396
    "jupyter": {
     "outputs_hidden": false
    },
    "ExecuteTime": {
     "end_time": "2024-06-10T15:10:59.733132Z",
     "start_time": "2024-06-10T15:10:59.691517Z"
    }
   },
   "source": [
    "ontology_manager.get_ontology_descendant_classes(ontology_designed_container_class)[:5]"
   ],
   "outputs": [
    {
     "data": {
      "text/plain": [
       "[SOMA.Bottle, SOMA.DesignedContainer, SOMA.Bowl, SOMA.Crockery, SOMA.Box]"
      ]
     },
     "execution_count": 6,
     "metadata": {},
     "output_type": "execute_result"
    }
   ],
   "execution_count": 6
  },
  {
   "cell_type": "markdown",
   "metadata": {
    "jupyter": {
     "outputs_hidden": false
    }
   },
   "source": [
    "## Create a new ontology concept class and its individual\n",
    "\n",
    "A new ontology class can be created dynamically as inheriting from an existing class in the loaded ontology.\n",
    "Here we create the class and its instance, also known as [__individual__](https://owlready2.readthedocs.io/en/latest/class.html#creating-equivalent-classes) in ontology terms, which is then wrapped inside an `OntologyConceptHolder`."
   ]
  },
  {
   "cell_type": "code",
   "metadata": {
<<<<<<< HEAD
    "collapsed": false,
=======
    "ExecuteTime": {
     "end_time": "2024-04-12T11:49:13.496929Z",
     "start_time": "2024-04-12T11:49:13.491199Z"
    },
>>>>>>> 70b86396
    "jupyter": {
     "outputs_hidden": false
    },
    "ExecuteTime": {
     "end_time": "2024-06-10T15:10:59.739763Z",
     "start_time": "2024-06-10T15:10:59.733851Z"
    }
   },
   "source": [
    "ontology_custom_container_class = ontology_manager.create_ontology_concept_class('CustomContainerConcept',\n",
    "                                                                                 ontology_designed_container_class)\n",
    "custom_container_concept_holder = OntologyConceptHolder(ontology_custom_container_class(name='ontology_custom_container_concept',\n",
    "                                                                                        namespace=main_ontology))"
   ],
   "outputs": [],
   "execution_count": 7
  },
  {
   "cell_type": "markdown",
   "metadata": {
    "jupyter": {
     "outputs_hidden": false
    }
   },
   "source": [
    "## Access ontology concept classes and individuals\n",
    "All ontology classes created on the fly purely inherit (without added non-semantic attributes) from `owlready2.Thing`, and so share the same namespace with the loaded ontology instance, `main_ontology`. They can then be accessible through that namespace by __main_ontology.<class_name>__.\n",
    "The same applies for individuals of those classes, accessible by __main_ontology.<class_individual_name>__"
   ]
  },
  {
   "cell_type": "code",
   "metadata": {
<<<<<<< HEAD
    "collapsed": false,
=======
    "ExecuteTime": {
     "end_time": "2024-04-12T11:49:13.510281Z",
     "start_time": "2024-04-12T11:49:13.497378Z"
    },
>>>>>>> 70b86396
    "jupyter": {
     "outputs_hidden": false
    },
    "ExecuteTime": {
     "end_time": "2024-06-10T15:10:59.754898Z",
     "start_time": "2024-06-10T15:10:59.740301Z"
    }
   },
   "source": [
    "ontology_manager.print_ontology_class(main_ontology.CustomContainerConcept)\n",
    "print(f\"custom_container_concept is {main_ontology.ontology_custom_container_concept}: {custom_container_concept_holder.ontology_concept is main_ontology.ontology_custom_container_concept}\")"
   ],
   "outputs": [
    {
     "name": "stdout",
     "output_type": "stream",
     "text": [
      "[INFO] [1718032259.748604]: SOMA-HOME.CustomContainerConcept <class 'owlready2.entity.ThingClass'>\n",
      "[INFO] [1718032259.749294]: Defined class: False\n",
      "[INFO] [1718032259.749628]: Super classes: [SOMA.DesignedContainer, owl.Thing]\n",
      "[INFO] [1718032259.750009]: Equivalent to: []\n",
      "[INFO] [1718032259.750319]: Indirectly equivalent to: []\n",
      "[INFO] [1718032259.750617]: Ancestors: [SOMA-HOME.CustomContainerConcept, DUL.Object, SOMA.DesignedContainer, DUL.PhysicalObject, owl.Thing, DUL.DesignedArtifact, DUL.Entity, DUL.PhysicalArtifact]\n",
      "[INFO] [1718032259.750900]: Subclasses: []\n",
      "[INFO] [1718032259.751189]: Disjoint unions: []\n",
      "[INFO] [1718032259.751527]: Properties: []\n",
      "[INFO] [1718032259.751929]: Indirect Properties: [DUL.hasLocation, SOMA.hasDisposition, DUL.isDescribedBy, DUL.isParticipantIn]\n",
      "[INFO] [1718032259.752584]: Instances: [SOMA-HOME.ontology_custom_container_concept]\n",
      "[INFO] [1718032259.752911]: Direct Instances: [SOMA-HOME.ontology_custom_container_concept]\n",
      "[INFO] [1718032259.753197]: Inverse Restrictions: []\n",
      "[INFO] [1718032259.753467]: -------------------\n",
      "custom_container_concept is SOMA-HOME.ontology_custom_container_concept: True\n"
     ]
    }
   ],
   "execution_count": 8
  },
  {
   "cell_type": "markdown",
   "metadata": {
    "jupyter": {
     "outputs_hidden": false
    }
   },
   "source": [
    "For ones already existing in the ontology, they can only be accessed through their corresponding ontology, eg: `soma` as follows"
   ]
  },
  {
   "cell_type": "code",
   "metadata": {
<<<<<<< HEAD
    "collapsed": false,
=======
    "ExecuteTime": {
     "end_time": "2024-04-12T11:49:13.530908Z",
     "start_time": "2024-04-12T11:49:13.510723Z"
    },
>>>>>>> 70b86396
    "jupyter": {
     "outputs_hidden": false
    },
    "ExecuteTime": {
     "end_time": "2024-06-10T15:10:59.770601Z",
     "start_time": "2024-06-10T15:10:59.755526Z"
    }
   },
   "source": [
    "ontology_manager.print_ontology_class(soma.Cup)"
   ],
   "outputs": [
    {
     "name": "stdout",
     "output_type": "stream",
     "text": [
      "[INFO] [1718032259.764114]: SOMA.Cup <class 'owlready2.entity.ThingClass'>\n",
      "[INFO] [1718032259.764669]: Defined class: False\n",
      "[INFO] [1718032259.765021]: Super classes: [SOMA.Crockery, SOMA.hasPhysicalComponent.some(SOMA.DesignedHandle)]\n",
      "[INFO] [1718032259.765315]: Equivalent to: []\n",
      "[INFO] [1718032259.765599]: Indirectly equivalent to: []\n",
      "[INFO] [1718032259.765884]: Ancestors: [SOMA.Cup, SOMA.DesignedTool, DUL.Object, SOMA.DesignedContainer, DUL.PhysicalObject, owl.Thing, SOMA.Crockery, DUL.DesignedArtifact, SOMA.Tableware, DUL.Entity, DUL.PhysicalArtifact]\n",
      "[INFO] [1718032259.766232]: Subclasses: []\n",
      "[INFO] [1718032259.766541]: Disjoint unions: []\n",
      "[INFO] [1718032259.766880]: Properties: [rdf-schema.isDefinedBy, rdf-schema.comment, SOMA.hasPhysicalComponent]\n",
      "[INFO] [1718032259.767890]: Indirect Properties: [rdf-schema.comment, SOMA.hasPhysicalComponent, SOMA.hasDisposition, DUL.isParticipantIn, DUL.isDescribedBy, DUL.hasLocation, rdf-schema.isDefinedBy]\n",
      "[INFO] [1718032259.768469]: Instances: []\n",
      "[INFO] [1718032259.768777]: Direct Instances: []\n",
      "[INFO] [1718032259.769046]: Inverse Restrictions: []\n",
      "[INFO] [1718032259.769296]: -------------------\n"
     ]
    }
   ],
   "execution_count": 9
  },
  {
   "cell_type": "markdown",
   "metadata": {
    "jupyter": {
     "outputs_hidden": false
    }
   },
   "source": [
    "## Connect ontology class individuals with designators\n",
    "After creating `custom_container_concept_holder` (wrapping `custom_container_concept` as an `owlready2.Thing`), we connect it to a designator (say `obj_designator`) by:\n",
    "\n",
    "- Appending to `obj_designator.ontology_concept_holders` with `custom_container_concept_holder`\n",
    "\n",
    "- Appending to `custom_container_concept_holder.designators` with `obj_designator`"
   ]
  },
  {
   "cell_type": "code",
   "metadata": {
<<<<<<< HEAD
    "collapsed": false,
=======
    "ExecuteTime": {
     "end_time": "2024-04-12T11:49:13.544458Z",
     "start_time": "2024-04-12T11:49:13.531362Z"
    },
>>>>>>> 70b86396
    "jupyter": {
     "outputs_hidden": false
    },
    "ExecuteTime": {
     "end_time": "2024-06-10T15:10:59.784992Z",
     "start_time": "2024-06-10T15:10:59.771675Z"
    }
   },
   "source": [
    "custom_container_designator = ObjectDesignatorDescription(names=[\"obj\"])\n",
    "custom_container_designator.ontology_concept_holders.append(custom_container_concept_holder)\n",
    "custom_container_concept_holder.designators.append(custom_container_designator)"
   ],
   "outputs": [],
   "execution_count": 10
  },
  {
   "cell_type": "markdown",
   "metadata": {
    "jupyter": {
     "outputs_hidden": false
    }
   },
   "source": [
    "We can also automatize all the above setup with a single function call"
   ]
  },
  {
   "cell_type": "code",
   "metadata": {
<<<<<<< HEAD
    "collapsed": false,
=======
    "ExecuteTime": {
     "end_time": "2024-04-12T11:49:13.555369Z",
     "start_time": "2024-04-12T11:49:13.545449Z"
    },
>>>>>>> 70b86396
    "jupyter": {
     "outputs_hidden": false
    },
    "ExecuteTime": {
     "end_time": "2024-06-10T15:10:59.795471Z",
     "start_time": "2024-06-10T15:10:59.785521Z"
    }
   },
   "source": [
    "another_custom_container_designator = ontology_manager.create_ontology_linked_designator(object_name=\"another_custom_container\",\n",
    "                                                                                         designator_class=ObjectDesignatorDescription,\n",
    "                                                                                         ontology_concept_name=\"AnotherCustomContainerConcept\",\n",
    "                                                                                         ontology_parent_class=ontology_designed_container_class)\n",
    "another_custom_container_concept = another_custom_container_designator.ontology_concept_holders[0].ontology_concept \n",
    "print(f\"Ontology concept: {another_custom_container_concept.name} of class {type(another_custom_container_concept)}\")\n",
    "another_custom_container_designator = OntologyConceptHolderStore().get_ontology_concept_holder_by_name(main_ontology.AnotherCustomContainerConcept.instances()[0].name).get_default_designator()\n",
    "print(f\"Designator: {another_custom_container_designator.names[0]} of type {type(another_custom_container_designator)}\")"
   ],
   "outputs": [
    {
     "name": "stdout",
     "output_type": "stream",
     "text": [
      "Ontology concept: another_custom_container_concept of class SOMA-HOME.AnotherCustomContainerConcept\n",
      "Designator: another_custom_container of type <class 'pycram.designator.ObjectDesignatorDescription'>\n"
     ]
    }
   ],
   "execution_count": 11
  },
  {
   "cell_type": "markdown",
   "metadata": {
    "jupyter": {
     "outputs_hidden": false
    }
   },
   "source": [
    "## Create new ontology triple classes\n",
    "\n",
    "Concept classes of a triple, aka [__subject, predicate, object__], can be created dynamically. Here we will make an example creating ones for [__handheld objects__] and [__placeholder objects__], with a pair of predicate and inverse predicate signifying their mutual relation."
   ]
  },
  {
   "cell_type": "code",
   "metadata": {
<<<<<<< HEAD
    "collapsed": false,
=======
    "ExecuteTime": {
     "end_time": "2024-04-12T11:49:13.565635Z",
     "start_time": "2024-04-12T11:49:13.555823Z"
    },
>>>>>>> 70b86396
    "jupyter": {
     "outputs_hidden": false
    },
    "ExecuteTime": {
     "end_time": "2024-06-10T15:10:59.810310Z",
     "start_time": "2024-06-10T15:10:59.795904Z"
    }
   },
   "source": [
    "PLACEABLE_ON_PREDICATE_NAME = \"placeable_on\"\n",
    "HOLD_OBJ_PREDICATE_NAME = \"hold_obj\"\n",
    "ontology_manager.create_ontology_triple_classes(ontology_subject_parent_class=soma.DesignedContainer,\n",
    "                                                subject_class_name=\"OntologyPlaceHolderObject\",\n",
    "                                                ontology_object_parent_class=soma.Shape,\n",
    "                                                object_class_name=\"OntologyHandheldObject\",\n",
    "                                                predicate_class_name=PLACEABLE_ON_PREDICATE_NAME,\n",
    "                                                inverse_predicate_class_name=HOLD_OBJ_PREDICATE_NAME,\n",
    "                                                ontology_property_parent_class=soma.affordsBearer,\n",
    "                                                ontology_inverse_property_parent_class=soma.isBearerAffordedBy)\n",
    "ontology_manager.print_ontology_property(main_ontology.placeable_on)\n",
    "ontology_manager.print_ontology_property(main_ontology.hold_obj)"
   ],
   "outputs": [
    {
     "name": "stdout",
     "output_type": "stream",
     "text": [
      "[INFO] [1718032259.804290]: SOMA-HOME.placeable_on <class 'owlready2.prop.ObjectPropertyClass'>\n",
      "[INFO] [1718032259.805409]: Relations: []\n",
      "[INFO] [1718032259.805761]: Domain: [SOMA-HOME.OntologyPlaceHolderObject]\n",
      "[INFO] [1718032259.806044]: Range: [SOMA-HOME.OntologyHandheldObject]\n",
      "[INFO] [1718032259.806324]: Property chain: []\n",
      "[INFO] [1718032259.806589]: Class property type: []\n",
      "[INFO] [1718032259.806848]: -------------------\n",
      "[INFO] [1718032259.807136]: SOMA-HOME.hold_obj <class 'owlready2.prop.ObjectPropertyClass'>\n",
      "[INFO] [1718032259.807873]: Relations: []\n",
      "[INFO] [1718032259.808136]: Domain: [SOMA-HOME.OntologyHandheldObject]\n",
      "[INFO] [1718032259.808414]: Range: [SOMA-HOME.OntologyPlaceHolderObject]\n",
      "[INFO] [1718032259.808672]: Property chain: []\n",
      "[INFO] [1718032259.808938]: Class property type: []\n",
      "[INFO] [1718032259.809186]: -------------------\n"
     ]
    }
   ],
   "execution_count": 12
  },
  {
   "cell_type": "markdown",
   "metadata": {
    "jupyter": {
     "outputs_hidden": false
    }
   },
   "source": [
    "There, we use `soma.DesignedContainer` & `soma.Shape`, existing concept in SOMA ontology, as the parent classes for the subject & object concepts respectively.\n",
    "There is also a note that those classes will have the same namespace with `main_ontology`, so later on to be accessible through it.\n",
    "\n",
    "Then now we define some instances of the newly created triple classes, and link them to object designators, again using `ontology_manager.create_ontology_linked_designator()`"
   ]
  },
  {
   "cell_type": "code",
   "metadata": {
<<<<<<< HEAD
    "collapsed": false,
=======
    "ExecuteTime": {
     "end_time": "2024-04-12T11:49:13.586549Z",
     "start_time": "2024-04-12T11:49:13.566094Z"
    },
>>>>>>> 70b86396
    "jupyter": {
     "outputs_hidden": false
    },
    "ExecuteTime": {
     "end_time": "2024-06-10T15:10:59.825521Z",
     "start_time": "2024-06-10T15:10:59.810744Z"
    }
   },
   "source": [
    "def create_ontology_handheld_object_designator(object_name: str, ontology_parent_class: Type[owlready2.Thing]):\n",
    "    return ontology_manager.create_ontology_linked_designator(object_name=object_name,\n",
    "                                                              designator_class=ObjectDesignatorDescription,\n",
    "                                                              ontology_concept_name=f\"Onto{object_name}\",\n",
    "                                                              ontology_parent_class=ontology_parent_class)\n",
    "# Holdable Objects\n",
    "cookie_box = create_ontology_handheld_object_designator(\"cookie_box\", main_ontology.OntologyHandheldObject)\n",
    "egg = create_ontology_handheld_object_designator(\"egg\", main_ontology.OntologyHandheldObject)\n",
    "    \n",
    "# Placeholder objects\n",
    "placeholders = [create_ontology_handheld_object_designator(object_name, main_ontology.OntologyPlaceHolderObject)\n",
    "                for object_name in ['table', 'stool', 'shelf']]\n",
    "\n",
    "egg_tray = create_ontology_handheld_object_designator(\"egg_tray\", main_ontology.OntologyPlaceHolderObject)"
   ],
   "outputs": [],
   "execution_count": 13
  },
  {
   "cell_type": "markdown",
   "metadata": {
    "jupyter": {
     "outputs_hidden": false
    }
   },
   "source": [
    "### Create ontology relations\n",
    "\n",
    "Now we will create ontology relations or predicates between __placeholder objects__ and __handheld objects__ with `ontology_manager.set_ontology_relation()`"
   ]
  },
  {
   "cell_type": "code",
   "metadata": {
<<<<<<< HEAD
    "collapsed": false,
=======
    "ExecuteTime": {
     "end_time": "2024-04-12T11:49:13.596771Z",
     "start_time": "2024-04-12T11:49:13.587021Z"
    },
>>>>>>> 70b86396
    "jupyter": {
     "outputs_hidden": false
    },
    "ExecuteTime": {
     "end_time": "2024-06-10T15:10:59.839389Z",
     "start_time": "2024-06-10T15:10:59.825982Z"
    }
   },
   "source": [
    "for place_holder in placeholders:\n",
    "    ontology_manager.set_ontology_relation(subject_designator=cookie_box, object_designator=place_holder,\n",
    "                                           predicate_name=PLACEABLE_ON_PREDICATE_NAME)\n",
    "\n",
    "ontology_manager.set_ontology_relation(subject_designator=egg_tray, object_designator=egg,\n",
    "                                       predicate_name=HOLD_OBJ_PREDICATE_NAME)"
   ],
   "outputs": [
    {
     "data": {
      "text/plain": [
       "True"
      ]
     },
     "execution_count": 14,
     "metadata": {},
     "output_type": "execute_result"
    }
   ],
   "execution_count": 14
  },
  {
   "cell_type": "markdown",
   "metadata": {
    "jupyter": {
     "outputs_hidden": false
    }
   },
   "source": [
    "## Query designators based on their ontology-concept relations\n",
    "\n",
    "Now we can make queries for designators from designators, based on the relation among their corresponding ontology concepts setup above"
   ]
  },
  {
   "cell_type": "code",
   "metadata": {
<<<<<<< HEAD
    "collapsed": false,
=======
    "ExecuteTime": {
     "end_time": "2024-04-12T11:49:13.611368Z",
     "start_time": "2024-04-12T11:49:13.597218Z"
    },
>>>>>>> 70b86396
    "jupyter": {
     "outputs_hidden": false
    },
    "ExecuteTime": {
     "end_time": "2024-06-10T15:10:59.848936Z",
     "start_time": "2024-06-10T15:10:59.840162Z"
    }
   },
   "source": [
    "print(f\"{cookie_box.names}'s placeholder candidates:\",\n",
    "      f\"\"\"{[placeholder.names for placeholder in\n",
    "            ontology_manager.get_designators_by_subject_predicate(subject=cookie_box,\n",
    "                                                                  predicate_name=PLACEABLE_ON_PREDICATE_NAME)]}\"\"\")\n",
    "\n",
    "print(f\"{egg.names}'s placeholder candidates:\",\n",
    "      f\"\"\"{[placeholder.names for placeholder in\n",
    "            ontology_manager.get_designators_by_subject_predicate(subject=egg,\n",
    "                                                                  predicate_name=PLACEABLE_ON_PREDICATE_NAME)]}\"\"\")\n",
    "\n",
    "for place_holder in placeholders:\n",
    "    print(f\"{place_holder.names} can hold:\",\n",
    "          f\"\"\"{[placeholder.names for placeholder in\n",
    "                ontology_manager.get_designators_by_subject_predicate(subject=place_holder,\n",
    "                                                                      predicate_name=HOLD_OBJ_PREDICATE_NAME)]}\"\"\")\n",
    "\n",
    "print(f\"{egg_tray.names} can hold:\",\n",
    "      f\"\"\"{[placeholder.names for placeholder in\n",
    "            ontology_manager.get_designators_by_subject_predicate(subject=egg_tray,\n",
    "                                                                  predicate_name=HOLD_OBJ_PREDICATE_NAME)]}\"\"\")"
   ],
   "outputs": [
    {
     "name": "stdout",
     "output_type": "stream",
     "text": [
      "['cookie_box']'s placeholder candidates: [['table'], ['stool'], ['shelf']]\n",
      "['egg']'s placeholder candidates: [['egg_tray']]\n",
      "['table'] can hold: [['cookie_box']]\n",
      "['stool'] can hold: [['cookie_box']]\n",
      "['shelf'] can hold: [['cookie_box']]\n",
      "['egg_tray'] can hold: [['egg']]\n"
     ]
    }
   ],
   "execution_count": 15
  },
  {
   "cell_type": "markdown",
   "metadata": {
    "jupyter": {
     "outputs_hidden": false
    }
   },
   "source": [
    "# Practical examples\n",
    "\n",
    "## Example 1\n",
    "How about creating ontology concept classes encapsulating `pycram.datastructures.enums.ObjectType`? We can do it by:"
   ]
  },
  {
   "cell_type": "code",
   "metadata": {
<<<<<<< HEAD
    "collapsed": false,
=======
    "ExecuteTime": {
     "end_time": "2024-04-12T11:49:13.621797Z",
     "start_time": "2024-04-12T11:49:13.611864Z"
    },
>>>>>>> 70b86396
    "jupyter": {
     "outputs_hidden": false
    },
    "ExecuteTime": {
     "end_time": "2024-06-10T15:10:59.863339Z",
     "start_time": "2024-06-10T15:10:59.849491Z"
    }
   },
   "source": [
    "from pycram.datastructures.enums import ObjectType\n",
    "\n",
    "# Create a generic ontology concept class for edible objects\n",
    "generic_edible_class = ontology_manager.create_ontology_concept_class('GenericEdible')\n",
    "\n",
    "# Create a list of object designators sharing the same concept class as [generic_edible_class]\n",
    "edible_obj_types = [ObjectType.MILK, ObjectType.BREAKFAST_CEREAL]\n",
    "for object_type in ObjectType:\n",
    "    if object_type in edible_obj_types:\n",
    "        # Create a designator for the edible object\n",
    "        ontology_manager.create_ontology_object_designator_from_type(object_type, generic_edible_class)\n",
    "\n",
    "print(f'{generic_edible_class.name} object types:')\n",
    "for edible_ontology_concept in generic_edible_class.direct_instances():\n",
    "    print(edible_ontology_concept,\n",
    "          [des.types for des in OntologyConceptHolderStore().get_ontology_concept_holder_by_name(edible_ontology_concept.name).designators])\n"
   ],
   "outputs": [
    {
     "name": "stdout",
     "output_type": "stream",
     "text": [
      "GenericEdible object types:\n",
      "SOMA-HOME.milk_concept [['milk']]\n",
      "SOMA-HOME.breakfast_cereal_concept [['breakfast_cereal']]\n"
     ]
    }
   ],
   "execution_count": 16
  },
  {
   "cell_type": "markdown",
   "metadata": {
    "jupyter": {
     "outputs_hidden": false
    }
   },
   "source": [
    "## Example 2\n",
    "We could also make use of relations between ontology concepts that designators are associated with, to enable more abstract inputs in robot motion plans.\n",
    "\n",
    "In a similar style to the scenario of __placeholder objects__ and __handheld objects__ above, but with a bit difference, we will ask the robot to query which content holders (eg. cup, pitcher, bowl) whereby a milk box could be pourable into.\n",
    "\n",
    "Basically, we will provide an ontology-based implementation for the query:\n",
    " \n",
    "`abstract_ontology_concept -> specific_objects_in_world?`\n",
    "\n",
    "To achieve it, we will create triple classes and configure a customized `resolve()` for the abstract concept, which returns its associated specific designators.\n",
    "These designators are then used to again resolve for the target objects of interest, which become the inputs to a robot motion plan.\n",
    "\n",
    "### Setup simulated environment"
   ]
  },
  {
   "cell_type": "code",
   "metadata": {
    "ExecuteTime": {
     "end_time": "2024-06-10T15:11:00.519170Z",
     "start_time": "2024-06-10T15:10:59.863841Z"
    }
   },
   "source": [
    "from pycram.worlds.bullet_world import BulletWorld, Object\n",
    "from pycram.datastructures.pose import Pose\n",
    "\n",
    "from pycram.process_module import simulated_robot\n",
    "from pycram.designators.action_designator import *\n",
    "from pycram.designators.location_designator import *\n",
    "\n",
    "world = BulletWorld()\n",
    "kitchen = Object(\"kitchen\", ObjectType.ENVIRONMENT, \"kitchen.urdf\")\n",
    "pr2 = Object(\"pr2\", ObjectType.ROBOT, \"pr2.urdf\")\n",
    "kitchen_designator = ObjectDesignatorDescription(names=[\"kitchen\"])\n",
    "robot_designator = ObjectDesignatorDescription(names=[\"pr2\"]).resolve()"
   ],
   "outputs": [
    {
     "name": "stderr",
     "output_type": "stream",
     "text": [
      "Scalar element defined multiple times: limit\n"
     ]
    }
   ],
   "execution_count": 17
  },
  {
   "cell_type": "markdown",
   "metadata": {},
   "source": [
    "### Create PourableObject-LiquidHolder triple ontology classes"
   ]
  },
  {
   "cell_type": "code",
   "metadata": {
    "ExecuteTime": {
     "end_time": "2024-06-10T15:11:00.635706Z",
     "start_time": "2024-06-10T15:11:00.519697Z"
    }
   },
   "source": [
    "POURABLE_INTO_PREDICATE_NAME = \"pourable_into\"\n",
    "HOLD_LIQUID_PREDICATE_NAME = \"hold_liquid\"\n",
    "ontology_manager.create_ontology_triple_classes(ontology_subject_parent_class=soma.DesignedContainer,\n",
    "                                                subject_class_name=\"OntologyLiquidHolderObject\",\n",
    "                                                ontology_object_parent_class=soma.Shape,\n",
    "                                                object_class_name=\"OntologyPourableObject\",\n",
    "                                                predicate_class_name=POURABLE_INTO_PREDICATE_NAME,\n",
    "                                                inverse_predicate_class_name=HOLD_LIQUID_PREDICATE_NAME,\n",
    "                                                ontology_property_parent_class=soma.affordsBearer,\n",
    "                                                ontology_inverse_property_parent_class=soma.isBearerAffordedBy)"
   ],
   "outputs": [
    {
     "name": "stderr",
     "output_type": "stream",
     "text": [
      "Scalar element defined multiple times: limit\n"
     ]
    },
    {
     "data": {
      "text/plain": [
       "True"
      ]
     },
     "execution_count": 18,
     "metadata": {},
     "output_type": "execute_result"
    }
   ],
   "execution_count": 18
  },
  {
   "cell_type": "markdown",
   "metadata": {},
   "source": [
    "### Spawn a pourable object & liquid holders into the world and Create their designators"
   ]
  },
  {
   "cell_type": "code",
   "metadata": {
    "ExecuteTime": {
     "end_time": "2024-06-10T15:11:00.716808Z",
     "start_time": "2024-06-10T15:11:00.636353Z"
    }
   },
   "source": [
    "# Holdable obj\n",
    "milk_box = Object(\"milk_box\", ObjectType.MILK, \"milk.stl\")\n",
    "milk_box_designator = create_ontology_handheld_object_designator(milk_box.name, main_ontology.OntologyPourableObject)\n",
    "\n",
    "# Liquid-holders\n",
    "cup = Object(\"cup\", ObjectType.JEROEN_CUP, \"jeroen_cup.stl\", pose=Pose([1.4, 1, 0.9]))\n",
    "bowl = Object(\"bowl\", ObjectType.BOWL, \"bowl.stl\", pose=Pose([1.4, 0.5, 0.9]))\n",
    "pitcher = Object(\"pitcher\", ObjectType.GENERIC_OBJECT, \"Static_MilkPitcher.stl\", pose=Pose([1.4, 0, 0.9]))\n",
    "milk_holders = [cup, bowl, pitcher]\n",
    "milk_holder_designators = [create_ontology_handheld_object_designator(obj.name, main_ontology.OntologyLiquidHolderObject)\n",
    "                           for obj in milk_holders]"
   ],
   "outputs": [
    {
     "name": "stderr",
     "output_type": "stream",
     "text": [
      "Unknown tag \"rgba_color\" in /robot[@name='milk_object']/link[@name='milk_main']/visual[1]/material[@name='white']\n",
      "Unknown tag \"rgba_color\" in /robot[@name='cup_object']/link[@name='cup_main']/visual[1]/material[@name='white']\n",
      "Unknown tag \"rgba_color\" in /robot[@name='milk_object']/link[@name='milk_main']/visual[1]/material[@name='white']\n",
      "Unknown tag \"rgba_color\" in /robot[@name='bowl_object']/link[@name='bowl_main']/visual[1]/material[@name='white']\n",
      "Unknown tag \"rgba_color\" in /robot[@name='cup_object']/link[@name='cup_main']/visual[1]/material[@name='white']\n",
      "Unknown tag \"rgba_color\" in /robot[@name='pitcher_object']/link[@name='pitcher_main']/visual[1]/material[@name='white']\n"
     ]
    }
   ],
   "execution_count": 19
  },
  {
   "cell_type": "markdown",
   "metadata": {},
   "source": [
    "### Create an ontology relation between the designators of the pourable object & its liquid holders"
   ]
  },
  {
   "cell_type": "code",
   "metadata": {
    "ExecuteTime": {
     "end_time": "2024-06-10T15:11:00.743989Z",
     "start_time": "2024-06-10T15:11:00.717421Z"
    }
   },
   "source": [
    "for milk_holder_desig in milk_holder_designators:\n",
    "    ontology_manager.set_ontology_relation(subject_designator=milk_box_designator, object_designator=milk_holder_desig,\n",
    "                                           predicate_name=POURABLE_INTO_PREDICATE_NAME)"
   ],
   "outputs": [
    {
     "name": "stderr",
     "output_type": "stream",
     "text": [
      "Unknown tag \"rgba_color\" in /robot[@name='bowl_object']/link[@name='bowl_main']/visual[1]/material[@name='white']\n",
      "Unknown tag \"rgba_color\" in /robot[@name='pitcher_object']/link[@name='pitcher_main']/visual[1]/material[@name='white']\n"
     ]
    }
   ],
   "execution_count": 20
  },
  {
   "cell_type": "markdown",
   "metadata": {},
   "source": [
    "### Set up `resolve` for the ontology concept of the pourable object"
   ]
  },
  {
   "cell_type": "code",
   "metadata": {
    "ExecuteTime": {
     "end_time": "2024-06-10T15:11:00.753925Z",
     "start_time": "2024-06-10T15:11:00.744524Z"
    }
   },
   "source": [
    "milk_box_concept_holder = milk_box_designator.ontology_concept_holders[0]\n",
    "def milk_box_concept_resolve(): \n",
    "    object_designator = ontology_manager.get_designators_by_subject_predicate(subject=milk_box_designator, predicate_name=POURABLE_INTO_PREDICATE_NAME)[0]\n",
    "    return object_designator, object_designator.resolve()\n",
    "\n",
    "milk_box_concept_holder.resolve = milk_box_concept_resolve"
   ],
   "outputs": [],
   "execution_count": 21
  },
  {
   "cell_type": "markdown",
   "metadata": {},
   "source": [
    "Here, for demonstration purpose only, we specify the resolving result by `milk_box_concept_holder` as `cup`, the first-registered (default) pourable-into target milk holder, utilizing the ontology relation setup above.\n",
    "\n",
    "Now, we can query the milk box's target liquid holder by resolving `milk_box_concept_holder`"
   ]
  },
  {
   "cell_type": "code",
   "metadata": {
    "ExecuteTime": {
     "end_time": "2024-06-10T15:11:00.768499Z",
     "start_time": "2024-06-10T15:11:00.754351Z"
    }
   },
   "source": [
    "target_milk_holder_designator, target_milk_holder = milk_box_concept_holder.resolve()\n",
    "print(f\"Pickup target object: {target_milk_holder.name}, a content holder for {milk_box_designator.names} as in relation `{POURABLE_INTO_PREDICATE_NAME}`\")"
   ],
   "outputs": [
    {
     "name": "stdout",
     "output_type": "stream",
     "text": [
      "Pickup target object: cup, a content holder for ['milk_box'] as in relation `pourable_into`\n"
     ]
    }
   ],
   "execution_count": 22
  },
  {
   "cell_type": "markdown",
   "metadata": {},
   "source": [
    "### Robot picks up the target liquid holder"
   ]
  },
  {
   "cell_type": "code",
   "metadata": {
    "ExecuteTime": {
     "end_time": "2024-06-10T15:11:09.526290Z",
     "start_time": "2024-06-10T15:11:00.769064Z"
    }
   },
   "source": [
    "with simulated_robot:\n",
    "    ParkArmsAction([Arms.BOTH]).resolve().perform()\n",
    "\n",
    "    MoveTorsoAction([0.3]).resolve().perform()\n",
    "\n",
    "    pickup_pose = CostmapLocation(target=target_milk_holder, reachable_for=robot_designator).resolve()\n",
    "    pickup_arm = pickup_pose.reachable_arms[0]\n",
    "\n",
    "    print(pickup_pose, pickup_arm)\n",
    "\n",
    "    NavigateAction(target_locations=[pickup_pose.pose]).resolve().perform()\n",
    "\n",
    "    PickUpAction(object_designator_description=target_milk_holder_designator, arms=[pickup_arm], grasps=[Grasp.FRONT]).resolve().perform()\n",
    "\n",
    "    ParkArmsAction([Arms.BOTH]).resolve().perform()\n",
    "\n",
    "    place_island = SemanticCostmapLocation(\"kitchen_island_surface\", kitchen_designator.resolve(), target_milk_holder_designator.resolve()).resolve()\n",
    "\n",
    "    place_stand = CostmapLocation(place_island.pose, reachable_for=robot_designator, reachable_arm=pickup_arm).resolve()\n",
    "\n",
    "    NavigateAction(target_locations=[place_stand.pose]).resolve().perform()\n",
    "\n",
    "    PlaceAction(target_milk_holder_designator, target_locations=[place_island.pose], arms=[pickup_arm]).resolve().perform()\n",
    "\n",
    "    ParkArmsAction([Arms.BOTH]).resolve().perform()\n",
    "world.exit()"
   ],
   "outputs": [
    {
     "name": "stdout",
     "output_type": "stream",
     "text": [
      "[INFO] [1718032262.322774]: Waiting for IK service: /pr2_left_arm_kinematics/get_ik\n",
      "CostmapLocation.Location(pose=header: \n",
      "  seq: 0\n",
      "  stamp: \n",
      "    secs: 1718032262\n",
      "    nsecs: 303647756\n",
      "  frame_id: \"map\"\n",
      "pose: \n",
      "  position: \n",
      "    x: 0.6399999999999999\n",
      "    y: 1.24\n",
      "    z: 0.0\n",
      "  orientation: \n",
      "    x: -0.0\n",
      "    y: 0.0\n",
      "    z: 0.15234391170286138\n",
      "    w: -0.988327543159185, reachable_arms=['left', 'right']) left\n"
     ]
    }
   ],
   "execution_count": 23
  },
  {
   "cell_type": "markdown",
   "metadata": {},
   "source": [
    "# Save ontologies to an OWL file\n",
    "After all the above operations on our ontologies, we now can save them to an OWL file on disk"
   ]
  },
  {
   "cell_type": "code",
   "metadata": {
    "ExecuteTime": {
     "end_time": "2024-06-10T15:11:09.581858Z",
     "start_time": "2024-06-10T15:11:09.527728Z"
    }
   },
   "source": [
    "ontology_manager.save(f\"{Path.home()}/ontologies/New{main_ontology.name}.owl\")"
   ],
   "outputs": [
    {
     "name": "stdout",
     "output_type": "stream",
     "text": [
      "[INFO] [1718032269.555942]: Main ontology SOMA-HOME has been saved to /home/ducthan/ontologies/NewSOMA-HOME.owl\n",
      "[INFO] [1718032269.579815]: Main ontology world for SOMA-HOME has been cached and saved to SQL: /home/ducthan/ontologies/NewSOMA-HOME.sqlite3\n"
     ]
    },
    {
     "data": {
      "text/plain": [
       "True"
      ]
     },
     "execution_count": 24,
     "metadata": {},
     "output_type": "execute_result"
    }
   ],
   "execution_count": 24
  },
  {
   "cell_type": "markdown",
   "metadata": {},
   "source": [
    "# Optimize ontology loading with SQLite3\n",
    "Upon the initial ontology loading from OWL, an SQLite3 file is automatically created, acting as the quadstore cache for the loaded ontologies. This allows them to be __selectively__ reusable the next time being loaded.\n",
    "More info can be referenced [here](https://owlready2.readthedocs.io/en/latest/world.html). "
   ]
  }
 ],
 "metadata": {
  "kernelspec": {
   "display_name": "Python 3",
   "language": "python",
   "name": "python3"
  },
  "language_info": {
   "codemirror_mode": {
    "name": "ipython",
    "version": 3
   },
   "file_extension": ".py",
   "mimetype": "text/x-python",
   "name": "python",
   "nbconvert_exporter": "python",
   "pygments_lexer": "ipython3",
   "version": "3.8.10"
  }
 },
 "nbformat": 4,
 "nbformat_minor": 4
}<|MERGE_RESOLUTION|>--- conflicted
+++ resolved
@@ -16,14 +16,6 @@
   {
    "cell_type": "code",
    "metadata": {
-<<<<<<< HEAD
-    "collapsed": false,
-=======
-    "ExecuteTime": {
-     "end_time": "2024-04-12T11:49:13.317484Z",
-     "start_time": "2024-04-12T11:49:12.022030Z"
-    },
->>>>>>> 70b86396
     "jupyter": {
      "outputs_hidden": false
     },
@@ -70,14 +62,6 @@
   {
    "cell_type": "code",
    "metadata": {
-<<<<<<< HEAD
-    "collapsed": false,
-=======
-    "ExecuteTime": {
-     "end_time": "2024-04-12T11:49:13.333080Z",
-     "start_time": "2024-04-12T11:49:13.321031Z"
-    },
->>>>>>> 70b86396
     "jupyter": {
      "outputs_hidden": false
     },
@@ -121,14 +105,6 @@
   {
    "cell_type": "code",
    "metadata": {
-<<<<<<< HEAD
-    "collapsed": false,
-=======
-    "ExecuteTime": {
-     "end_time": "2024-04-12T11:49:13.386628Z",
-     "start_time": "2024-04-12T11:49:13.333901Z"
-    },
->>>>>>> 70b86396
     "jupyter": {
      "outputs_hidden": false
     },
@@ -237,14 +213,6 @@
   {
    "cell_type": "code",
    "metadata": {
-<<<<<<< HEAD
-    "collapsed": false,
-=======
-    "ExecuteTime": {
-     "end_time": "2024-04-12T11:49:13.472991Z",
-     "start_time": "2024-04-12T11:49:13.387739Z"
-    },
->>>>>>> 70b86396
     "jupyter": {
      "outputs_hidden": false
     },
@@ -299,14 +267,6 @@
   {
    "cell_type": "code",
    "metadata": {
-<<<<<<< HEAD
-    "collapsed": false,
-=======
-    "ExecuteTime": {
-     "end_time": "2024-04-12T11:49:13.490775Z",
-     "start_time": "2024-04-12T11:49:13.473745Z"
-    },
->>>>>>> 70b86396
     "jupyter": {
      "outputs_hidden": false
     },
@@ -349,14 +309,6 @@
   {
    "cell_type": "code",
    "metadata": {
-<<<<<<< HEAD
-    "collapsed": false,
-=======
-    "ExecuteTime": {
-     "end_time": "2024-04-12T11:49:13.496929Z",
-     "start_time": "2024-04-12T11:49:13.491199Z"
-    },
->>>>>>> 70b86396
     "jupyter": {
      "outputs_hidden": false
     },
@@ -390,14 +342,6 @@
   {
    "cell_type": "code",
    "metadata": {
-<<<<<<< HEAD
-    "collapsed": false,
-=======
-    "ExecuteTime": {
-     "end_time": "2024-04-12T11:49:13.510281Z",
-     "start_time": "2024-04-12T11:49:13.497378Z"
-    },
->>>>>>> 70b86396
     "jupyter": {
      "outputs_hidden": false
     },
@@ -449,14 +393,6 @@
   {
    "cell_type": "code",
    "metadata": {
-<<<<<<< HEAD
-    "collapsed": false,
-=======
-    "ExecuteTime": {
-     "end_time": "2024-04-12T11:49:13.530908Z",
-     "start_time": "2024-04-12T11:49:13.510723Z"
-    },
->>>>>>> 70b86396
     "jupyter": {
      "outputs_hidden": false
     },
@@ -511,14 +447,6 @@
   {
    "cell_type": "code",
    "metadata": {
-<<<<<<< HEAD
-    "collapsed": false,
-=======
-    "ExecuteTime": {
-     "end_time": "2024-04-12T11:49:13.544458Z",
-     "start_time": "2024-04-12T11:49:13.531362Z"
-    },
->>>>>>> 70b86396
     "jupyter": {
      "outputs_hidden": false
     },
@@ -549,14 +477,6 @@
   {
    "cell_type": "code",
    "metadata": {
-<<<<<<< HEAD
-    "collapsed": false,
-=======
-    "ExecuteTime": {
-     "end_time": "2024-04-12T11:49:13.555369Z",
-     "start_time": "2024-04-12T11:49:13.545449Z"
-    },
->>>>>>> 70b86396
     "jupyter": {
      "outputs_hidden": false
     },
@@ -603,14 +523,6 @@
   {
    "cell_type": "code",
    "metadata": {
-<<<<<<< HEAD
-    "collapsed": false,
-=======
-    "ExecuteTime": {
-     "end_time": "2024-04-12T11:49:13.565635Z",
-     "start_time": "2024-04-12T11:49:13.555823Z"
-    },
->>>>>>> 70b86396
     "jupyter": {
      "outputs_hidden": false
     },
@@ -674,14 +586,6 @@
   {
    "cell_type": "code",
    "metadata": {
-<<<<<<< HEAD
-    "collapsed": false,
-=======
-    "ExecuteTime": {
-     "end_time": "2024-04-12T11:49:13.586549Z",
-     "start_time": "2024-04-12T11:49:13.566094Z"
-    },
->>>>>>> 70b86396
     "jupyter": {
      "outputs_hidden": false
     },
@@ -725,14 +629,6 @@
   {
    "cell_type": "code",
    "metadata": {
-<<<<<<< HEAD
-    "collapsed": false,
-=======
-    "ExecuteTime": {
-     "end_time": "2024-04-12T11:49:13.596771Z",
-     "start_time": "2024-04-12T11:49:13.587021Z"
-    },
->>>>>>> 70b86396
     "jupyter": {
      "outputs_hidden": false
     },
@@ -779,14 +675,6 @@
   {
    "cell_type": "code",
    "metadata": {
-<<<<<<< HEAD
-    "collapsed": false,
-=======
-    "ExecuteTime": {
-     "end_time": "2024-04-12T11:49:13.611368Z",
-     "start_time": "2024-04-12T11:49:13.597218Z"
-    },
->>>>>>> 70b86396
     "jupyter": {
      "outputs_hidden": false
     },
@@ -850,14 +738,6 @@
   {
    "cell_type": "code",
    "metadata": {
-<<<<<<< HEAD
-    "collapsed": false,
-=======
-    "ExecuteTime": {
-     "end_time": "2024-04-12T11:49:13.621797Z",
-     "start_time": "2024-04-12T11:49:13.611864Z"
-    },
->>>>>>> 70b86396
     "jupyter": {
      "outputs_hidden": false
     },
