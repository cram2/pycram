--- conflicted
+++ resolved
@@ -199,14 +199,8 @@
 handle_desig = ObjectPart(names=[handle_name], part_of=apartment_desig.resolve())
 robot_desig = BelieveObject(types=[Robot])
 
-<<<<<<< HEAD
 access_location = AccessingLocation(handle_desig.resolve(), robot_desig.resolve()).resolve()
-print(access_location.pose)
-=======
-access_location = AccessingLocation(handle_desig.resolve(), robot_desig.resolve(),
-                                    prepose_distance=0.03).resolve()
 print(access_location)
->>>>>>> 3e21535d
 ```
 
 ## Giskard Location
