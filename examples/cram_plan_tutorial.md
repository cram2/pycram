--- conflicted
+++ resolved
@@ -152,40 +152,21 @@
     with simulated_robot:
         ParkArmsAction(Arms.BOTH).perform()
         if torso is None:
-<<<<<<< HEAD
             torso={"torso_lift_joint": 0.2}
         MoveJointsMotion(list(torso.keys()), list(torso.values())).perform()
-        grasp = Grasp.TOP if issubclass(obj_desig.obj_type, Spoon) else Grasp.FRONT
-        pickup_arm = Arms.RIGHT
-        location = CostmapLocation(target=obj_desig, reachable_for=robot_desig, grasps = [grasp], reachable_arm=pickup_arm)
-=======
-            torso = {"torso_lift_joint": 0.2}
-        MoveTorsoActionPerformable(torso).perform()
         grasp = GraspDescription(Grasp.FRONT, Grasp.TOP if issubclass(obj_desig.world_object.obj_type, Spoon) else None,
-                                 False)
-        location = CostmapLocation(target=obj_desig, reachable_for=robot_desig, grasp_descriptions=[grasp])
-        pose = location.resolve()
->>>>>>> baeb0b8d
+                                 False)        pickup_arm = Arms.RIGHT
+        location = CostmapLocation(target=obj_desig, reachable_for=robot_desig, grasp_descriptions=[grasp], reachable_arm=pickup_arm)
         print()
         NavigateActionDescription(location, True).resolve().perform()
         ParkArmsAction(Arms.BOTH).perform()
         good_torsos.append(torso)
-<<<<<<< HEAD
-        #picked_up_arm = pose.reachable_arms[0]
-        PickUpAction(object_designator=obj_desig, arm=pickup_arm, grasp=grasp,
+        PickUpAction(object_designator=obj_desig, arm=pickup_arm,  grasp_description=grasp,
                                 prepose_distance=0.03).perform()
 
         ParkArmsAction(Arms.BOTH).perform()
-        scm = SemanticCostmapLocation(place, apartment_desig, obj_desig, horizontal_edges_only=True, edge_size_in_meters=0.08)
-=======
-        picked_up_arm = pose.reachable_arm
-        PickUpActionPerformable(object_designator=obj_desig, arm=picked_up_arm, grasp_description=grasp,
-                                prepose_distance=0.03).perform()
-
-        ParkArmsActionPerformable(Arms.BOTH).perform()
         scm = SemanticCostmapLocation(place, apartment_desig, obj_desig, horizontal_edges_only=True,
                                       edge_size_in_meters=0.08)
->>>>>>> baeb0b8d
         scm_iter = iter(scm)
         n_retries = 0
         found = False
@@ -205,26 +186,14 @@
                 else:
                     z_angle = 0
                 orientation = quaternion_from_euler(0, 0, z_angle)
-<<<<<<< HEAD
                 pose_island = Pose(pose_island.position_as_list(), orientation)
                 pose_island.position.z += 0.07
                 print(pose_island.position)
-                place_location = CostmapLocation(target=pose_island, reachable_for=robot_desig, reachable_arm=pickup_arm)
+                place_location = CostmapLocation(target=pose_island, reachable_for=robot_desig,  reachable_arms=[pickup_arm])
                 pose = place_location.resolve()
                 NavigateAction(pose, True).perform()
                 PlaceAction(object_designator=obj_desig, target_location=pose_island,
-                               arm=pickup_arm).perform()
-=======
-                pose_island.pose = Pose(pose_island.pose.position_as_list(), orientation)
-                pose_island.pose.position.z += 0.07
-                print(pose_island.pose.position)
-                place_location = CostmapLocation(target=pose_island.pose, reachable_for=robot_desig,
-                                                 reachable_arms=[picked_up_arm])
-                pose = place_location.resolve()
-                NavigateActionPerformable(pose.pose, True).perform()
-                PlaceActionPerformable(object_designator=obj_desig, target_location=pose_island.pose,
-                                       arm=picked_up_arm).perform()
->>>>>>> baeb0b8d
+                                       arm=pickup_arm).perform()
                 found = True
             except (StopIteration, IKError) as e:
                 print("Retrying")
