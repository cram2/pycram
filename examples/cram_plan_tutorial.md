---
jupyter:
  jupytext:
    text_representation:
      extension: .md
      format_name: markdown
      format_version: '1.3'
      jupytext_version: 1.16.2
  kernelspec:
    display_name: Python 3
    language: python
    name: python3
---

# TaskTree Tutorial

In this tutorial we will walk through the capabilities of task trees in pycram.

Next we will create a bullet world with a PR2 in a kitchen containing milk and cereal.

```python
from pycram.worlds.bullet_world import BulletWorld
from pycram.robot_description import RobotDescription
import pycram.tasktree
from pycram.datastructures.enums import Arms, ObjectType
from pycram.designators.action_designator import *
from pycram.designators.location_designator import *
from pycram.process_module import simulated_robot
from pycram.designators.object_designator import *
from pycram.datastructures.pose import Pose
from pycram.world_concepts.world_object import Object
import anytree
import pycram.failures
import numpy as np
from pycrap.ontologies import Milk, Cereal, Robot, Kitchen, Spoon, Apartment, Bowl

np.random.seed(4)

use_multiverse = False
viz_marker_publisher = None
if use_multiverse:
    try:
        from pycram.worlds.multiverse import Multiverse
        world = Multiverse()
    except ImportError:
        raise ImportError("Multiverse is not installed, please install it to use it.")
else:
    from pycram.ros_utils.viz_marker_publisher import VizMarkerPublisher
    world = BulletWorld()
    viz_marker_publisher = VizMarkerPublisher()
    
robot = Object("pr2", Robot, "pr2.urdf")
robot_desig = ObjectDesignatorDescription(names=['pr2']).resolve()
apartment = Object("apartment", Apartment, "apartment.urdf")
apartment_desig = ObjectDesignatorDescription(names=['apartment']).resolve()
table_top_name = "stove" if use_multiverse else "cooktop"
table_top = apartment.get_link_position(table_top_name)
```

```python
import numpy as np


def get_n_random_positions(pose_list, n=4, dist=0.5, random=True):
    positions = [pose.position_as_list() for pose in pose_list[:1000]]
    all_indices = list(range(len(positions)))
    print(len(all_indices))
    pos_idx = np.random.choice(all_indices) if random else all_indices[0]
    all_indices.remove(pos_idx)
    n_positions = np.zeros((n, 3))
    for i in range(n):
        n_positions[i, :] = positions[pos_idx]
    found_count = 1
    found_indices = [pos_idx]
    for i in range(len(positions) - 1):
        pos_idx = np.random.choice(all_indices) if random else all_indices[i]
        diff = np.absolute(np.linalg.norm(n_positions - positions[pos_idx], axis=1))
        min_diff = np.min(diff)
        if min_diff >= dist:
            n_positions[found_count, :] = positions[pos_idx]
            found_indices.append(pos_idx)
            found_count += 1
        all_indices.remove(pos_idx)
        if found_count == n:
            break
    found_poses = [pose_list[i] for i in found_indices]
    return found_poses
```

```python
import pycrap
from pycram.tf_transformations import quaternion_from_euler

from pycram.costmaps import SemanticCostmap
from pycram.pose_generator_and_validator import PoseGenerator

counter_name = "counter_sink_stove" if use_multiverse else "island_countertop"
counter_link = apartment.get_link(counter_name)
counter_bounds = counter_link.get_axis_aligned_bounding_box()
scm = SemanticCostmap(apartment, counter_name)
# take only 6 cms from edges as viable region
edges_cm = scm.get_edges_map(0.06, horizontal_only=True)
poses_list = list(PoseGenerator(edges_cm, number_of_samples=-1))
poses_list.sort(reverse=True, key=lambda x: np.linalg.norm(x.position_as_list()))
object_poses = get_n_random_positions(poses_list)
object_names = ["breakfast_cereal", "milk"]
object_types = [Cereal, Milk]
objects = {}
object_desig = {}
for obj_name, obj_type, obj_pose in zip(object_names, object_types, object_poses):
    if obj_pose.position.x > counter_link.position.x:
        z_angle = np.pi
    else:
        z_angle = 0
    orientation = quaternion_from_euler(0, 0, z_angle)
    objects[obj_name] = Object(obj_name, obj_type, obj_name + ".stl",
                               pose=Pose([obj_pose.position.x, obj_pose.position.y, table_top.z],
                                         orientation))
    objects[obj_name].move_base_to_origin_pose()
    objects[obj_name].original_pose = objects[obj_name].pose
    object_desig[obj_name] = ObjectDesignatorDescription(names=[obj_name], types=[obj_type]).resolve()
world.update_original_state()
```

If You want to visualize all apartment frames

```python
import pycram_bullet as p

for link_name in apartment.links.keys():
    world.add_vis_axis(apartment.get_link_pose(link_name))
    #p.addUserDebugText(link_name, apartment.get_link_position(link_name), physicsClientId=world.id)
```

```python
world.remove_vis_axis()
#p.removeAllUserDebugItems()
```

Finally, we create a plan where the robot parks his arms, walks to the kitchen counter and picks the thingy. Then we
execute the plan.

```python
from pycram.external_interfaces.ik import IKError
from pycram.datastructures.enums import Grasp
from pycram.datastructures.grasp import GraspDescription


@pycram.tasktree.with_tree
def plan(obj_desig: Object, torso=None, place=counter_name):
    world.reset_world()
    with simulated_robot:
        ParkArmsAction(Arms.BOTH).perform()
        if torso is None:
            torso={"torso_lift_joint": 0.2}
        MoveJointsMotion(list(torso.keys()), list(torso.values())).perform()
        grasp = GraspDescription(Grasp.FRONT, Grasp.TOP if issubclass(obj_desig.obj_type, Spoon) else None,
                                 False)        
        pickup_arm = Arms.RIGHT
        location = CostmapLocation(target=obj_desig, reachable_for=robot_desig, grasp_descriptions=[grasp], reachable_arm=pickup_arm)
        print()
        NavigateActionDescription(location, True).resolve().perform()
        ParkArmsAction(Arms.BOTH).perform()
        good_torsos.append(torso)
<<<<<<< HEAD
        picked_up_arm = pose.reachable_arm
        PickUpActionPerformable(object_designator=obj_desig, arm=picked_up_arm, grasp_description=grasp).perform()
=======
        PickUpAction(object_designator=obj_desig, arm=pickup_arm,  grasp_description=grasp,
                                prepose_distance=0.03).perform()
>>>>>>> 3e21535d

        ParkArmsAction(Arms.BOTH).perform()
        scm = SemanticCostmapLocation(place, apartment_desig, obj_desig, horizontal_edges_only=True,
                                      edge_size_in_meters=0.08)
        scm_iter = iter(scm)
        n_retries = 0
        found = False
        while not found:
            try:
                print(f"Trying {n_retries} to find a place")
                if n_retries == 0:
                    pose_island = next(scm_iter)
                    cost_map_size = len(np.where(scm.sem_costmap.map > 0)[0])
                    print(f"cost_map_size: {cost_map_size}")
                else:
                    for _ in range(np.random.randint(100, 110)):
                        pose_island = next(scm_iter)
                print("found pose_island")
                if pose_island.pose.position.x > counter_link.position.x:
                    z_angle = np.pi
                else:
                    z_angle = 0
                orientation = quaternion_from_euler(0, 0, z_angle)
                pose_island = Pose(pose_island.position_as_list(), orientation)
                pose_island.position.z += 0.07
                print(pose_island.position)
                place_location = CostmapLocation(target=pose_island, reachable_for=robot_desig,  reachable_arm=[pickup_arm])
                pose = place_location.resolve()
                NavigateAction(pose, True).perform()
                PlaceAction(object_designator=obj_desig, target_location=pose_island,
                                       arm=pickup_arm).perform()
                found = True
            except (StopIteration, IKError) as e:
                print("Retrying")
                print(e)
                n_retries += 1
                if n_retries > 3:
                    raise StopIteration("No place found")

        ParkArmsAction(Arms.BOTH).perform()


good_torsos = []
for obj_name in object_names:
    done = False
    torso = {"torso_lift_joint": 0.25} if len(good_torsos) == 0 else good_torsos[-1]
    while not done:
        try:
            plan(object_desig[obj_name], torso=torso, place=counter_name)
            done = True
            print(f"Object {obj_name} placed")
            objects[obj_name].original_pose = objects[obj_name].pose
            world.update_original_state()
        except (StopIteration, IKError) as e:
            print(type(e))
            print("no solution")
            torso["torso_lift_joint"] += 0.05
            if torso["torso_lift_joint"] > 0.3:
                break
print(good_torsos)
```

Now we get the task tree from its module and render it. Rendering can be done with any render method described in the
anytree package. We will use ascii rendering here for ease of displaying.

```python
if viz_marker_publisher is not None:
    viz_marker_publisher._stop_publishing()
world.exit()
```<|MERGE_RESOLUTION|>--- conflicted
+++ resolved
@@ -162,14 +162,8 @@
         NavigateActionDescription(location, True).resolve().perform()
         ParkArmsAction(Arms.BOTH).perform()
         good_torsos.append(torso)
-<<<<<<< HEAD
-        picked_up_arm = pose.reachable_arm
-        PickUpActionPerformable(object_designator=obj_desig, arm=picked_up_arm, grasp_description=grasp).perform()
-=======
-        PickUpAction(object_designator=obj_desig, arm=pickup_arm,  grasp_description=grasp,
-                                prepose_distance=0.03).perform()
->>>>>>> 3e21535d
-
+
+        PickUpAction(object_designator=obj_desig, arm=pickup_arm,  grasp_description=grasp).perform()
         ParkArmsAction(Arms.BOTH).perform()
         scm = SemanticCostmapLocation(place, apartment_desig, obj_desig, horizontal_edges_only=True,
                                       edge_size_in_meters=0.08)
