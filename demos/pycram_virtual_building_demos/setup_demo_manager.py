import logging

from IPython.core.display_functions import clear_output
from ipywidgets import Output

from demos.pycram_bullet_world_demo.demo import transporting_demo
from demos.pycram_virtual_building_demos.setup.setup_launch_robot import *
import threading
import sys

sys.path.insert(0, '/home/vee/robocup_workspaces/pycram_ws/src/pycram')

from ipywidgets import Output

from demos.pycram_virtual_building_demos.setup.setup_launch_robot import launch_pr2, launch_hsrb, launch_stretch, \
    launch_tiago
from demos.pycram_virtual_building_demos.setup.setup_utils import display_loading_gif_with_text, update_text
import rospy

from demos.pycram_virtual_building_demos.src.simple_examples import navigate_simple_example
from pycram.datastructures.enums import WorldMode
from pycram.ros.tf_broadcaster import TFBroadcaster
from pycram.ros.viz_marker_publisher import VizMarkerPublisher
from pycram.worlds.bullet_world import BulletWorld
from pycram.datastructures.enums import ObjectType, WorldMode, TorsoState
from pycram.designators.action_designator import *
from pycram.designators.location_designator import *
from pycram.designators.object_designator import *
from pycram.object_descriptors.urdf import ObjectDescription
from pycram.process_module import simulated_robot
from pycram.ros.viz_marker_publisher import VizMarkerPublisher
from pycram.world_concepts.world_object import Object
from pycram.worlds.bullet_world import BulletWorld
from IPython.display import display
import os
import sys
from contextlib import contextmanager

output = None

# THIS IS ALL DONE IN THE SETUP via IPYTHON KERNEL
# # actual world setup
# extension = ObjectDescription.get_file_extension()
# world = BulletWorld(WorldMode.DIRECT)
# VizMarkerPublisher()
# Object(robot_param, ObjectType.ROBOT, f"{robot_param}{extension}", pose=Pose([1, 2, 0]))
# Object(environment_param, ObjectType.ENVIRONMENT, f"{environment_param}{extension}")
# tf = TFBroadcaster()

def start_demo():
    # get params
    environment_param = rospy.get_param('/nbparam_environments')
    robot_param = rospy.get_param('/nbparam_robots')
    task_param = rospy.get_param('/nbparam_tasks')
<<<<<<< HEAD
    # if robot_param == 'pr2':
    #     launch_pr2()
    # elif robot_param == 'hsrb':
    #     launch_hsrb()
    # elif robot_param == 'stretch':
    #     launch_stretch()
    # elif robot_param == 'tiago':
    #     launch_tiago()
    #     robot_param = 'tiago_dual'
    # elif robot_param == 'justin':
    #     launch_justin()
    #     robot_param = "rollin_justin"
    # clear_output(wait=True)
    # text widget for the virtual building
    text_widget = display_loading_gif_with_text()
    update_text(text_widget, 'Loading Everything...')
    update_text(text_widget, 'Loading envi: ' + environment_param + ' robot: ' + robot_param + ' task: ' + task_param)
    # actual world setup
    extension = ObjectDescription.get_file_extension()
=======
    extension = ObjectDescription.get_file_extension()
    # text widget for the virtual building
    text_widget = display_loading_gif_with_text()
    update_text(text_widget, 'Loading process~ Please wait...')

>>>>>>> ddd9104f
    world = BulletWorld(WorldMode.DIRECT)
    VizMarkerPublisher()
    Object(robot_param, ObjectType.ROBOT, f"{robot_param}{extension}", pose=Pose([1, 2, 0]))
    apartment = Object(environment_param, ObjectType.ENVIRONMENT, f"{environment_param}{extension}")
    tf = TFBroadcaster()

    update_text(text_widget, 'Executing Demo: ' + task_param)

    demo_selecting(apartment, task_param)

    extension = ObjectDescription.get_file_extension()

    update_text(text_widget, 'Done with: ' + task_param)


def demo_selecting(apartment, task_param):
    display(output)
    with output:
        if task_param == "navigate":
            navigate_simple_example()
        elif task_param == "transport":
            rospy.loginfo('Starting transporting demo...')
            transporting_demo(apartment)<|MERGE_RESOLUTION|>--- conflicted
+++ resolved
@@ -52,33 +52,12 @@
     environment_param = rospy.get_param('/nbparam_environments')
     robot_param = rospy.get_param('/nbparam_robots')
     task_param = rospy.get_param('/nbparam_tasks')
-<<<<<<< HEAD
-    # if robot_param == 'pr2':
-    #     launch_pr2()
-    # elif robot_param == 'hsrb':
-    #     launch_hsrb()
-    # elif robot_param == 'stretch':
-    #     launch_stretch()
-    # elif robot_param == 'tiago':
-    #     launch_tiago()
-    #     robot_param = 'tiago_dual'
-    # elif robot_param == 'justin':
-    #     launch_justin()
-    #     robot_param = "rollin_justin"
-    # clear_output(wait=True)
-    # text widget for the virtual building
-    text_widget = display_loading_gif_with_text()
-    update_text(text_widget, 'Loading Everything...')
-    update_text(text_widget, 'Loading envi: ' + environment_param + ' robot: ' + robot_param + ' task: ' + task_param)
-    # actual world setup
-    extension = ObjectDescription.get_file_extension()
-=======
+
     extension = ObjectDescription.get_file_extension()
     # text widget for the virtual building
     text_widget = display_loading_gif_with_text()
     update_text(text_widget, 'Loading process~ Please wait...')
 
->>>>>>> ddd9104f
     world = BulletWorld(WorldMode.DIRECT)
     VizMarkerPublisher()
     Object(robot_param, ObjectType.ROBOT, f"{robot_param}{extension}", pose=Pose([1, 2, 0]))
