--- conflicted
+++ resolved
@@ -43,14 +43,9 @@
 
     LookAtActionDescription(target=[pick_pose]).resolve().perform()
 
-<<<<<<< HEAD
     object_desig = DetectActionDescription(technique=DetectionTechnique.TYPES,
                                            object_designator_description=BelieveObject(
                                                types=[obj_type])).resolve().perform()
-=======
-    object_desig = DetectAction(technique=DetectionTechnique.TYPES,
-                                object_designator_description=BelieveObject(types=[obj_type])).resolve().perform()
->>>>>>> baeb0b8d
     return object_desig[0]
 
 
@@ -63,33 +58,21 @@
 
     milk_desig = move_and_detect(Milk)
 
-<<<<<<< HEAD
     TransportActionDescription(milk_desig, [Pose([4.8, 3.55, 0.8])], [Arms.LEFT]).resolve().perform()
+
+    loginfo("Handling cereal")
 
     cereal_desig = move_and_detect(Cereal)
 
     TransportActionDescription(cereal_desig, [Pose([5.2, 3.4, 0.8], [0, 0, 1, 1])], [Arms.RIGHT]).resolve().perform()
 
-    bowl_desig = move_and_detect(Bowl)
-
-    TransportActionDescription(bowl_desig, [Pose([5, 3.3, 0.8], [0, 0, 1, 1])], [Arms.LEFT]).resolve().perform()
-=======
-    TransportAction(milk_desig, [Pose([4.8, 3.55, 0.8])], [Arms.LEFT]).resolve().perform()
-
-    loginfo("Handling cereal")
-
-    cereal_desig = move_and_detect(Cereal)
-
-    TransportAction(cereal_desig, [Pose([5.2, 3.4, 0.8], [0, 0, 1, 1])], [Arms.RIGHT]).resolve().perform()
-
     loginfo("Handling bowl")
 
     bowl_desig = move_and_detect(Bowl)
 
-    TransportAction(bowl_desig, [Pose([5, 3.3, 0.8], [0, 0, 1, 1])], [Arms.LEFT]).resolve().perform()
+    TransportActionDescription(bowl_desig, [Pose([5, 3.3, 0.8], [0, 0, 1, 1])], [Arms.LEFT]).resolve().perform()
 
     loginfo("Opening drawer to get spoon")
->>>>>>> baeb0b8d
 
     MoveTorsoActionDescription([TorsoState.HIGH]).resolve().perform()
     # Finding and navigating to the drawer holding the spoon
@@ -100,17 +83,14 @@
 
     NavigateActionDescription(drawer_open_loc).resolve().perform()
 
-<<<<<<< HEAD
     OpenActionDescription(object_designator_description=handle_desig, arm=Arms.RIGHT).resolve().perform()
-=======
-    OpenAction(object_designator_description=handle_desig, arms=[drawer_open_loc.arm]).resolve().perform()
->>>>>>> baeb0b8d
     spoon.detach(apartment)
     ParkArmsActionDescription(Arms.BOTH).resolve().perform()
     # Detect and pickup the spoon
     LookAtActionDescription([apartment.get_link_pose("handle_cab10_t")]).resolve().perform()
 
-<<<<<<< HEAD
+    loginfo("Detecting and picking up spoon")
+
     spoon_desigs = DetectActionDescription(technique=DetectionTechnique.TYPES,
                                            object_designator_description=BelieveObject(
                                                types=[Spoon])).resolve().perform()
@@ -123,35 +103,16 @@
                                               reachable_arm=pickup_arm,
                                               grasps=[Grasp.TOP])).resolve().perform()
 
-    PickUpActionDescription(spoon_desig, [pickup_arm], [Grasp.TOP]).resolve().perform()
-=======
-    loginfo("Detecting and picking up spoon")
-
-    spoon_desigs = DetectAction(technique=DetectionTechnique.TYPES,
-                                object_designator_description=BelieveObject(types=[Spoon])).resolve().perform()
-    spoon_desig = spoon_desigs[0]
-    pickup_arm = Arms.LEFT if drawer_open_loc.arm == Arms.RIGHT else Arms.RIGHT
-
-    ParkArmsAction([Arms.BOTH]).resolve().perform()
     top_grasp = GraspDescription(Grasp.FRONT, Grasp.TOP, False)
-    spoon_pick_loc = CostmapLocation(spoon_desig, reachable_for=robot_desig.resolve(), reachable_arms=[pickup_arm],
-                                     grasp_descriptions=[top_grasp]).resolve()
-    NavigateAction([spoon_pick_loc.pose]).resolve().perform()
-
-    PickUpAction(spoon_desig, [pickup_arm], [top_grasp]).resolve().perform()
->>>>>>> baeb0b8d
+    PickUpActionDescription(spoon_desig, [pickup_arm], top_grasp).resolve().perform()
 
     ParkArmsActionDescription([Arms.LEFT if pickup_arm == Arms.LEFT else Arms.RIGHT]).resolve().perform()
 
     NavigateActionDescription(drawer_open_loc).resolve().perform()
 
-<<<<<<< HEAD
-    CloseActionDescription(object_designator_description=handle_desig, arm=Arms.RIGHT).resolve().perform()
-=======
     loginfo("Closing drawer")
 
-    CloseAction(object_designator_description=handle_desig, arms=[drawer_open_loc.arm]).resolve().perform()
->>>>>>> baeb0b8d
+    CloseActionDescription(object_designator_description=handle_desig, arm=Arms.RIGHT).resolve().perform()
 
     ParkArmsActionDescription(Arms.BOTH).resolve().perform()
 
@@ -161,26 +122,14 @@
 
     # Find a pose to place the spoon, move and then place it
     spoon_target_pose = Pose([4.7, 3.25, 0.8], [0, 0, 1, 1])
-<<<<<<< HEAD
     MoveTorsoActionDescription([TorsoState.HIGH]).resolve().perform()
     placing_loc = CostmapLocation(target=spoon_target_pose, reachable_for=robot_desig.resolve(),
-                                  reachable_arm=pickup_arm).resolve()
-=======
-    MoveTorsoAction([TorsoState.HIGH]).resolve().perform()
-    placing_loc = CostmapLocation(target=spoon_target_pose, reachable_for=robot_desig.resolve(),
                                   reachable_arms=[pickup_arm], object_in_hand=spoon_desig).resolve()
-
-    NavigateAction([placing_loc.pose]).resolve().perform()
->>>>>>> baeb0b8d
 
     NavigateActionDescription(placing_loc).resolve().perform()
 
     PlaceActionDescription(spoon_desig, [spoon_target_pose], [pickup_arm]).resolve().perform()
 
-<<<<<<< HEAD
     ParkArmsActionDescription(Arms.BOTH).resolve().perform()
-
-=======
 viz._stop_publishing()
->>>>>>> baeb0b8d
 world.exit()